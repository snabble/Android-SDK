--- conflicted
+++ resolved
@@ -65,13 +65,10 @@
     // implementation 'io.snabble.sdk:core:{currentVersion}'
     // implementation 'io.snabble.sdk:ui:{currentVersion}'
 
-<<<<<<< HEAD
     implementation 'androidx.appcompat:appcompat:1.4.0'
-=======
+
     //noinspection GradleDependency
->>>>>>> 3375f328
     implementation 'commons-io:commons-io:2.5'
-    implementation 'androidx.appcompat:appcompat:1.3.1'
     implementation 'com.google.android.material:material:1.4.0'
 
     testImplementation 'junit:junit:4.13.2'
