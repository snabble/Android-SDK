--- conflicted
+++ resolved
@@ -1,16 +1,10 @@
 {
-<<<<<<< HEAD
   "configuration": {
     "image": "home_default_background",
-    "style": "scroll"
-=======
-  "configuration":{
-    "image":"home_default_background",
-    "style":"scroll",
-    "padding":[
-     0
+    "style": "scroll",
+    "padding": [
+      16
     ]
->>>>>>> 3128bb0d
   },
   "widgets": [
     {
@@ -20,10 +14,10 @@
       "textColor": "snabble_onboarding_primary",
       "textStyle": "title",
       "padding": [
-        16,
+        0,
         16,
         5,
-        16
+        0
       ]
     },
     {
@@ -32,10 +26,10 @@
       "text": "Begib dich zum Einkaufen in den nächsten Shop.",
       "textStyle": "body",
       "padding": [
-        16,
+        0,
         0,
         5,
-        16
+        0
       ]
     },
     {
@@ -44,40 +38,40 @@
       "text": "Scanne Produkte und bezahle direkt über die App! Alles bequem, schnell und einfach.",
       "textStyle": "footer",
       "padding": [
-        16,
+        0,
         0,
         5,
-        16
+        0
       ]
     },
     {
       "type": "snabble.locationPermission",
       "id": "location",
       "padding": [
-        16,
+        0,
         0,
         5,
-        16
+        0
       ]
     },
     {
       "type": "snabble.startShopping",
       "id": "start",
       "padding": [
-        16,
+        0,
         0,
         5,
-        16
+        0
       ]
     },
     {
       "type": "snabble.allStores",
       "id": "stores",
       "padding": [
-        16,
+        0,
         0,
         5,
-        16
+        0
       ]
     },
     {
@@ -85,7 +79,7 @@
       "id": "purchases",
       "projectId": "snabble-sdk-demo-app-oguh3x",
       "padding": [
-        16
+        0
       ]
     }
   ]
