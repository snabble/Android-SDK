<?xml version="1.0" encoding="UTF-8"?>
<resources>
<<<<<<< HEAD
    <string name="Sample.account">Profil</string>
=======
>>>>>>> 8c016a8f
    <string name="Sample.Dashboard.button">Jetzt starten</string>
    <string name="Sample.Dashboard.Information.text1">Hinterlege direkt ein Bezahlverfahren, um schon bei deinem ersten Einkauf ohne Wartezeit einzukaufen.</string>
    <string name="Sample.Dashboard.Information.text2">Nutze die Vorteile deiner Kundenkarten automatisch.</string>
    <string name="Sample.Dashboard.text">Besuche eine unterstütze Filiale, um mit Snabble einzukaufen!</string>
    <string name="Sample.Dashboard.title">Willkommen bei Snabble</string>
<<<<<<< HEAD
=======
    <string name="Sample.home">Start</string>
>>>>>>> 8c016a8f
    <string name="Sample.Onboarding.accept">Akzeptieren</string>
    <string name="Sample.Onboarding.message1">Mit Snabble scannst du deinen Einkauf selbst und bezahlt direkt in der App. Ohne in der Schlange zu stehen und ohne deinen Einkauf auf’s Band zu legen.</string>
    <string name="Sample.Onboarding.message2">Betrete eine teilnehmende Filiale, starte den Einkauf und halte den Barcode eines Artikels vor die Kamera. Der Rest erklärt sich von selbst.</string>
    <string name="Sample.Onboarding.message3">Bitte akzeptiere die Nutzungsbedingungen und lies die Datenschutzhinweise.</string>
    <string name="Sample.profile">Profil</string>
    <string name="Sample.scanner">Scanner</string>
    <string name="Sample.Section.Profile.deleteAccount">Account löschen</string>
    <string name="Sample.Section.Profile.header">Dein Profil</string>
    <string name="Sample.Section.Profile.paymentMethods">Bezahlverfahren</string>
    <string name="Sample.Section.Profile.saveEnergy">Strom sparen</string>
    <string name="Sample.Section.Profile.showOnboarding">Zeige Onboarding</string>
    <string name="Sample.shoppingCart">Warenkorb</string>
    <string name="Sample.shops">Filialen</string>
</resources><|MERGE_RESOLUTION|>--- conflicted
+++ resolved
@@ -1,18 +1,11 @@
 <?xml version="1.0" encoding="UTF-8"?>
 <resources>
-<<<<<<< HEAD
-    <string name="Sample.account">Profil</string>
-=======
->>>>>>> 8c016a8f
     <string name="Sample.Dashboard.button">Jetzt starten</string>
     <string name="Sample.Dashboard.Information.text1">Hinterlege direkt ein Bezahlverfahren, um schon bei deinem ersten Einkauf ohne Wartezeit einzukaufen.</string>
     <string name="Sample.Dashboard.Information.text2">Nutze die Vorteile deiner Kundenkarten automatisch.</string>
     <string name="Sample.Dashboard.text">Besuche eine unterstütze Filiale, um mit Snabble einzukaufen!</string>
     <string name="Sample.Dashboard.title">Willkommen bei Snabble</string>
-<<<<<<< HEAD
-=======
     <string name="Sample.home">Start</string>
->>>>>>> 8c016a8f
     <string name="Sample.Onboarding.accept">Akzeptieren</string>
     <string name="Sample.Onboarding.message1">Mit Snabble scannst du deinen Einkauf selbst und bezahlt direkt in der App. Ohne in der Schlange zu stehen und ohne deinen Einkauf auf’s Band zu legen.</string>
     <string name="Sample.Onboarding.message2">Betrete eine teilnehmende Filiale, starte den Einkauf und halte den Barcode eines Artikels vor die Kamera. Der Rest erklärt sich von selbst.</string>
