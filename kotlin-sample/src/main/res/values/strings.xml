--- conflicted
+++ resolved
@@ -1,14 +1,5 @@
 <?xml version="1.0" encoding="UTF-8"?>
 <resources>
-<<<<<<< HEAD
-    <string name="app_name">SnabbleSdkSample</string>
-    <string name="home_title">Home</string>
-    <string name="scanner_title">Scanner</string>
-    <string name="cart_title">Cart</string>
-    <string name="shop_title">Shops</string>
-    <string name="Snabble.Shop.Details.button">Show Scanner</string>
-    <string name="Onboarding.Terms.introText">Please accept our current terms of Use and conditions to shop with this app.</string>
-=======
     <string name="Sample.account">Account</string>
     <string name="Sample.Onboarding.accept">Agree</string>
     <string name="Sample.Onboarding.message1">Using Snabble, you scan your purchase yourself and pay directly in the app. No queueing and without putting your purchase on the belt.</string>
@@ -17,5 +8,4 @@
     <string name="Sample.scanner">Scanner</string>
     <string name="Sample.shoppingCart">Shopping Cart</string>
     <string name="Sample.shops">Shops</string>
->>>>>>> 755b3a63
 </resources>