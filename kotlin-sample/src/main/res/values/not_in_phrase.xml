<resources>
<<<<<<< HEAD
    <string name="app_name">SnabbleSdkSample</string>
    <string name="home_title">Home</string>
    <string name="scanner_title">Scanner</string>
    <string name="cart_title">Cart</string>
    <string name="shop_title">Shops</string>
    <string name="Snabble.Shop.Details.button">Show Scanner</string>
    <string name="Onboarding.Terms.introText">Please accept our current terms of Use and conditions to shop with this app.</string>
=======
    <string name="app_name" translatable="false">SnabbleSdkSample</string>
>>>>>>> 8c016a8f
</resources><|MERGE_RESOLUTION|>--- conflicted
+++ resolved
@@ -1,13 +1,3 @@
 <resources>
-<<<<<<< HEAD
-    <string name="app_name">SnabbleSdkSample</string>
-    <string name="home_title">Home</string>
-    <string name="scanner_title">Scanner</string>
-    <string name="cart_title">Cart</string>
-    <string name="shop_title">Shops</string>
-    <string name="Snabble.Shop.Details.button">Show Scanner</string>
-    <string name="Onboarding.Terms.introText">Please accept our current terms of Use and conditions to shop with this app.</string>
-=======
     <string name="app_name" translatable="false">SnabbleSdkSample</string>
->>>>>>> 8c016a8f
 </resources>