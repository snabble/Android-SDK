package io.snabble.sdk.sample

import android.Manifest
import android.content.SharedPreferences
import android.content.pm.PackageManager
import android.net.Uri
import android.os.Bundle
import android.util.Log
import android.widget.Toast
import androidx.activity.result.ActivityResultLauncher
import androidx.activity.result.contract.ActivityResultContracts
import androidx.activity.viewModels
import androidx.appcompat.app.AppCompatActivity
import androidx.appcompat.widget.Toolbar
import androidx.core.app.ActivityCompat
import androidx.core.os.bundleOf
import androidx.core.view.isVisible
import androidx.lifecycle.asLiveData
import androidx.lifecycle.lifecycleScope
import androidx.navigation.NavController
import androidx.navigation.NavDeepLinkRequest
import androidx.navigation.findNavController
import androidx.navigation.ui.AppBarConfiguration
import androidx.navigation.ui.setupActionBarWithNavController
import androidx.navigation.ui.setupWithNavController
import androidx.preference.PreferenceManager
import com.google.android.material.navigation.NavigationBarView
import com.google.gson.Gson
import io.snabble.sdk.Shop
import io.snabble.sdk.Snabble
import io.snabble.sdk.SnabbleUiToolkit
import io.snabble.sdk.checkin.CheckInLocationManager
import io.snabble.sdk.checkin.OnCheckInStateChangedListener
import io.snabble.sdk.sample.onboarding.repository.OnboardingRepository
import io.snabble.sdk.sample.onboarding.repository.OnboardingRepositoryImpl
import io.snabble.sdk.sample.utils.PermissionSupport
import io.snabble.sdk.ui.DynamicViewModel
import io.snabble.sdk.ui.SnabbleUI
import io.snabble.sdk.utils.xx
import kotlinx.coroutines.launch

class MainActivity : AppCompatActivity(), PermissionSupport {

    private lateinit var locationPermission: ActivityResultLauncher<String>

    private lateinit var locationManager: CheckInLocationManager

    private val sharedPreferences: SharedPreferences
        get() = PreferenceManager.getDefaultSharedPreferences(this)

    private var onboardingSeen: Boolean
        get() = sharedPreferences.getBoolean(ONBOARDING_SEEN, false)
        set(onboardingSeen) = sharedPreferences.edit()
            .putBoolean(ONBOARDING_SEEN, onboardingSeen)
            .apply()

    private val dynamicViewModel: DynamicViewModel by viewModels()

    private val onboardingRepo: OnboardingRepository by lazy {
        OnboardingRepositoryImpl(assets, Gson())
    }

    override fun onCreate(savedInstanceState: Bundle?) {
        super.onCreate(savedInstanceState)
        locationManager = Snabble.checkInLocationManager
        // start location tracking after permission is granted
        locationManager.startTrackingLocation()

        setContentView(R.layout.activity_main)

        val navController = findNavController(R.id.nav_host_fragment)
        val navBarView: NavigationBarView = findViewById(R.id.nav_view)
        navBarView.setupWithNavController(navController)

        val toolbar: Toolbar = findViewById(R.id.toolbar)
        setupToolbar(toolbar, navController, navBarView)

<<<<<<< HEAD
        viewModel.widgetEvent.observe(this) { event ->
            when (event) {
                "location" -> startLocationPermissionRequest()
                "start" -> navBarView.selectedItemId = R.id.navigation_cart
                "stores" -> navBarView.selectedItemId = R.id.navigation_shop
            }
        }

        if (savedInstanceState == null && !onboardingSeen) {
            lifecycleScope.launch {
                val model = onboardingRepo.getOnboardingModel()
                SnabbleUiToolkit.executeAction(
                    context = this@MainActivity,
                    SnabbleUiToolkit.Event.SHOW_ONBOARDING,
                    bundleOf(getString(R.string.bundle_key_model) to model)
                )
=======
        dynamicViewModel.xx("MainActivity:").actions.asLiveData()
            .observe(this) { action ->
                when (action.widget.id) {
                    "location" -> startLocationPermissionRequest()
                    "start" -> navBarView.selectedItemId = R.id.navigation_cart
                    "stores" -> navBarView.selectedItemId = R.id.navigation_shop
                    else -> Log.d("DynamicAction", "-> $action")
                }
>>>>>>> 6e32f17c
            }

        if (savedInstanceState == null && !onboardingSeen) {
            lifecycleScope.launch {
                val model = onboardingRepo.getOnboardingModel()
                SnabbleUiToolkit.executeAction(
                    context = this@MainActivity,
                    SnabbleUiToolkit.Event.SHOW_ONBOARDING,
                    bundleOf(getString(R.string.bundle_key_model) to model)
                )
            }
        }

        locationPermission = createLocationPermissionRequestResultLauncher()
        addSnabbleSdkCheckInListener()
    }

    override fun onResume() {
        super.onResume()

        startCheckInManagerUpdating()
    }

    override fun onPause() {
        super.onPause()

        Snabble.checkInManager.stopUpdating()
    }

    override fun startLocationPermissionRequest() {
        locationPermission.launch(Manifest.permission.ACCESS_FINE_LOCATION)
    }

    private fun addSnabbleSdkCheckInListener() {
        // add a check in state listener to observe when a user enters or leaves a shop
        Snabble.checkInManager.addOnCheckInStateChangedListener(
            object : OnCheckInStateChangedListener {

                override fun onCheckIn(shop: Shop) {
                    Toast.makeText(this@MainActivity, "Check in: " + shop.name, Toast.LENGTH_LONG)
                        .show()
                }

                override fun onCheckOut() {
                    Toast.makeText(this@MainActivity, "Check out", Toast.LENGTH_LONG).show()
                }

                override fun onMultipleCandidatesAvailable(candidates: List<Shop>) {
                    // if multiple shops are in range a list will be provided
                    // a valid implementation of this can be just doing nothing
                    // as this will use the first shop (the nearest) of the list and stick to it
                    //
                    // a proper implementation would hint the user to select the shop he is currently in
                }
            }
        )
    }

    private fun createLocationPermissionRequestResultLauncher(): ActivityResultLauncher<String> =
        registerForActivityResult(ActivityResultContracts.RequestPermission()) { isGranted ->
            if (isGranted) {
                startCheckInManagerUpdating()
            } else {
                Snabble.checkInManager.stopUpdating()
            }
            // viewModel.permissionState.value = true // FIXME: Find another way!?
        }

    private fun startCheckInManagerUpdating() {
        val hasLocationFinePermission = ActivityCompat.checkSelfPermission(
            this,
            Manifest.permission.ACCESS_FINE_LOCATION
        ) == PackageManager.PERMISSION_GRANTED
        val hasLocationCoarsePermission = ActivityCompat.checkSelfPermission(
            this,
            Manifest.permission.ACCESS_COARSE_LOCATION
        ) == PackageManager.PERMISSION_GRANTED
        if (hasLocationFinePermission || hasLocationCoarsePermission) {
            Snabble.checkInManager.startUpdating()
        }
    }

    // Can be used to get args from deeplinks. In this case the args are used to
    private fun NavController.setup(toolbar: Toolbar, navBarView: NavigationBarView) {
        addOnDestinationChangedListener { _, destination, arguments ->
            println("Nav to ${resources.getResourceName(destination.id)}")
            toolbar.isVisible = arguments?.getBoolean("hideToolbar", false) != true
            navBarView.isVisible = arguments?.getBoolean("hideBottomNavigation", false) != true
            navBarView.isEnabled = arguments?.getBoolean("hideBottomNavigation", false) != true
            toolbar.title = destination.label
            arguments?.getString("title")?.let {
                toolbar.title = it.replace("...", "…")
            }
        }

        SnabbleUI.setUiAction(
            this@MainActivity,
            SnabbleUI.Event.SHOW_BARCODE_SEARCH
        ) { _, args ->
            navigate(R.id.navigation_barcode_search, args)
        }
        SnabbleUI.setUiAction(
            this@MainActivity,
            SnabbleUI.Event.SHOW_SCANNER
        ) { _, args ->
            navigate(R.id.navigation_scanner, args)
        }
        SnabbleUI.setUiAction(
            this@MainActivity,
            SnabbleUI.Event.SHOW_SHOPPING_CART
        ) { _, args ->
            navigate(R.id.navigation_cart, args)
            // navigate(R.id.navigation_dummy_cart, args)
        }
        SnabbleUI.setUiAction(
            this@MainActivity,
            SnabbleUI.Event.SHOW_SEPA_CARD_INPUT
        ) { _, args ->
            navigate(R.id.navigation_sepa_card_input, args)
        }
        SnabbleUI.setUiAction(
            this@MainActivity,
            SnabbleUI.Event.SHOW_CREDIT_CARD_INPUT
        ) { _, args ->
            navigate(R.id.navigation_credit_card_input, args)
        }
        SnabbleUI.setUiAction(
            this@MainActivity,
            SnabbleUI.Event.SHOW_PAYDIREKT_INPUT
        ) { _, args ->
            navigate(R.id.navigation_paydirekt_input, args)
        }
        SnabbleUI.setUiAction(
            this@MainActivity,
            SnabbleUI.Event.SHOW_PAYONE_INPUT
        ) { _, args ->
            navigate(R.id.navigation_payone_input, args)
        }
        SnabbleUI.setUiAction(
            this@MainActivity,
            SnabbleUI.Event.SHOW_AGE_VERIFICATION
        ) { _, args ->
            navigate(R.id.navigation_age_verification, args)
        }
        SnabbleUI.setUiAction(
            this@MainActivity,
            SnabbleUI.Event.GO_BACK
        ) { _, _ ->
        }
        SnabbleUiToolkit.setUiAction(
            this@MainActivity,
            SnabbleUiToolkit.Event.SHOW_DETAILS_SHOP_LIST
        ) { _, args ->
            navigate(R.id.navigation_shops_details, args)
        }
        SnabbleUiToolkit.setUiAction(
            this@MainActivity,
            SnabbleUiToolkit.Event.DETAILS_SHOP_BUTTON_ACTION
        ) { _, _ ->
            navBarView.selectedItemId = R.id.navigation_scanner
        }
        SnabbleUiToolkit.setUiAction(
            this@MainActivity,
            SnabbleUiToolkit.Event.SHOW_DEEPLINK
        ) { _, args ->
            val uri = Uri.parse(requireNotNull(args?.getString(SnabbleUiToolkit.DEEPLINK)))
            navigate(NavDeepLinkRequest.Builder.fromUri(uri).build())
        }
        SnabbleUiToolkit.setUiAction(
            this@MainActivity,
            SnabbleUiToolkit.Event.SHOW_ONBOARDING
        ) { _, args ->
            navigate(R.id.frag_onboarding, args)
        }
        SnabbleUiToolkit.setUiAction(
            this@MainActivity,
            SnabbleUiToolkit.Event.SHOW_ONBOARDING_DONE
        ) { _, _ ->
            popBackStack()
            onboardingSeen = true
        }

        // listens to permission result and start tracking if permission is granted
        locationPermission =
            registerForActivityResult(ActivityResultContracts.RequestPermission()) { isGranted ->
                if (isGranted) {
                    if (isHoldingPermission(Manifest.permission.ACCESS_FINE_LOCATION)
                        || isHoldingPermission(Manifest.permission.ACCESS_COARSE_LOCATION)
                    ) {
                        // noinspection MissingPermission
                        Snabble.checkInManager.startUpdating()
                        locationManager.startTrackingLocation()
                    } else {
                        locationManager.stopTrackingLocation()
                        Snabble.checkInManager.stopUpdating()
                    }
                }
            }
    }

    private fun isHoldingPermission(permission: String): Boolean =
        ActivityCompat.checkSelfPermission(this, permission) == PackageManager.PERMISSION_GRANTED

    private fun setupToolbar(
        toolbar: Toolbar,
        navController: NavController,
        navBarView: NavigationBarView,
    ) {
        setSupportActionBar(toolbar)
        toolbar.setNavigationOnClickListener { onBackPressed() }

        navController.setup(toolbar, navBarView)
        val appBarConfiguration = AppBarConfiguration(
            setOf(
                R.id.navigation_home,
                R.id.navigation_scanner,
                R.id.navigation_cart,
                R.id.navigation_shops,
            )
        )
        setupActionBarWithNavController(navController, appBarConfiguration)
    }

    // Check in example if the "Snabble" "CheckInManager" is not used, otherwise it is handled
    @Suppress("unused")
    fun checkIn() {
        val shopList = Snabble.projects[0].shops
        // CheckinRadius in Meters
        val checkInRadius = 15.0f

        // Observe the current location via the locationManager to track if a shop matches
        // the check in radius. If yes check in.
        locationManager.location.observe(this) { currentLocation ->
            val nearestshop = currentLocation?.let { location ->
                shopList.firstOrNull { it.location.distanceTo(location) < checkInRadius }
            }

            // Set shop and project on check in
            if (nearestshop != null) {
                Snabble.checkedInShop = nearestshop
                Snabble.checkedInProject.setValue(Snabble.projects.first())
            } else {
                Snabble.checkedInShop = null
                Snabble.checkedInProject.setValue(null)
            }
        }
    }

    companion object {
        private const val ONBOARDING_SEEN = "onboarding_seen"
    }
}<|MERGE_RESOLUTION|>--- conflicted
+++ resolved
@@ -75,24 +75,6 @@
         val toolbar: Toolbar = findViewById(R.id.toolbar)
         setupToolbar(toolbar, navController, navBarView)
 
-<<<<<<< HEAD
-        viewModel.widgetEvent.observe(this) { event ->
-            when (event) {
-                "location" -> startLocationPermissionRequest()
-                "start" -> navBarView.selectedItemId = R.id.navigation_cart
-                "stores" -> navBarView.selectedItemId = R.id.navigation_shop
-            }
-        }
-
-        if (savedInstanceState == null && !onboardingSeen) {
-            lifecycleScope.launch {
-                val model = onboardingRepo.getOnboardingModel()
-                SnabbleUiToolkit.executeAction(
-                    context = this@MainActivity,
-                    SnabbleUiToolkit.Event.SHOW_ONBOARDING,
-                    bundleOf(getString(R.string.bundle_key_model) to model)
-                )
-=======
         dynamicViewModel.xx("MainActivity:").actions.asLiveData()
             .observe(this) { action ->
                 when (action.widget.id) {
@@ -101,7 +83,6 @@
                     "stores" -> navBarView.selectedItemId = R.id.navigation_shop
                     else -> Log.d("DynamicAction", "-> $action")
                 }
->>>>>>> 6e32f17c
             }
 
         if (savedInstanceState == null && !onboardingSeen) {
