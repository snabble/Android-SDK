package io.snabble.sdk.sample

import android.Manifest
import android.content.SharedPreferences
import android.content.pm.PackageManager
import android.net.Uri
import android.os.Bundle
import android.widget.Toast
import androidx.activity.result.ActivityResultLauncher
import androidx.activity.result.contract.ActivityResultContracts
import androidx.activity.viewModels
import androidx.appcompat.app.AppCompatActivity
import androidx.appcompat.widget.Toolbar
import androidx.core.app.ActivityCompat
import androidx.core.os.bundleOf
import androidx.core.view.isVisible
import androidx.lifecycle.lifecycleScope
import androidx.navigation.NavController
import androidx.navigation.NavDeepLinkRequest
import androidx.navigation.findNavController
import androidx.navigation.ui.AppBarConfiguration
import androidx.navigation.ui.setupActionBarWithNavController
import androidx.navigation.ui.setupWithNavController
import androidx.preference.PreferenceManager
import com.google.android.material.navigation.NavigationBarView
import com.google.gson.Gson
import io.snabble.sdk.Shop
import io.snabble.sdk.Snabble
import io.snabble.sdk.SnabbleUiToolkit
import io.snabble.sdk.checkin.CheckInLocationManager
import io.snabble.sdk.checkin.OnCheckInStateChangedListener
import io.snabble.sdk.home.HomeViewModel
import io.snabble.sdk.sample.onboarding.repository.OnboardingRepository
import io.snabble.sdk.sample.onboarding.repository.OnboardingRepositoryImpl
import io.snabble.sdk.sample.utils.PermissionSupport
import io.snabble.sdk.ui.SnabbleUI
import kotlinx.coroutines.launch

class MainActivity : AppCompatActivity(), PermissionSupport {

    private lateinit var locationPermission: ActivityResultLauncher<String>

    private lateinit var locationManager: CheckInLocationManager

<<<<<<< HEAD
    private val viewModel: HomeViewModel by viewModels()
=======
    private val sharedPreferences: SharedPreferences
        get() = PreferenceManager.getDefaultSharedPreferences(this)

    private var onboardingSeen: Boolean
        get() = sharedPreferences.getBoolean(ONBOARDING_SEEN, false)
        set(onboardingSeen) = sharedPreferences.edit()
            .putBoolean(ONBOARDING_SEEN, onboardingSeen)
            .apply()
>>>>>>> 4060985e

    private val onboardingRepo: OnboardingRepository by lazy {
        OnboardingRepositoryImpl(assets, Gson())
    }

    override fun onCreate(savedInstanceState: Bundle?) {
        super.onCreate(savedInstanceState)
        locationManager = Snabble.checkInLocationManager
        // start location tracking after permission is granted
        locationManager.startTrackingLocation()

        setContentView(R.layout.activity_main)

        val navController = findNavController(R.id.nav_host_fragment)
        val navBarView: NavigationBarView = findViewById(R.id.nav_view)
        navBarView.setupWithNavController(navController)

        val toolbar: Toolbar = findViewById(R.id.toolbar)
        setupToolbar(toolbar, navController, navBarView)

<<<<<<< HEAD
        viewModel.widgetEvent.observe(this) { event ->
            when (event) {
                "location" -> startLocationPermissionRequest()
                "start" -> navBarView.selectedItemId = R.id.navigation_cart
                "stores" -> navBarView.selectedItemId = R.id.navigation_shop
            }
        }

        if (savedInstanceState == null) {
=======
        if (savedInstanceState == null && !onboardingSeen) {
>>>>>>> 4060985e
            lifecycleScope.launch {
                val model = onboardingRepo.getOnboardingModel()
                SnabbleUiToolkit.executeAction(
                    context = this@MainActivity,
                    SnabbleUiToolkit.Event.SHOW_ONBOARDING,
                    bundleOf(getString(R.string.bundle_key_model) to model)
                )
            }
        }

        locationPermission = createLocationPermissionRequestResultLauncher()
        addSnabbleSdkCheckInListener()
    }

    override fun onResume() {
        super.onResume()

        startCheckInManagerUpdating()
    }

    override fun onPause() {
        super.onPause()

        Snabble.checkInManager.stopUpdating()
    }

    override fun startLocationPermissionRequest() {
        locationPermission.launch(Manifest.permission.ACCESS_FINE_LOCATION)
    }

    private fun addSnabbleSdkCheckInListener() {
        // add a check in state listener to observe when a user enters or leaves a shop
        Snabble.checkInManager.addOnCheckInStateChangedListener(
            object : OnCheckInStateChangedListener {

                override fun onCheckIn(shop: Shop) {
                    Toast.makeText(this@MainActivity, "Check in: " + shop.name, Toast.LENGTH_LONG)
                        .show()
                }

                override fun onCheckOut() {
                    Toast.makeText(this@MainActivity, "Check out", Toast.LENGTH_LONG).show()
                }

                override fun onMultipleCandidatesAvailable(candidates: List<Shop>) {
                    // if multiple shops are in range a list will be provided
                    // a valid implementation of this can be just doing nothing
                    // as this will use the first shop (the nearest) of the list and stick to it
                    //
                    // a proper implementation would hint the user to select the shop he is currently in
                }
            }
        )
    }

    private fun createLocationPermissionRequestResultLauncher(): ActivityResultLauncher<String> =
        registerForActivityResult(ActivityResultContracts.RequestPermission()) { isGranted ->
            if (isGranted) {
                startCheckInManagerUpdating()
            } else {
                Snabble.checkInManager.stopUpdating()
            }
            viewModel.permissionState.value = true
        }

    private fun startCheckInManagerUpdating() {
        val hasLocationFinePermission = ActivityCompat.checkSelfPermission(
            this,
            Manifest.permission.ACCESS_FINE_LOCATION
        ) == PackageManager.PERMISSION_GRANTED
        val hasLocationCoarsePermission = ActivityCompat.checkSelfPermission(
            this,
            Manifest.permission.ACCESS_COARSE_LOCATION
        ) == PackageManager.PERMISSION_GRANTED
        if (hasLocationFinePermission || hasLocationCoarsePermission) {
            Snabble.checkInManager.startUpdating()
        }
    }

    // Can be used to get args from deeplinks. In this case the args are used to
    private fun NavController.setup(toolbar: Toolbar, navBarView: NavigationBarView) {
        addOnDestinationChangedListener { _, destination, arguments ->
            println("Nav to ${resources.getResourceName(destination.id)}")
            toolbar.isVisible = arguments?.getBoolean("hideToolbar", false) != true
            navBarView.isVisible = arguments?.getBoolean("hideBottomNavigation", false) != true
            navBarView.isEnabled = arguments?.getBoolean("hideBottomNavigation", false) != true
            toolbar.title = destination.label
            arguments?.getString("title")?.let {
                toolbar.title = it.replace("...", "…")
            }
        }

        SnabbleUI.setUiAction(
            this@MainActivity,
            SnabbleUI.Event.SHOW_BARCODE_SEARCH
        ) { _, args ->
            navigate(R.id.navigation_barcode_search, args)
        }
        SnabbleUI.setUiAction(
            this@MainActivity,
            SnabbleUI.Event.SHOW_SCANNER
        ) { _, args ->
            navigate(R.id.navigation_scanner, args)
        }
        SnabbleUI.setUiAction(
            this@MainActivity,
            SnabbleUI.Event.SHOW_SHOPPING_CART
        ) { _, args ->
            navigate(R.id.navigation_cart, args)
            // navigate(R.id.navigation_dummy_cart, args)
        }
        SnabbleUI.setUiAction(
            this@MainActivity,
            SnabbleUI.Event.SHOW_SEPA_CARD_INPUT
        ) { _, args ->
            navigate(R.id.navigation_sepa_card_input, args)
        }
        SnabbleUI.setUiAction(
            this@MainActivity,
            SnabbleUI.Event.SHOW_CREDIT_CARD_INPUT
        ) { _, args ->
            navigate(R.id.navigation_credit_card_input, args)
        }
        SnabbleUI.setUiAction(
            this@MainActivity,
            SnabbleUI.Event.SHOW_PAYDIREKT_INPUT
        ) { _, args ->
            navigate(R.id.navigation_paydirekt_input, args)
        }
        SnabbleUI.setUiAction(
            this@MainActivity,
            SnabbleUI.Event.SHOW_PAYONE_INPUT
        ) { _, args ->
            navigate(R.id.navigation_payone_input, args)
        }
        SnabbleUI.setUiAction(
            this@MainActivity,
            SnabbleUI.Event.SHOW_AGE_VERIFICATION
        ) { _, args ->
            navigate(R.id.navigation_age_verification, args)
        }
        SnabbleUI.setUiAction(
            this@MainActivity,
            SnabbleUI.Event.GO_BACK
        ) { _, _ ->
        }
        SnabbleUiToolkit.setUiAction(
            this@MainActivity,
            SnabbleUiToolkit.Event.SHOW_DETAILS_SHOP_LIST
        ) { _, args ->
            navigate(R.id.navigation_shops_details, args)
        }
        SnabbleUiToolkit.setUiAction(
            this@MainActivity,
            SnabbleUiToolkit.Event.DETAILS_SHOP_BUTTON_ACTION
        ) { _, _ ->
            navBarView.selectedItemId = R.id.navigation_scanner
        }
        SnabbleUiToolkit.setUiAction(
            this@MainActivity,
            SnabbleUiToolkit.Event.SHOW_DEEPLINK
        ) { _, args ->
            val uri = Uri.parse(requireNotNull(args?.getString(SnabbleUiToolkit.DEEPLINK)))
            navigate(NavDeepLinkRequest.Builder.fromUri(uri).build())
        }
        SnabbleUiToolkit.setUiAction(
            this@MainActivity,
            SnabbleUiToolkit.Event.SHOW_ONBOARDING
        ) { _, args ->
            navigate(R.id.frag_onboarding, args)
        }
        SnabbleUiToolkit.setUiAction(
            this@MainActivity,
            SnabbleUiToolkit.Event.SHOW_ONBOARDING_DONE
        ) { _, _ ->
            popBackStack()
            onboardingSeen = true
        }

        // listens to permission result and start tracking if permission is granted
        locationPermission =
            registerForActivityResult(ActivityResultContracts.RequestPermission()) { isGranted ->
                if (isGranted) {
                    if (isHoldingPermission(Manifest.permission.ACCESS_FINE_LOCATION)
                        || isHoldingPermission(Manifest.permission.ACCESS_COARSE_LOCATION)
                    ) {
                        // noinspection MissingPermission
                        Snabble.checkInManager.startUpdating()
                        locationManager.startTrackingLocation()
                    } else {
                        locationManager.stopTrackingLocation()
                        Snabble.checkInManager.stopUpdating()
                    }
                }
            }
    }

    private fun isHoldingPermission(permission: String): Boolean =
        ActivityCompat.checkSelfPermission(this, permission) == PackageManager.PERMISSION_GRANTED

    private fun setupToolbar(
        toolbar: Toolbar,
        navController: NavController,
        navBarView: NavigationBarView,
    ) {
        setSupportActionBar(toolbar)
        toolbar.setNavigationOnClickListener { onBackPressed() }

        navController.setup(toolbar, navBarView)
        val appBarConfiguration = AppBarConfiguration(
            setOf(
                R.id.navigation_home,
                R.id.navigation_scanner,
                R.id.navigation_cart,
                R.id.navigation_shops,
            )
        )
        setupActionBarWithNavController(navController, appBarConfiguration)
    }

    // Check in example if the "Snabble" "CheckInManager" is not used, otherwise it is handled
    @Suppress("unused")
    fun checkIn() {
        val shopList = Snabble.projects[0].shops
        // CheckinRadius in Meters
        val checkInRadius = 15.0f

        // Observe the current location via the locationManager to track if a shop matches
        // the check in radius. If yes check in.
        locationManager.location.observe(this) { currentLocation ->
            val nearestshop = currentLocation?.let { location ->
                shopList.firstOrNull { it.location.distanceTo(location) < checkInRadius }
            }

            // Set shop and project on check in
            if (nearestshop != null) {
                Snabble.checkedInShop = nearestshop
                Snabble.checkedInProject.setValue(Snabble.projects.first())
            } else {
                Snabble.checkedInShop = null
                Snabble.checkedInProject.setValue(null)
            }
        }
    }

    companion object {
        private const val ONBOARDING_SEEN = "onboarding_seen"
    }
}<|MERGE_RESOLUTION|>--- conflicted
+++ resolved
@@ -42,9 +42,6 @@
 
     private lateinit var locationManager: CheckInLocationManager
 
-<<<<<<< HEAD
-    private val viewModel: HomeViewModel by viewModels()
-=======
     private val sharedPreferences: SharedPreferences
         get() = PreferenceManager.getDefaultSharedPreferences(this)
 
@@ -53,7 +50,8 @@
         set(onboardingSeen) = sharedPreferences.edit()
             .putBoolean(ONBOARDING_SEEN, onboardingSeen)
             .apply()
->>>>>>> 4060985e
+
+    private val viewModel: HomeViewModel by viewModels()
 
     private val onboardingRepo: OnboardingRepository by lazy {
         OnboardingRepositoryImpl(assets, Gson())
@@ -74,7 +72,6 @@
         val toolbar: Toolbar = findViewById(R.id.toolbar)
         setupToolbar(toolbar, navController, navBarView)
 
-<<<<<<< HEAD
         viewModel.widgetEvent.observe(this) { event ->
             when (event) {
                 "location" -> startLocationPermissionRequest()
@@ -84,9 +81,7 @@
         }
 
         if (savedInstanceState == null) {
-=======
         if (savedInstanceState == null && !onboardingSeen) {
->>>>>>> 4060985e
             lifecycleScope.launch {
                 val model = onboardingRepo.getOnboardingModel()
                 SnabbleUiToolkit.executeAction(
