--- conflicted
+++ resolved
@@ -30,14 +30,10 @@
 import kotlinx.coroutines.launch
 
 class MainActivity : AppCompatActivity() {
-<<<<<<< HEAD
-    private lateinit var navView: BottomNavigationView
-    private lateinit var toolbar: Toolbar
+
+    lateinit var locationPermission: ActivityResultLauncher<String>
+
     private lateinit var locationManager: CheckInLocationManager
-=======
->>>>>>> 8c016a8f
-
-    lateinit var locationPermission: ActivityResultLauncher<String>
 
     private val onboardingRepo: OnboardingRepository by lazy {
         OnboardingRepositoryImpl(assets, Gson())
@@ -55,55 +51,10 @@
         val navBarView: NavigationBarView = findViewById(R.id.nav_view)
         navBarView.setupWithNavController(navController)
 
-<<<<<<< HEAD
-        val appBarConfiguration = AppBarConfiguration(
-            setOf(
-                R.id.navigation_home,
-                R.id.navigation_scanner,
-                R.id.navigation_cart,
-                R.id.navigation_shops
-            )
-        )
-
-        setupActionBarWithNavController(navController, appBarConfiguration)
-        navView.setupWithNavController(navController)
-        toolbar.setNavigationOnClickListener { onBackPressed() }
-=======
         val toolbar: Toolbar = findViewById(R.id.toolbar)
         setupToolbar(toolbar, navController, navBarView)
->>>>>>> 8c016a8f
-
-        //Onboarding Example:
-        //1. converting the json config file with Gson into the OnboardingModel object
-        //2. starting the Onboarding via the SnabbleUi action and passing the model as arg
+
         if (savedInstanceState == null) {
-<<<<<<< HEAD
-            val json = resources.assets.open("onboardingConfig.json").bufferedReader().readText()
-            val model = Gson().fromJson(json, OnboardingModel::class.java)
-            SnabbleUiToolkit.executeAction(
-                this,
-                SnabbleUiToolkit.Event.SHOW_ONBOARDING,
-                bundleOf("model" to model)
-            )
-        }
-
-        // Can be used to get args from deeplinks. In this case the args are used to
-        // enable/disable the toolbar and navbar for each page separately
-        navController.addOnDestinationChangedListener { _, destination, arguments ->
-            println("Nav to ${resources.getResourceName(destination.id)}")
-            // apply deeplink arguments to bundle
-            if (arguments?.containsKey(NavController.KEY_DEEP_LINK_INTENT) == true) {
-                (arguments.get(NavController.KEY_DEEP_LINK_INTENT) as? Intent)?.data?.let { deeplink ->
-                    deeplink.queryParameterNames.forEach { key ->
-                        val value = deeplink.getQueryParameter(key)
-                        when {
-                            value?.toIntOrNull() != null -> arguments.putInt(key, value.toInt())
-                            value?.toLongOrNull() != null -> arguments.putLong(key, value.toLong())
-                            value?.toBooleanStrictOrNull() != null -> arguments.putBoolean(key, value.toBoolean())
-                            else -> arguments.putString(key, deeplink.getQueryParameter(key))
-                        }
-                    }
-=======
             lifecycleScope.launch {
                 val model = onboardingRepo.getOnboardingModel()
                 SnabbleUiToolkit.executeAction(
@@ -126,6 +77,7 @@
 
     override fun onPause() {
         super.onPause()
+
         Snabble.checkInManager.stopUpdating()
     }
 
@@ -137,89 +89,8 @@
                 override fun onCheckIn(shop: Shop) {
                     Toast.makeText(this@MainActivity, "Check in: " + shop.name, Toast.LENGTH_LONG)
                         .show()
->>>>>>> 8c016a8f
                 }
 
-<<<<<<< HEAD
-        SnabbleUI.setUiAction(this, SnabbleUI.Event.SHOW_BARCODE_SEARCH) { _, args ->
-            navController.navigate(R.id.navigation_barcode_search, args)
-        }
-        SnabbleUI.setUiAction(this, SnabbleUI.Event.SHOW_SCANNER) { _, args ->
-            navController.navigate(R.id.navigation_scanner, args)
-        }
-        SnabbleUI.setUiAction(this, SnabbleUI.Event.SHOW_SHOPPING_CART) { _, args ->
-            navController.navigate(R.id.navigation_cart, args)
-        }
-        SnabbleUI.setUiAction(this, SnabbleUI.Event.SHOW_SEPA_CARD_INPUT) { _, args ->
-            navController.navigate(R.id.navigation_sepa_card_input, args)
-        }
-        SnabbleUI.setUiAction(this, SnabbleUI.Event.SHOW_CREDIT_CARD_INPUT) { _, args ->
-            navController.navigate(R.id.navigation_credit_card_input, args)
-        }
-        SnabbleUI.setUiAction(this, SnabbleUI.Event.SHOW_PAYDIREKT_INPUT) { _, args ->
-            navController.navigate(R.id.navigation_paydirekt_input, args)
-        }
-        SnabbleUI.setUiAction(this, SnabbleUI.Event.SHOW_PAYONE_INPUT) { _, args ->
-            navController.navigate(R.id.navigation_payone_input, args)
-        }
-        SnabbleUI.setUiAction(this, SnabbleUI.Event.SHOW_AGE_VERIFICATION) { _, args ->
-            navController.navigate(R.id.navigation_age_verification, args)
-        }
-        SnabbleUI.setUiAction(this, SnabbleUI.Event.GO_BACK) { _, _ ->
-            navController.popBackStack()
-        }
-        SnabbleUiToolkit.setUiAction(this, SnabbleUiToolkit.Event.SHOW_DETAILS_SHOP_LIST) { _, args ->
-            navController.navigate(R.id.navigation_shops_details, args)
-        }
-        SnabbleUiToolkit.setUiAction(this, SnabbleUiToolkit.Event.DETAILS_SHOP_BUTTON_ACTION) { _, _ ->
-            navView.selectedItemId = R.id.navigation_scanner
-        }
-
-        // listens to permission result and start tracking if permission is granted
-        locationPermission = registerForActivityResult(ActivityResultContracts.RequestPermission()) { isGranted ->
-            if (isGranted) {
-                if (isHoldingPermission(Manifest.permission.ACCESS_FINE_LOCATION)
-                    || isHoldingPermission(Manifest.permission.ACCESS_COARSE_LOCATION)) {
-                    // noinspection MissingPermission
-                    Snabble.checkInManager.startUpdating()
-                    locationManager.startTrackingLocation()
-                } else {
-                    locationManager.stopTrackingLocation()
-                    Snabble.checkInManager.stopUpdating()
-                }
-            }
-        }
-
-        // add a check in state listener to observe when a user enters or leaves a shop
-        Snabble.checkInManager.addOnCheckInStateChangedListener(object : OnCheckInStateChangedListener {
-            override fun onCheckIn(shop: Shop) {
-                Toast.makeText(this@MainActivity, "Check in: " + shop.name, Toast.LENGTH_LONG).show()
-            }
-
-            override fun onCheckOut() {
-                Toast.makeText(this@MainActivity, "Check out", Toast.LENGTH_LONG).show()
-            }
-
-            override fun onMultipleCandidatesAvailable(candidates: List<Shop>) {
-                // if multiple shops are in range a list will be provided
-                // a valid implementation of this can be just doing nothing
-                // as this will use the first shop (the nearest) of the list and stick to it
-                // a proper implementation would hint the user to select the shop he is currently in
-            }
-        })
-    }
-
-    private fun isHoldingPermission(permission: String): Boolean =
-        ActivityCompat.checkSelfPermission(this, permission) == PackageManager.PERMISSION_GRANTED
-
-    override fun onResume() {
-        super.onResume()
-
-        if (isHoldingPermission(Manifest.permission.ACCESS_FINE_LOCATION)
-            || isHoldingPermission(Manifest.permission.ACCESS_COARSE_LOCATION)) {
-            // noinspection MissingPermission
-            Snabble.checkInManager.startUpdating()
-=======
                 override fun onCheckOut() {
                     Toast.makeText(this@MainActivity, "Check out", Toast.LENGTH_LONG).show()
                 }
@@ -245,15 +116,20 @@
         }
 
     private fun startCheckInManagerUpdating() {
-        val hasLocationFinePermission = ActivityCompat.checkSelfPermission(this,
-            Manifest.permission.ACCESS_FINE_LOCATION) == PackageManager.PERMISSION_GRANTED
-        val hasLocationCoarsePermission = ActivityCompat.checkSelfPermission(this,
-            Manifest.permission.ACCESS_COARSE_LOCATION) == PackageManager.PERMISSION_GRANTED
+        val hasLocationFinePermission = ActivityCompat.checkSelfPermission(
+            this,
+            Manifest.permission.ACCESS_FINE_LOCATION
+        ) == PackageManager.PERMISSION_GRANTED
+        val hasLocationCoarsePermission = ActivityCompat.checkSelfPermission(
+            this,
+            Manifest.permission.ACCESS_COARSE_LOCATION
+        ) == PackageManager.PERMISSION_GRANTED
         if (hasLocationFinePermission || hasLocationCoarsePermission) {
             Snabble.checkInManager.startUpdating()
         }
     }
 
+    // Can be used to get args from deeplinks. In this case the args are used to
     private fun NavController.setup(toolbar: Toolbar, navBarView: NavigationBarView) {
         addOnDestinationChangedListener { _, destination, arguments ->
             println("Nav to ${resources.getResourceName(destination.id)}")
@@ -266,45 +142,125 @@
             }
         }
 
-        SnabbleUI.setUiAction(this@MainActivity,
-            SnabbleUI.Event.SHOW_BARCODE_SEARCH) { _, args ->
+        SnabbleUI.setUiAction(
+            this@MainActivity,
+            SnabbleUI.Event.SHOW_BARCODE_SEARCH
+        ) { _, args ->
             navigate(R.id.navigation_barcode_search, args)
         }
-        SnabbleUI.setUiAction(this@MainActivity,
-            SnabbleUI.Event.SHOW_SCANNER) { _, args ->
+        SnabbleUI.setUiAction(
+            this@MainActivity,
+            SnabbleUI.Event.SHOW_SCANNER
+        ) { _, args ->
             navigate(R.id.navigation_scanner, args)
         }
-        SnabbleUI.setUiAction(this@MainActivity,
-            SnabbleUI.Event.SHOW_SHOPPING_CART) { _, args ->
+        SnabbleUI.setUiAction(
+            this@MainActivity,
+            SnabbleUI.Event.SHOW_SHOPPING_CART
+        ) { _, args ->
             navigate(R.id.navigation_cart, args)
             // navigate(R.id.navigation_dummy_cart, args)
         }
-        SnabbleUI.setUiAction(this@MainActivity,
-            SnabbleUI.Event.SHOW_SEPA_CARD_INPUT) { _, args ->
+        SnabbleUI.setUiAction(
+            this@MainActivity,
+            SnabbleUI.Event.SHOW_SEPA_CARD_INPUT
+        ) { _, args ->
             navigate(R.id.navigation_sepa_card_input, args)
         }
-        SnabbleUI.setUiAction(this@MainActivity,
-            SnabbleUI.Event.SHOW_CREDIT_CARD_INPUT) { _, args ->
+        SnabbleUI.setUiAction(
+            this@MainActivity,
+            SnabbleUI.Event.SHOW_CREDIT_CARD_INPUT
+        ) { _, args ->
             navigate(R.id.navigation_credit_card_input, args)
         }
-        SnabbleUI.setUiAction(this@MainActivity,
-            SnabbleUI.Event.SHOW_PAYDIREKT_INPUT) { _, args ->
+        SnabbleUI.setUiAction(
+            this@MainActivity,
+            SnabbleUI.Event.SHOW_PAYDIREKT_INPUT
+        ) { _, args ->
             navigate(R.id.navigation_paydirekt_input, args)
         }
-        SnabbleUI.setUiAction(this@MainActivity,
-            SnabbleUI.Event.SHOW_PAYONE_INPUT) { _, args ->
+        SnabbleUI.setUiAction(
+            this@MainActivity,
+            SnabbleUI.Event.SHOW_PAYONE_INPUT
+        ) { _, args ->
             navigate(R.id.navigation_payone_input, args)
         }
-        SnabbleUI.setUiAction(this@MainActivity,
-            SnabbleUI.Event.SHOW_AGE_VERIFICATION) { _, args ->
+        SnabbleUI.setUiAction(
+            this@MainActivity,
+            SnabbleUI.Event.SHOW_AGE_VERIFICATION
+        ) { _, args ->
             navigate(R.id.navigation_age_verification, args)
         }
-        SnabbleUI.setUiAction(this@MainActivity,
-            SnabbleUI.Event.GO_BACK) { _, _ ->
+        SnabbleUI.setUiAction(
+            this@MainActivity,
+            SnabbleUI.Event.GO_BACK
+        ) { _, _ ->
+        }
+        SnabbleUiToolkit.setUiAction(
+            this@MainActivity,
+            SnabbleUiToolkit.Event.SHOW_DETAILS_SHOP_LIST
+        ) { _, args ->
+            navigate(R.id.navigation_shops_details, args)
+        }
+        SnabbleUiToolkit.setUiAction(
+            this@MainActivity,
+            SnabbleUiToolkit.Event.DETAILS_SHOP_BUTTON_ACTION
+        ) { _, _ ->
             popBackStack()
->>>>>>> 8c016a8f
-        }
-    }
+        }
+        SnabbleUiToolkit.setUiAction(
+            this@MainActivity,
+            SnabbleUiToolkit.Event.SHOW_DETAILS_SHOP_LIST
+        ) { _, args ->
+            navigate(R.id.navigation_shops_details, args)
+        }
+        SnabbleUiToolkit.setUiAction(
+            this@MainActivity,
+            SnabbleUiToolkit.Event.DETAILS_SHOP_BUTTON_ACTION
+        ) { _, _ ->
+            navBarView.selectedItemId = R.id.navigation_scanner
+        }
+
+        // listens to permission result and start tracking if permission is granted
+        locationPermission =
+            registerForActivityResult(ActivityResultContracts.RequestPermission()) { isGranted ->
+                if (isGranted) {
+                    if (isHoldingPermission(Manifest.permission.ACCESS_FINE_LOCATION)
+                        || isHoldingPermission(Manifest.permission.ACCESS_COARSE_LOCATION)
+                    ) {
+                        // noinspection MissingPermission
+                        Snabble.checkInManager.startUpdating()
+                        locationManager.startTrackingLocation()
+                    } else {
+                        locationManager.stopTrackingLocation()
+                        Snabble.checkInManager.stopUpdating()
+                    }
+                }
+            }
+
+        // add a check in state listener to observe when a user enters or leaves a shop
+        Snabble.checkInManager.addOnCheckInStateChangedListener(object :
+            OnCheckInStateChangedListener {
+            override fun onCheckIn(shop: Shop) {
+                Toast.makeText(this@MainActivity, "Check in: " + shop.name, Toast.LENGTH_LONG)
+                    .show()
+            }
+
+            override fun onCheckOut() {
+                Toast.makeText(this@MainActivity, "Check out", Toast.LENGTH_LONG).show()
+            }
+
+            override fun onMultipleCandidatesAvailable(candidates: List<Shop>) {
+                // if multiple shops are in range a list will be provided
+                // a valid implementation of this can be just doing nothing
+                // as this will use the first shop (the nearest) of the list and stick to it
+                // a proper implementation would hint the user to select the shop he is currently in
+            }
+        })
+    }
+
+    private fun isHoldingPermission(permission: String): Boolean =
+        ActivityCompat.checkSelfPermission(this, permission) == PackageManager.PERMISSION_GRANTED
 
     private fun setupToolbar(
         toolbar: Toolbar,
@@ -320,7 +276,7 @@
                 R.id.navigation_home,
                 R.id.navigation_scanner,
                 R.id.navigation_cart,
-                // R.id.navigation_dummy_cart,
+                R.id.navigation_shops,
             )
         )
         setupActionBarWithNavController(navController, appBarConfiguration)
