--- conflicted
+++ resolved
@@ -2,7 +2,6 @@
 
 import android.Manifest
 import android.content.Intent
-import android.content.SharedPreferences
 import android.content.pm.PackageManager
 import android.os.Bundle
 import android.widget.Toast
@@ -18,7 +17,6 @@
 import androidx.navigation.ui.AppBarConfiguration
 import androidx.navigation.ui.setupActionBarWithNavController
 import androidx.navigation.ui.setupWithNavController
-import androidx.preference.PreferenceManager
 import com.google.android.material.bottomnavigation.BottomNavigationView
 import com.google.gson.Gson
 import io.snabble.sdk.Shop
@@ -26,31 +24,16 @@
 import io.snabble.sdk.SnabbleUiToolkit
 import io.snabble.sdk.checkin.OnCheckInStateChangedListener
 import io.snabble.sdk.onboarding.entities.OnboardingModel
-import io.snabble.sdk.shopfinder.ShopDetailsFragment
 import io.snabble.sdk.ui.SnabbleUI
 
 class MainActivity : AppCompatActivity() {
     private lateinit var navView: BottomNavigationView
     private lateinit var toolbar: Toolbar
 
-<<<<<<< HEAD
-    val sharedPreferences: SharedPreferences
-        get() = PreferenceManager.getDefaultSharedPreferences(this)
-
-
-    private val viewModel: OnboardingViewModel by viewModels()
-
-=======
->>>>>>> 51a1a2a7
     lateinit var locationPermission: ActivityResultLauncher<String>
 
     override fun onCreate(savedInstanceState: Bundle?) {
         super.onCreate(savedInstanceState)
-
-        sharedPreferences
-            .edit()
-            .putBoolean(ShopDetailsFragment.KEY_MAPS_ENABLED, false)
-            .apply()
 
         setContentView(R.layout.activity_main)
         toolbar = findViewById(R.id.toolbar)
@@ -62,7 +45,6 @@
         val appBarConfiguration = AppBarConfiguration(setOf(
                 R.id.navigation_home,
                 R.id.navigation_scanner,
-                R.id.navigation_shops,
                 R.id.navigation_cart,
 //                R.id.navigation_dummy_cart
         ))
