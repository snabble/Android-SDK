package io.snabble.sdk.sample

import android.Manifest
import android.content.Intent
import android.content.pm.PackageManager
import android.os.Bundle
import android.widget.Toast
import androidx.activity.result.ActivityResultLauncher
import androidx.activity.result.contract.ActivityResultContracts
import androidx.appcompat.app.AppCompatActivity
import androidx.appcompat.widget.Toolbar
import androidx.core.app.ActivityCompat
import androidx.core.os.bundleOf
import androidx.core.view.isVisible
import androidx.navigation.NavController
import androidx.navigation.findNavController
import androidx.navigation.ui.AppBarConfiguration
import androidx.navigation.ui.setupActionBarWithNavController
import androidx.navigation.ui.setupWithNavController
import androidx.preference.PreferenceManager
import com.google.android.material.bottomnavigation.BottomNavigationView
import com.google.gson.Gson
import io.snabble.sdk.Shop
import io.snabble.sdk.Snabble
import io.snabble.sdk.SnabbleUiToolkit
import io.snabble.sdk.checkin.OnCheckInStateChangedListener
import io.snabble.sdk.location.LocationManager
import io.snabble.sdk.onboarding.entities.OnboardingModel
import io.snabble.sdk.shopfinder.ShopDetailsFragment
import io.snabble.sdk.ui.SnabbleUI

class MainActivity : AppCompatActivity() {
    private lateinit var navView: BottomNavigationView
    private lateinit var toolbar: Toolbar

    lateinit var locationPermission: ActivityResultLauncher<String>

    override fun onCreate(savedInstanceState: Bundle?) {
        super.onCreate(savedInstanceState)
        val sharedPreferences =
            PreferenceManager.getDefaultSharedPreferences(this.applicationContext)

        sharedPreferences
            .edit()
            .putBoolean(ShopDetailsFragment.KEY_MAPS_ENABLED, false)
            .apply()

        setContentView(R.layout.activity_main)
        toolbar = findViewById(R.id.toolbar)
        setSupportActionBar(toolbar)
        navView = findViewById(R.id.nav_view)

        val navController = findNavController(R.id.nav_host_fragment)

        val appBarConfiguration = AppBarConfiguration(setOf(
                R.id.navigation_home,
                R.id.navigation_scanner,
                R.id.navigation_cart,
//                R.id.navigation_dummy_cart
        ))

        setupActionBarWithNavController(navController, appBarConfiguration)
        navView.setupWithNavController(navController)
        toolbar.setNavigationOnClickListener { onBackPressed() }

        if (savedInstanceState == null) {
            val json = resources.assets.open("onboardingConfig.json").bufferedReader().readText()
            val model = Gson().fromJson(json, OnboardingModel::class.java)
            SnabbleUiToolkit.executeAction(
                this,
                SnabbleUiToolkit.Event.SHOW_ONBOARDING,
                bundleOf("model" to model)
            )
        }

        navController.addOnDestinationChangedListener { _, destination, arguments ->
            println("Nav to ${resources.getResourceName(destination.id)}")
            // apply deeplink arguments to bundle
            if (arguments?.containsKey(NavController.KEY_DEEP_LINK_INTENT) == true) {
                (arguments.get(NavController.KEY_DEEP_LINK_INTENT) as? Intent)?.data?.let { deeplink ->
                    deeplink.queryParameterNames.forEach { key ->
                        val value = deeplink.getQueryParameter(key)
                        when {
                            value?.toIntOrNull() != null -> arguments.putInt(key, value.toInt())
                            value?.toLongOrNull() != null -> arguments.putLong(key, value.toLong())
                            value?.toBooleanStrictOrNull() != null -> arguments.putBoolean(
                                key,
                                value.toBoolean()
                            )
                            else -> arguments.putString(key, deeplink.getQueryParameter(key))
                        }
                    }
                }
            }
            toolbar.isVisible = arguments?.getBoolean("hideToolbar", false) != true
            navView.isVisible = arguments?.getBoolean("hideBottomNavigation", false) != true
            navView.isEnabled = arguments?.getBoolean("hideBottomNavigation", false) != true
            toolbar.title = destination.label
            arguments?.getString("title")?.let {
                toolbar.title = it.replace("...", "…")
            }
        }

        with(navController) {
            SnabbleUI.setUiAction(this@MainActivity, SnabbleUI.Event.SHOW_BARCODE_SEARCH) { _, args ->
                navigate(R.id.navigation_barcode_search, args)
            }
            SnabbleUI.setUiAction(this@MainActivity, SnabbleUI.Event.SHOW_SCANNER) { _, args ->
                navigate(R.id.navigation_scanner, args)
            }
            SnabbleUI.setUiAction(this@MainActivity, SnabbleUI.Event.SHOW_SHOPPING_CART) { _, args ->
                navigate(R.id.navigation_cart, args)
//                navigate(R.id.navigation_dummy_cart, args)
            }
            SnabbleUI.setUiAction(this@MainActivity, SnabbleUI.Event.SHOW_SEPA_CARD_INPUT) { _, args ->
                navigate(R.id.navigation_sepa_card_input, args)
            }
            SnabbleUI.setUiAction(this@MainActivity, SnabbleUI.Event.SHOW_CREDIT_CARD_INPUT) { _, args ->
                navigate(R.id.navigation_credit_card_input, args)
            }
            SnabbleUI.setUiAction(this@MainActivity, SnabbleUI.Event.SHOW_PAYDIREKT_INPUT) { _, args ->
                navigate(R.id.navigation_paydirekt_input, args)
            }
            SnabbleUI.setUiAction(this@MainActivity, SnabbleUI.Event.SHOW_PAYONE_INPUT) { _, args ->
                navigate(R.id.navigation_payone_input, args)
            }
            SnabbleUI.setUiAction(
                this@MainActivity,
                SnabbleUI.Event.SHOW_AGE_VERIFICATION
            ) { _, args ->
                navigate(R.id.navigation_age_verification, args)
            }
            SnabbleUI.setUiAction(this@MainActivity, SnabbleUI.Event.GO_BACK) { _, _ ->
                popBackStack()
            }
<<<<<<< HEAD
            SnabbleUiToolkit.setUiAction(
                this@MainActivity, SnabbleUiToolkit.Event.SHOW_DETAILS_SHOP_LIST
            ) { _, args ->
                navigate(R.id.navigation_shops_details, args)
            }
            SnabbleUiToolkit.setUiAction(
                this@MainActivity, SnabbleUiToolkit.Event.DETAILS_SHOP_BUTTON_ACTION,
            ) { _, _ ->
                navView.findViewById<BottomNavigationView>(R.id.nav_view).selectedItemId =
                    R.id.navigation_scanner
=======
            SnabbleUiToolkit.setUiAction(this@MainActivity, SnabbleUiToolkit.Event.SHOW_DETAILS_SHOP_LIST) { _, args ->
                navigate(R.id.navigation_shops_details, args)
            }
            SnabbleUiToolkit.setUiAction(this@MainActivity, SnabbleUiToolkit.Event.SHOW_DETAILS_BUTTON_ACTION,) { _, _ ->
                navView.findViewById<BottomNavigationView>(R.id.nav_view).selectedItemId = R.id.navigation_scanner
>>>>>>> c62c0eb2
            }
        }

        locationPermission =
            registerForActivityResult(ActivityResultContracts.RequestPermission()) { isGranted ->
                if (isGranted) {
                    if (ActivityCompat.checkSelfPermission(
                            this,
                            Manifest.permission.ACCESS_FINE_LOCATION
                        ) == PackageManager.PERMISSION_GRANTED
                        || ActivityCompat.checkSelfPermission(
                            this,
                            Manifest.permission.ACCESS_COARSE_LOCATION
                        ) == PackageManager.PERMISSION_GRANTED
                    ) {
                        LocationManager.getInstance(this).startTrackingLocation()
                        Snabble.checkInManager.startUpdating()
                    }
                } else {
                    LocationManager.getInstance(this).stopTrackingLocation()
                    Snabble.checkInManager.stopUpdating()
                }
            }

        // add a check in state listener to observe when a user enters or leaves a shop
        Snabble.checkInManager.addOnCheckInStateChangedListener(object : OnCheckInStateChangedListener {
            override fun onCheckIn(shop: Shop) {
                Toast.makeText(this@MainActivity, "Check in: " + shop.name, Toast.LENGTH_LONG).show()
            }

            override fun onCheckOut() {
                Toast.makeText(this@MainActivity, "Check out", Toast.LENGTH_LONG).show()
            }

            override fun onMultipleCandidatesAvailable(candidates: List<Shop>) {
                // if multiple shops are in range a list will be provided
                // a valid implementation of this can be just doing nothing
                // as this will use the first shop (the nearest) of the list and stick to it
                //
                // a proper implementation would hint the user to select the shop he is currently in
            }
        })
    }

    override fun onResume() {
        super.onResume()

        if (ActivityCompat.checkSelfPermission(this, Manifest.permission.ACCESS_FINE_LOCATION) == PackageManager.PERMISSION_GRANTED
            || ActivityCompat.checkSelfPermission(this, Manifest.permission.ACCESS_COARSE_LOCATION) == PackageManager.PERMISSION_GRANTED) {
            Snabble.checkInManager.startUpdating()
        }
    }

    override fun onPause() {
        super.onPause()
        Snabble.checkInManager.stopUpdating()
    }
}<|MERGE_RESOLUTION|>--- conflicted
+++ resolved
@@ -53,9 +53,9 @@
         val navController = findNavController(R.id.nav_host_fragment)
 
         val appBarConfiguration = AppBarConfiguration(setOf(
-                R.id.navigation_home,
-                R.id.navigation_scanner,
-                R.id.navigation_cart,
+            R.id.navigation_home,
+            R.id.navigation_scanner,
+            R.id.navigation_cart,
 //                R.id.navigation_dummy_cart
         ))
 
@@ -83,10 +83,7 @@
                         when {
                             value?.toIntOrNull() != null -> arguments.putInt(key, value.toInt())
                             value?.toLongOrNull() != null -> arguments.putLong(key, value.toLong())
-                            value?.toBooleanStrictOrNull() != null -> arguments.putBoolean(
-                                key,
-                                value.toBoolean()
-                            )
+                            value?.toBooleanStrictOrNull() != null -> arguments.putBoolean(key, value.toBoolean())
                             else -> arguments.putString(key, deeplink.getQueryParameter(key))
                         }
                     }
@@ -124,33 +121,17 @@
             SnabbleUI.setUiAction(this@MainActivity, SnabbleUI.Event.SHOW_PAYONE_INPUT) { _, args ->
                 navigate(R.id.navigation_payone_input, args)
             }
-            SnabbleUI.setUiAction(
-                this@MainActivity,
-                SnabbleUI.Event.SHOW_AGE_VERIFICATION
-            ) { _, args ->
+            SnabbleUI.setUiAction(this@MainActivity, SnabbleUI.Event.SHOW_AGE_VERIFICATION) { _, args ->
                 navigate(R.id.navigation_age_verification, args)
             }
             SnabbleUI.setUiAction(this@MainActivity, SnabbleUI.Event.GO_BACK) { _, _ ->
                 popBackStack()
             }
-<<<<<<< HEAD
-            SnabbleUiToolkit.setUiAction(
-                this@MainActivity, SnabbleUiToolkit.Event.SHOW_DETAILS_SHOP_LIST
-            ) { _, args ->
-                navigate(R.id.navigation_shops_details, args)
-            }
-            SnabbleUiToolkit.setUiAction(
-                this@MainActivity, SnabbleUiToolkit.Event.DETAILS_SHOP_BUTTON_ACTION,
-            ) { _, _ ->
-                navView.findViewById<BottomNavigationView>(R.id.nav_view).selectedItemId =
-                    R.id.navigation_scanner
-=======
             SnabbleUiToolkit.setUiAction(this@MainActivity, SnabbleUiToolkit.Event.SHOW_DETAILS_SHOP_LIST) { _, args ->
                 navigate(R.id.navigation_shops_details, args)
             }
-            SnabbleUiToolkit.setUiAction(this@MainActivity, SnabbleUiToolkit.Event.SHOW_DETAILS_BUTTON_ACTION,) { _, _ ->
+            SnabbleUiToolkit.setUiAction(this@MainActivity, SnabbleUiToolkit.Event.SHOW_DETAILS_BUTTON_ACTION) { _, _ ->
                 navView.findViewById<BottomNavigationView>(R.id.nav_view).selectedItemId = R.id.navigation_scanner
->>>>>>> c62c0eb2
             }
         }
 
@@ -199,7 +180,7 @@
         super.onResume()
 
         if (ActivityCompat.checkSelfPermission(this, Manifest.permission.ACCESS_FINE_LOCATION) == PackageManager.PERMISSION_GRANTED
-            || ActivityCompat.checkSelfPermission(this, Manifest.permission.ACCESS_COARSE_LOCATION) == PackageManager.PERMISSION_GRANTED) {
+         || ActivityCompat.checkSelfPermission(this, Manifest.permission.ACCESS_COARSE_LOCATION) == PackageManager.PERMISSION_GRANTED) {
             Snabble.checkInManager.startUpdating()
         }
     }
