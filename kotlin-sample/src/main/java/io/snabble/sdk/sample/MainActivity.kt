--- conflicted
+++ resolved
@@ -13,6 +13,7 @@
 import androidx.appcompat.app.AppCompatActivity
 import androidx.appcompat.widget.Toolbar
 import androidx.core.app.ActivityCompat
+import androidx.core.os.bundleOf
 import androidx.core.view.isVisible
 import androidx.lifecycle.asLiveData
 import androidx.lifecycle.lifecycleScope
@@ -44,9 +45,6 @@
 
     private lateinit var locationManager: CheckInLocationManager
 
-<<<<<<< HEAD
-    private val dynamicViewModel: DynamicViewModel by viewModels()
-=======
     private val sharedPreferences: SharedPreferences
         get() = PreferenceManager.getDefaultSharedPreferences(this)
 
@@ -56,8 +54,7 @@
             .putBoolean(ONBOARDING_SEEN, onboardingSeen)
             .apply()
 
-    private val viewModel: HomeViewModel by viewModels()
->>>>>>> bf3ba3c7
+    private val dynamicViewModel: DynamicViewModel by viewModels()
 
     private val onboardingRepo: OnboardingRepository by lazy {
         OnboardingRepositoryImpl(assets, Gson())
@@ -90,12 +87,12 @@
 
         if (savedInstanceState == null && !onboardingSeen) {
             lifecycleScope.launch {
-                // val model = onboardingRepo.getOnboardingModel()
-                // SnabbleUiToolkit.executeAction(
-                //     context = this@MainActivity,
-                //     SnabbleUiToolkit.Event.SHOW_ONBOARDING,
-                //     bundleOf(getString(R.string.bundle_key_model) to model)
-                // )
+                val model = onboardingRepo.getOnboardingModel()
+                SnabbleUiToolkit.executeAction(
+                    context = this@MainActivity,
+                    SnabbleUiToolkit.Event.SHOW_ONBOARDING,
+                    bundleOf(getString(R.string.bundle_key_model) to model)
+                )
             }
         }
 
