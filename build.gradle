buildscript {
    ext.kotlin_version = '1.6.21'

    repositories {
        google()
        mavenCentral()
        maven { url 'https://plugins.gradle.org/m2/' }
    }

    dependencies {
        classpath "org.jetbrains.kotlin:kotlin-gradle-plugin:$kotlin_version"
        classpath "org.jetbrains.dokka:dokka-gradle-plugin:$kotlin_version"
        classpath "org.jetbrains.dokka:dokka-base:$kotlin_version"
        classpath 'com.android.tools.build:gradle:7.2.1'
        classpath 'gradle.plugin.com.github.jlouns:gradle-cross-platform-exec-plugin:0.5.0'
        classpath 'gradle.plugin.gmazzo:sqlite-plugin:0.2'
    }
}

plugins {
    id 'maven-publish'
    id 'org.jetbrains.dokka'
}

allprojects {
    repositories {
        google()
        mavenCentral()
        maven { url 'https://jitpack.io' }
        maven { url 'https://datatrans.jfrog.io/artifactory/mobile-sdk/' }
    }

    project.ext {
        sdkVersion='0.66.2'
<<<<<<< HEAD
        pluginVersion='0.1.0'
=======
>>>>>>> 879be1cd
        versionCode=1

        compileSdkVersion=31
        minSdkVersion=21
        targetSdkVersion=31

        okhttpVersion='4.9.3'
        desugarVersion='1.1.5'

        sdkVersion += project.getProperties().get('versionSuffix', '')
    }
}

afterEvaluate {
    publishing {
        repositories {
            maven {
                name = 'LocalBuildDir'
                def releasesRepoUrl = 'file://' + project.rootDir.absolutePath + '/build/maven-releases/'
                def snapshotsRepoUrl = 'file://' + project.rootDir.absolutePath + '/build/maven-snapshots/'
                url = rootProject.sdkVersion.endsWith('SNAPSHOT') ? snapshotsRepoUrl : releasesRepoUrl
            }

            maven {
                name = 'GitHubPackages'
                url = uri('https://maven.pkg.github.com/snabble/Android-SDK')

                credentials {
                    username = System.getenv('GITHUB_ACTOR')
                    password = System.getenv('GITHUB_TOKEN')
                }
            }
        }
    }
}

tasks.named("dokkaHtml").configure {
    dokkaSourceSets {
        configureEach {
            skipDeprecated.set(true)
        }
    }
}

tasks.withType(org.jetbrains.dokka.gradle.AbstractDokkaTask).configureEach {
    outputDirectory.set(rootDir.toPath().resolve("docs").toFile())
    suppressObviousFunctions.set(true)
    moduleName.set("snabble Android SDK API Documentation")
    def escapedLogoPath = file("dokka/assets/logo-icon.svg").absolutePath.replaceAll("\\\\", "\\\\\\\\")
    pluginsMapConfiguration.set(["org.jetbrains.dokka.base.DokkaBase":
    """
        {
            "footerMessage": "© 2022 snabble GmbH",
            "customAssets": [
                "${escapedLogoPath}"
            ]
        }
    """])
}

task printVersion() {
    println project.sdkVersion
}

task clean(type: Delete) {
    delete rootProject.buildDir
}<|MERGE_RESOLUTION|>--- conflicted
+++ resolved
@@ -32,10 +32,7 @@
 
     project.ext {
         sdkVersion='0.66.2'
-<<<<<<< HEAD
         pluginVersion='0.1.0'
-=======
->>>>>>> 879be1cd
         versionCode=1
 
         compileSdkVersion=31
