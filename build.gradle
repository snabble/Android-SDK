--- conflicted
+++ resolved
@@ -24,11 +24,7 @@
     }
 
     project.ext {
-<<<<<<< HEAD
-        sdkVersion='0.9.3-SEPA'
-=======
-        sdkVersion='0.9.5'
->>>>>>> 02e1e14b
+        sdkVersion='0.9.5-SEPA'
         versionCode=1
 
         compileSdkVersion=28
