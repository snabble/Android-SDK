buildscript {
    repositories {
        google()
        jcenter()

        maven {
            url "https://plugins.gradle.org/m2/"
        }
    }

    dependencies {
        classpath 'com.android.tools.build:gradle:3.1.3'
        classpath 'de.undercouch:gradle-download-task:3.4.2'
        classpath 'gradle.plugin.com.github.jlouns:gradle-cross-platform-exec-plugin:0.5.0'
        classpath 'com.github.dcendents:android-maven-gradle-plugin:2.0'
        classpath "gradle.plugin.gmazzo:sqlite-plugin:0.2"
    }
}

allprojects {
    repositories {
        google()
        jcenter()
    }

    project.ext {
<<<<<<< HEAD
        sdkVersion='0.9.0-SEPA'
=======
        sdkVersion='0.9.0'
>>>>>>> d7dc7666
        versionCode=1

        compileSdkVersion=28
        minSdkVersion=16
        targetSdkVersion=28

        buildToolsVersion='27.0.3'
        supportLibraryVersion='27.1.1'
        okhttpVersion='3.10.0'

        sdkVersion += project.getProperties().get("versionSuffix", "")
    }
}

task clean(type: Delete) {
    delete rootProject.buildDir
}<|MERGE_RESOLUTION|>--- conflicted
+++ resolved
@@ -24,11 +24,7 @@
     }
 
     project.ext {
-<<<<<<< HEAD
         sdkVersion='0.9.0-SEPA'
-=======
-        sdkVersion='0.9.0'
->>>>>>> d7dc7666
         versionCode=1
 
         compileSdkVersion=28
