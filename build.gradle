buildscript {
    repositories {
        google()
        jcenter()

        maven {
            url "https://plugins.gradle.org/m2/"
        }
    }

    dependencies {
        classpath 'com.android.tools.build:gradle:3.1.4'
        classpath 'de.undercouch:gradle-download-task:3.4.2'
        classpath 'gradle.plugin.com.github.jlouns:gradle-cross-platform-exec-plugin:0.5.0'
        classpath 'com.github.dcendents:android-maven-gradle-plugin:2.0'
        classpath "gradle.plugin.gmazzo:sqlite-plugin:0.2"
    }
}

allprojects {
    repositories {
        google()
        jcenter()
    }

    project.ext {
<<<<<<< HEAD
        sdkVersion='0.9.0-SEPA'
=======
        sdkVersion='0.9.0-beta6'
>>>>>>> b757b956
        versionCode=1

        compileSdkVersion=28
        minSdkVersion=16
        targetSdkVersion=28

        buildToolsVersion='27.0.3'
        supportLibraryVersion='27.1.1'
        okhttpVersion='3.11.0'

        sdkVersion += project.getProperties().get("versionSuffix", "")
    }
}

task clean(type: Delete) {
    delete rootProject.buildDir
}<|MERGE_RESOLUTION|>--- conflicted
+++ resolved
@@ -24,11 +24,7 @@
     }
 
     project.ext {
-<<<<<<< HEAD
         sdkVersion='0.9.0-SEPA'
-=======
-        sdkVersion='0.9.0-beta6'
->>>>>>> b757b956
         versionCode=1
 
         compileSdkVersion=28
