--- conflicted
+++ resolved
@@ -24,11 +24,7 @@
     }
 
     project.ext {
-<<<<<<< HEAD
-        sdkVersion='0.9.5-SEPA'
-=======
-        sdkVersion='0.10.1'
->>>>>>> f7315934
+        sdkVersion='0.10.1-SEPA'
         versionCode=1
 
         compileSdkVersion=28
