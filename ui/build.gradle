--- conflicted
+++ resolved
@@ -56,11 +56,7 @@
     implementation 'androidx.webkit:webkit:1.4.0'
     implementation 'androidx.viewpager2:viewpager2:1.0.0'
     implementation 'com.google.android.material:material:1.6.0'
-<<<<<<< HEAD
-=======
-    implementation 'com.github.google:flexbox-layout:2.0.1'
     implementation 'androidx.gridlayout:gridlayout:1.0.0'
->>>>>>> 1869e20e
     implementation 'me.relex:circleindicator:2.1.6'
     implementation 'ch.datatrans:android-sdk:1.5.0'
     implementation 'com.google.android.gms:play-services-wallet:19.1.0'
