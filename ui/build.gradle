apply plugin: 'com.android.library'
apply plugin: 'kotlin-android'
apply from: '../scripts/maven.gradle'
apply plugin: 'org.jetbrains.dokka'
apply plugin: 'org.jetbrains.kotlin.plugin.parcelize'

description = 'Snabble UI: The Android User Interface snabble SDK'

android {
    namespace 'io.snabble.sdk.ui'

    compileSdkVersion project.compileSdkVersion

    defaultConfig {
        minSdkVersion project.minSdkVersion
        targetSdkVersion project.targetSdkVersion
        testInstrumentationRunner 'androidx.test.runner.AndroidJUnitRunner'
    }

    buildTypes {
        release {
            postprocessing {
                removeUnusedCode false
                removeUnusedResources false
                obfuscate false
                optimizeCode false
                proguardFile 'proguard-rules.pro'
            }
        }
    }

    compileOptions {
        coreLibraryDesugaringEnabled true
        sourceCompatibility JavaVersion.VERSION_1_8
        targetCompatibility JavaVersion.VERSION_1_8
    }

    kotlinOptions {
        freeCompilerArgs = ['-Xjvm-default=all']
        jvmTarget = '1.8'
    }

    buildFeatures {
        compose true
    }

    composeOptions {
        kotlinCompilerExtensionVersion '1.3.2'
    }

    lint {
        disable 'LabelFor', 'MissingTranslation'
    }
}

dependencies {
    def kotest_version = '5.4.0'

    coreLibraryDesugaring "com.android.tools:desugar_jdk_libs:${project.desugarVersion}"

    implementation project(':utils')
    api project(':core')
    api project(':accessibility-toolbox')

    implementation 'androidx.core:core-ktx:1.8.0'
    implementation 'androidx.appcompat:appcompat:1.4.1'
    implementation 'androidx.recyclerview:recyclerview:1.2.1'
    implementation 'androidx.cardview:cardview:1.0.0'
    implementation 'androidx.swiperefreshlayout:swiperefreshlayout:1.1.0'
    implementation 'androidx.webkit:webkit:1.4.0'
    implementation 'androidx.viewpager2:viewpager2:1.0.0'
<<<<<<< HEAD
    implementation 'com.google.android.material:material:1.6.1'
    implementation 'com.airbnb.android:lottie:5.2.0'
=======
    implementation 'com.google.android.material:material:1.7.0'
>>>>>>> 86a3f13f
    implementation 'androidx.gridlayout:gridlayout:1.0.0'
    implementation 'me.relex:circleindicator:2.1.6'
    implementation 'ch.datatrans:android-sdk:1.5.0'
    implementation 'com.google.android.gms:play-services-wallet:19.1.0'
    implementation 'eu.rekisoft.android.util:LazyWorker:2.1.0'
    implementation 'androidx.biometric:biometric:1.2.0-alpha04'
    implementation 'androidx.startup:startup-runtime:1.1.1'

    def camerax_version = '1.1.0-rc01'
    implementation "androidx.camera:camera-core:${camerax_version}"
    implementation "androidx.camera:camera-camera2:${camerax_version}"
    implementation "androidx.camera:camera-lifecycle:${camerax_version}"
    implementation "androidx.camera:camera-view:${camerax_version}"
    implementation "androidx.camera:camera-extensions:${camerax_version}"

    def navigation_version = '2.5.1'
    implementation "androidx.navigation:navigation-runtime-ktx:$navigation_version"
    implementation "androidx.navigation:navigation-fragment-ktx:$navigation_version"
    implementation "androidx.navigation:navigation-ui-ktx:$navigation_version"

    //noinspection GradleDependency
    implementation 'commons-io:commons-io:2.5'
    //noinspection GradleDependency
    implementation 'com.google.zxing:core:3.5.1'
    implementation 'com.squareup.picasso:picasso:2.8'

    androidTestImplementation 'androidx.test:runner:1.4.0'
    androidTestImplementation 'androidx.test.espresso:espresso-core:3.4.0'

    implementation "androidx.compose.material:material:$compose_version"
    implementation 'androidx.compose.material3:material3:1.0.0-rc01'
    implementation "androidx.compose.ui:ui:$compose_version"
    implementation "androidx.compose.ui:ui-tooling-preview:$compose_version"
    implementation "com.google.accompanist:accompanist-themeadapter-material3:0.28.0"

    debugImplementation "androidx.compose.ui:ui-tooling:$compose_version"
    debugImplementation "androidx.compose.ui:ui-test-manifest:$compose_version"

    // Compose previews won't work w/o this: https://issuetracker.google.com/issues/227767363
    debugImplementation 'androidx.customview:customview:1.2.0-alpha02'
    debugImplementation 'androidx.customview:customview-poolingcontainer:1.0.0'

    implementation 'androidx.lifecycle:lifecycle-viewmodel-compose:2.5.1'
    implementation 'androidx.lifecycle:lifecycle-runtime-compose:2.6.0-alpha02'

    testImplementation "io.kotest:kotest-runner-junit5:$kotest_version"
    testImplementation "io.kotest:kotest-assertions-core:$kotest_version"
    testImplementation 'io.mockk:mockk:1.13.3'
}

android.testOptions {
    unitTests.all {
        useJUnitPlatform()
    }
}<|MERGE_RESOLUTION|>--- conflicted
+++ resolved
@@ -69,12 +69,8 @@
     implementation 'androidx.swiperefreshlayout:swiperefreshlayout:1.1.0'
     implementation 'androidx.webkit:webkit:1.4.0'
     implementation 'androidx.viewpager2:viewpager2:1.0.0'
-<<<<<<< HEAD
-    implementation 'com.google.android.material:material:1.6.1'
+    implementation 'com.google.android.material:material:1.7.0'
     implementation 'com.airbnb.android:lottie:5.2.0'
-=======
-    implementation 'com.google.android.material:material:1.7.0'
->>>>>>> 86a3f13f
     implementation 'androidx.gridlayout:gridlayout:1.0.0'
     implementation 'me.relex:circleindicator:2.1.6'
     implementation 'ch.datatrans:android-sdk:1.5.0'
