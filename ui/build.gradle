--- conflicted
+++ resolved
@@ -49,16 +49,10 @@
     implementation project(':utils')
     implementation project(':core')
 
-<<<<<<< HEAD
-    implementation 'androidx.core:core:1.3.2'
+    implementation 'androidx.core:core-ktx:1.3.2'
     implementation "androidx.core:core-ktx:1.3.2"
     implementation 'androidx.appcompat:appcompat:1.2.0'
-    implementation 'androidx.recyclerview:recyclerview:1.2.0-rc01'
-=======
-    implementation 'androidx.core:core-ktx:1.3.2'
-    implementation 'androidx.appcompat:appcompat:1.2.0'
     implementation 'androidx.recyclerview:recyclerview:1.2.0'
->>>>>>> a345711d
     implementation 'androidx.cardview:cardview:1.0.0'
     implementation 'androidx.swiperefreshlayout:swiperefreshlayout:1.1.0'
     implementation 'androidx.webkit:webkit:1.4.0'
