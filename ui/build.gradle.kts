--- conflicted
+++ resolved
@@ -113,13 +113,4 @@
     testImplementation(libs.mock)
     androidTestImplementation(libs.test.espressoCore)
     androidTestImplementation(libs.test.runner)
-}
-<<<<<<< HEAD
-
-tasks{
-    withType(Jar::class.java){
-        duplicatesStrategy = DuplicatesStrategy.EXCLUDE
-    }
-}
-=======
->>>>>>> 7e0b6428
+}