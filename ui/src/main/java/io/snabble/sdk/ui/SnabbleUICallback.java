package io.snabble.sdk.ui;

import android.content.Intent;

public interface SnabbleUICallback {
    void showCheckout();
    void showScannerWithCode(String scannableCode);
    void showBarcodeSearch();
    void showSEPACardInput();
<<<<<<< HEAD

    void showCreditCardCardInput();

=======
>>>>>>> 378688cb
    void showShoppingCart();
    void showPaymentCredentialsList();

    /**
     * Request a keyguard for user authentication. This will only be called if
     * {@link io.snabble.sdk.UserPreferences#setRequireKeyguardAuthenticationForPayment(boolean)}
     * is set to true.
     *
     * Typically you request a Keyguard using
     * {@link android.app.KeyguardManager#createConfirmDeviceCredentialIntent(CharSequence, CharSequence)}.
     *
     * @param keyguardHandler A KeyguardHandler that needs to be supplied with the result of
     *                        {@link android.app.Activity#onActivityResult(int, int, Intent)}.
     */
    void requestKeyguard(KeyguardHandler keyguardHandler);
    void goBack();
}<|MERGE_RESOLUTION|>--- conflicted
+++ resolved
@@ -7,12 +7,7 @@
     void showScannerWithCode(String scannableCode);
     void showBarcodeSearch();
     void showSEPACardInput();
-<<<<<<< HEAD
-
     void showCreditCardCardInput();
-
-=======
->>>>>>> 378688cb
     void showShoppingCart();
     void showPaymentCredentialsList();
 
