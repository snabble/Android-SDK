--- conflicted
+++ resolved
@@ -255,12 +255,7 @@
             });
         }
 
-<<<<<<< HEAD
-        DisplayMetrics dm =  context.getResources().getDisplayMetrics();
-        float density = dm.density;
-=======
         float density = context.getResources().getDisplayMetrics().density;
->>>>>>> 7c402a1d
         window.setLayout(Math.round(320 * density), ViewGroup.LayoutParams.WRAP_CONTENT);
     }
 
