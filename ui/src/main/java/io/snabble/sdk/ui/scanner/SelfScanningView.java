--- conflicted
+++ resolved
@@ -69,11 +69,8 @@
     private boolean manualCameraControl;
     private int topDownInfoBoxOffset;
     private MessageBoxStackView messages;
-<<<<<<< HEAD
     private ProductConfirmationDialog.Factory productConfirmationDialogFactory;
-=======
     private Project project;
->>>>>>> 6931d086
 
     public SelfScanningView(Context context) {
         super(context);
