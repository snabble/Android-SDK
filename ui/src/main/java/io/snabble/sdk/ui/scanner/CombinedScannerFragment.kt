--- conflicted
+++ resolved
@@ -41,12 +41,6 @@
         allowShowingHints = false
     }
 
-    override fun onCreateOptionsMenu(menu: Menu, inflater: MenuInflater) {
-        if (hasSelfScanningView) {
-            super.onCreateOptionsMenu(menu, inflater)
-        }
-    }
-
     override fun onResume() {
         super.onResume()
 
@@ -70,36 +64,19 @@
                     selfScanningView.resume()
                 }
             }
-<<<<<<< HEAD
-        }
-    }
-
-    override fun onRequestPermissionsResult(requestCode: Int, permissions: Array<String>, grantResults: IntArray) {
-        super.onRequestPermissionsResult(requestCode, permissions, grantResults)
-
-        scannerBottomSheetView.isVisible = grantResults.getOrNull(0) == PackageManager.PERMISSION_GRANTED
-    }
-
-=======
             scannerBottomSheetView.isVisible =
                 (ContextCompat.checkSelfPermission(requireContext(), Manifest.permission.CAMERA)
                         == PackageManager.PERMISSION_GRANTED)
         }
     }
 
->>>>>>> 2fa47962
     override fun onCreateActualView(
         inflater: LayoutInflater,
         container: ViewGroup?,
         savedInstanceState: Bundle?,
     ): View {
-<<<<<<< HEAD
-        coordinatorView =
-            inflater.inflate(R.layout.snabble_fragment_combined_scanner, container, false) as CoordinatorLayout
-=======
         coordinatorView = inflater
             .inflate(R.layout.snabble_fragment_combined_scanner, container, false) as CoordinatorLayout
->>>>>>> 2fa47962
         coordinatorView.keepScreenOn = true
         return coordinatorView
     }
@@ -135,10 +112,6 @@
         }
 
         if (cart?.isEmpty == true) {
-<<<<<<< HEAD
-
-=======
->>>>>>> 2fa47962
             scanHint = SnackbarUtils.make(view, getString(R.string.Snabble_Scanner_firstScan), 30000)
                 .apply {
                     setAction(android.R.string.ok) { dismiss() }
@@ -204,14 +177,9 @@
     }
 }
 
-<<<<<<< HEAD
-class ScannerBottomSheetBehavior(private val view: ScannerBottomSheetView) :
-    BottomSheetBehavior<ScannerBottomSheetView>(view.context, null) {
-=======
 class ScannerBottomSheetBehavior(
     private val view: ScannerBottomSheetView,
 ) : BottomSheetBehavior<ScannerBottomSheetView>(view.context, null) {
->>>>>>> 2fa47962
 
     private var slideSlop = 0f
     private var enableSlideSlop = false
