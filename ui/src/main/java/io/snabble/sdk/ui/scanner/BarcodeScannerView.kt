package io.snabble.sdk.ui.scanner

import android.Manifest
import android.content.Context
import android.content.pm.PackageManager
import android.graphics.Color
import android.graphics.ImageFormat
import android.graphics.Rect
import android.util.AttributeSet
import android.util.Size
import android.view.*
import android.widget.FrameLayout
import android.widget.ImageView
import android.widget.TextView
import androidx.camera.core.*
import androidx.camera.lifecycle.ProcessCameraProvider
import androidx.camera.view.PreviewView
import androidx.core.app.ActivityCompat
import androidx.core.content.ContextCompat
import io.snabble.sdk.BarcodeFormat
import io.snabble.sdk.ui.R
import io.snabble.sdk.ui.utils.UIUtils
import io.snabble.sdk.utils.Dispatch
import io.snabble.sdk.utils.Logger
import java.nio.ByteBuffer
import java.util.*
import java.util.concurrent.ExecutorService
import java.util.concurrent.Executors
import java.util.concurrent.TimeUnit

open class BarcodeScannerView @JvmOverloads constructor(
        context: Context, attrs: AttributeSet? = null, defStyleAttr: Int = 0
) : FrameLayout(context, attrs, defStyleAttr) {
    private var startRequested: Boolean = false
    private var cameraProvider: ProcessCameraProvider? = null
    private var preview: Preview? = null
    private var camera: Camera? = null
    private var cameraExecutor: ExecutorService? = null
    private val supportedBarcodeFormats: MutableList<BarcodeFormat> = ArrayList()

    private val previewView = PreviewView(context)
    private val fakePauseView = ImageView(context)
    private var cameraUnavailableView = TextView(context)
    private var scanIndicatorView = ScanIndicatorView(context)

    private var barcodeDetector: BarcodeDetector

    private var isPaused: Boolean = false

    var restrictScanningToIndicator: Boolean = true
    var callback: Callback? = null

    init {
        previewView.layoutParams = ViewGroup.LayoutParams(
                ViewGroup.LayoutParams.MATCH_PARENT,
                ViewGroup.LayoutParams.MATCH_PARENT)

        // WORKAROUND: prevents black screen issue when resuming from multi-window
        // (and possible other cases where onresume is used)
        //
        // known affected devices:
        //  - Google Pixel 4a (5G)
        //
        // this is a bug in CameraX.
        // using COMPATIBLE forces the use of TextureView instead of SurfaceView
        previewView.implementationMode = PreviewView.ImplementationMode.COMPATIBLE
        addView(previewView)

        fakePauseView.layoutParams = ViewGroup.LayoutParams(
                ViewGroup.LayoutParams.MATCH_PARENT,
                ViewGroup.LayoutParams.MATCH_PARENT)
        fakePauseView.setBackgroundColor(Color.BLACK)
        fakePauseView.visibility = View.GONE
        addView(fakePauseView)

        scanIndicatorView.layoutParams = ViewGroup.LayoutParams(
                ViewGroup.LayoutParams.MATCH_PARENT,
                ViewGroup.LayoutParams.MATCH_PARENT)
        addView(scanIndicatorView)

        cameraUnavailableView.layoutParams = ViewGroup.LayoutParams(
                ViewGroup.LayoutParams.MATCH_PARENT,
                ViewGroup.LayoutParams.MATCH_PARENT)
        cameraUnavailableView.setText(R.string.Snabble_Scanner_Camera_accessDenied)
        cameraUnavailableView.gravity = Gravity.CENTER
        cameraUnavailableView.setTextColor(UIUtils.getColorByAttribute(context, android.R.attr.textColorPrimary))
        cameraUnavailableView.setBackgroundResource(UIUtils.getColorByAttribute(context, android.R.attr.background))
        cameraUnavailableView.visibility = GONE

        addView(cameraUnavailableView)

        barcodeDetector = BarcodeDetectorFactory.getDefaultBarcodeDetectorFactory().create()

        startAutoFocus()
    }

    /**
     * Starts the camera preview, requires runtime permission to the camera
     *
     * @throws RuntimeException if no permission to access the camera is present
     */
    fun start() {
        if (ActivityCompat.checkSelfPermission(context, Manifest.permission.CAMERA)
                != PackageManager.PERMISSION_GRANTED) {
            throw RuntimeException("Missing camera permission")
        }

        Logger.d("start")

        if (!startRequested) {
            startRequested = true
            barcodeDetector.reset()
            barcodeDetector.setup(supportedBarcodeFormats)
            isPaused = false

            previewView.post {
                val cameraProviderFuture = ProcessCameraProvider.getInstance(context)
                cameraProviderFuture.addListener({
                    val cameraProvider = cameraProviderFuture.get()
                    bindPreview(cameraProvider)
                    startRequested = false
                }, ContextCompat.getMainExecutor(context))
            }
        }
    }

    private fun bindPreview(cp: ProcessCameraProvider) {
        previewView.display?.rotation?.let { rotation ->
            cameraProvider = cp
            cameraExecutor = Executors.newSingleThreadExecutor()

            val cameraSelector = CameraSelector.Builder()
                    .requireLensFacing(CameraSelector.LENS_FACING_BACK)
                    .build()

            this.preview = Preview.Builder()
                    .setTargetResolution(Size(480, 640))
                    .setTargetRotation(rotation)
                    .build()

            val imageAnalyzer = ImageAnalysis.Builder()
                    .setTargetResolution(Size(768, 1024))
                    .setTargetRotation(rotation)
<<<<<<< HEAD
                    .setImageQueueDepth(6)
=======
                    .setImageQueueDepth(1)
>>>>>>> 8e7f4d95
                    .setBackpressureStrategy(ImageAnalysis.STRATEGY_KEEP_ONLY_LATEST)
                    .build()
                    .also {
                        cameraExecutor?.let { exec ->
                            it.setAnalyzer(exec, { image ->
                                // processImage(image)
                                image.close()
                            })
                        }
                    }

            cameraProvider?.unbindAll()

            try {
                val activity = UIUtils.getHostFragmentActivity(context)
                camera = cameraProvider?.bindToLifecycle(activity,
                    cameraSelector,
                    preview,
                    imageAnalyzer)

                preview?.setSurfaceProvider(previewView.surfaceProvider)
            } catch (e: Exception) {
                cameraUnavailableView.visibility = View.VISIBLE
                scanIndicatorView.visibility = View.GONE
            }

            if (isPaused) {
                fakePauseView.visibility = View.VISIBLE
            } else {
                fakePauseView.visibility = View.GONE
            }
        }
    }

    /**
     * Stops the camera preview.
     */
    fun stop() {
        pause()
        cameraExecutor?.shutdown()
        cameraProvider?.unbindAll()
    }

    /**
     * Pauses the camera preview and barcode scanning, but keeps the camera intact.
     */
    fun pause() {
        isPaused = true
        fakePauseView.setImageBitmap(previewView.bitmap)
        fakePauseView.visibility = View.VISIBLE
    }

    /**
     * Resumes the camera preview and barcode scanning.
     */
    fun resume() {
        isPaused = false
        fakePauseView.visibility = View.GONE
    }

    private fun startAutoFocus() {
        viewTreeObserver.addOnGlobalLayoutListener(object : ViewTreeObserver.OnGlobalLayoutListener {
            override fun onGlobalLayout() {
                if (camera != null && measuredWidth > 0 && measuredHeight > 0) {
                    viewTreeObserver.removeOnGlobalLayoutListener(this)

                    val factory = previewView.meteringPointFactory
                    val point = factory.createPoint(width / 2f, height / 2f)
                    camera?.cameraControl?.startFocusAndMetering(
                            FocusMeteringAction.Builder(point, FocusMeteringAction.FLAG_AF).apply {
                                setAutoCancelDuration(2, TimeUnit.SECONDS)
                            }.build()
                    )
                }
            }
        })
    }

    private fun processImage(image: ImageProxy) {
        if (isPaused) {
            image.close()
            return
        }

        if (image.format == ImageFormat.YUV_420_888
                || image.format == ImageFormat.YUV_422_888
                || image.format == ImageFormat.YUV_444_888
                && image.planes.size == 3) {
            val luminanceBytes = image.planes[0].buffer // Y plane of a YUV buffer
            val rect = if (scanIndicatorView.visibility == View.VISIBLE && restrictScanningToIndicator) {
                val height = image.height / 3
                val top = (image.height / 2) - height
                val bottom = (image.height / 2) + height
                Rect(0, top, image.width, bottom)
            } else {
                Rect(0, 0, image.width, image.height)
            }

            previewView.display?.rotation?.let { rotation ->
                val barcode = barcodeDetector.detect(luminanceBytes.toByteArray(),
                        image.width, image.height, 8, rect, rotation)

                if (barcode != null) {
                    Dispatch.mainThread {
                        if (!isPaused) {
                            callback?.onBarcodeDetected(barcode)
                        }
                    }
                }
            }
        }

        image.close()
    }

    private fun ByteBuffer.toByteArray(): ByteArray {
        rewind()
        val data = ByteArray(remaining())
        get(data)
        return data
    }

    /**
     * Enabled or disables the torch on the camera. The state of the torch is bound to the lifecycle
     * of the BarcodeScannerView.
     */
    var isTorchEnabled: Boolean
        get() = camera?.cameraInfo?.torchState?.value == TorchState.ON
        set(enabled) {
            camera?.cameraControl?.enableTorch(enabled)
        }

    /**
     * Adds a [BarcodeFormat] that should get detected.
     *
     * Note: Scanning for multiple barcode formats has a performance impact.
     *
     * @param format the [BarcodeFormat]  to add
     */
    fun addBarcodeFormat(format: BarcodeFormat) {
        supportedBarcodeFormats.add(format)
    }

    /**
     * Removes a barcode from the scannable [BarcodeFormat]'s
     *
     * @param format the [BarcodeFormat] to remove
     */
    fun removeBarcodeFormat(format: BarcodeFormat) {
        supportedBarcodeFormats.remove(format)
    }

    /**
     * Adjusts the scale of the scan indicator. The default scale is 1.0.
     */
    var indicatorScale: Float = 1.0f
        set(value) {
            scanIndicatorView.setScale(value)
            field = value
        }

    /**
     * Enabled or disables the scan indicator.
     */
    var indicatorEnabled: Boolean = true
        set(value) {
            if (value) {
                scanIndicatorView.visibility = VISIBLE
            } else {
                scanIndicatorView.visibility = GONE
            }

            field = value
        }

    /**
     * Sets the style of the scan indicartor. Available style are: RECT, QUAD or NORMALIZED.
     */
    var indicatorStyle: ScanIndicatorView.Style = ScanIndicatorView.Style.RECT
        set(value) {
            scanIndicatorView.setStyle(value)
            field = value
        }

    /**
     * Sets indicator style in when in normalized style, ignoring all padding's and offsets
     *
     * Needs setIndicatorStyle(ScanIndicatorView.Style.NORMALIZED)
     */
    fun setIndicatorNormalizedSize(left: Float, top: Float, right: Float, bottom: Float) {
        scanIndicatorView.setNormalizedSize(left, top, right, bottom)
    }

    /**
     * Sets the offset of the scan indicator, in pixels.
     */
    fun setIndicatorOffset(offsetX: Int, offsetY: Int) {
        scanIndicatorView.setOffset(offsetX, offsetY)
    }

    interface Callback {
        fun onBarcodeDetected(barcode: Barcode?)
    }
}<|MERGE_RESOLUTION|>--- conflicted
+++ resolved
@@ -134,25 +134,20 @@
                     .build()
 
             this.preview = Preview.Builder()
-                    .setTargetResolution(Size(480, 640))
+                    .setTargetResolution(Size(768, 1024))
                     .setTargetRotation(rotation)
                     .build()
 
             val imageAnalyzer = ImageAnalysis.Builder()
                     .setTargetResolution(Size(768, 1024))
                     .setTargetRotation(rotation)
-<<<<<<< HEAD
-                    .setImageQueueDepth(6)
-=======
                     .setImageQueueDepth(1)
->>>>>>> 8e7f4d95
                     .setBackpressureStrategy(ImageAnalysis.STRATEGY_KEEP_ONLY_LATEST)
                     .build()
                     .also {
                         cameraExecutor?.let { exec ->
                             it.setAnalyzer(exec, { image ->
-                                // processImage(image)
-                                image.close()
+                                processImage(image)
                             })
                         }
                     }
