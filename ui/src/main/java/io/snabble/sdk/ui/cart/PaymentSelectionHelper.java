package io.snabble.sdk.ui.cart;

import android.app.Application;
import android.content.Context;
import android.content.SharedPreferences;
import android.os.Bundle;

import androidx.fragment.app.DialogFragment;
import androidx.fragment.app.FragmentActivity;
import androidx.lifecycle.LiveData;
import androidx.lifecycle.MutableLiveData;

import org.jetbrains.annotations.NotNull;

import java.io.Serializable;
import java.lang.ref.WeakReference;
import java.util.ArrayList;
import java.util.Collections;
import java.util.HashSet;
import java.util.List;
import java.util.Set;

import io.snabble.sdk.PaymentMethod;
import io.snabble.sdk.Project;
import io.snabble.sdk.shoppingcart.ShoppingCart;
import io.snabble.sdk.Snabble;
import io.snabble.sdk.checkout.PaymentMethodInfo;
import io.snabble.sdk.googlepay.GooglePayHelper;
import io.snabble.sdk.payment.PaymentCredentials;
import io.snabble.sdk.payment.PaymentCredentialsStore;
import io.snabble.sdk.shoppingcart.data.listener.ShoppingCartListener;
import io.snabble.sdk.shoppingcart.data.listener.SimpleShoppingCartListener;
import io.snabble.sdk.ui.R;
import io.snabble.sdk.ui.payment.PaymentMethodMetaDataHelper;
import io.snabble.sdk.utils.GsonHolder;

public class PaymentSelectionHelper {
    private static final PaymentSelectionHelper instance = new PaymentSelectionHelper();

    public static PaymentSelectionHelper getInstance() {
        return instance;
    }

    public static class Entry implements Serializable {
        String text;
        String hint;
        public transient int iconResId;
        public PaymentCredentials paymentCredentials;
        public PaymentMethod paymentMethod;
        boolean isAvailable;
        boolean isAdded = true;
    }

    private final Application application;
    private final MutableLiveData<Entry> selectedEntry;
    private Project project;
    private ShoppingCart cart;
    private final SharedPreferences sharedPreferences;
    private ArrayList<Entry> entries;
    private boolean isOffline;
    private WeakReference<DialogFragment> existingDialogFragment;
    private PaymentCredentials lastAddedPaymentCredentials;
    private boolean googlePayIsReady = false;

<<<<<<< HEAD
    private final ShoppingCartListener shoppingCartListener =
            new SimpleShoppingCartListener() {
=======
    @NotNull
    private PaymentMethodMetaDataHelper metaDataHelper;

    private final ShoppingCart.ShoppingCartListener shoppingCartListener =
            new ShoppingCart.SimpleShoppingCartListener() {
>>>>>>> f72ba1af
                @Override
                public void onChanged(ShoppingCart list) {
                    update();
                }
            };

    private PaymentSelectionHelper() {
        application = Snabble.getInstance().getApplication();

        metaDataHelper = new PaymentMethodMetaDataHelper(application);

        selectedEntry = new MutableLiveData<>();

        PaymentCredentialsStore paymentCredentialsStore = Snabble.getInstance().getPaymentCredentialsStore();
        paymentCredentialsStore.addCallback(this::update);

        paymentCredentialsStore.addOnPaymentCredentialsAddedListener(paymentCredentials -> {
            lastAddedPaymentCredentials = paymentCredentials;
            update();
        });

        sharedPreferences = Snabble.getInstance().getApplication()
                .getSharedPreferences("snabble_cart", Context.MODE_PRIVATE);

        setProject(Snabble.getInstance().getCheckedInProject().getValue());
        Snabble.getInstance().getCheckedInProject().observeForever(this::setProject);
        update();
    }

    private void setProject(Project project) {
        if (project != null) {
            PaymentSelectionHelper.this.project = project;

            updateShoppingCart();
            update();
        }
    }

    public void updateShoppingCart() {
        if (cart != null) {
            cart.removeListener(shoppingCartListener);
        }

        cart = project.getShoppingCart();
        cart.addListener(shoppingCartListener);
        update();
    }

    private void update() {
        updateGooglePayIsReadyToPay();

        updateEntries();

        if (entries.size() > 0 && cart.size() > 0) {
            if (lastAddedPaymentCredentials != null) {
                for (Entry e : entries) {
                    if (e.paymentCredentials != null) {
                        if (e.paymentCredentials.getId().equals(lastAddedPaymentCredentials.getId())) {
                            select(e);
                            lastAddedPaymentCredentials = null;
                            break;
                        }
                    }
                }
            }

            // preserve last payment selection, if its still available
            String last = sharedPreferences.getString(getLastPaymentSelectionKey(), null);
            Entry lastEntry = null;
            if (last != null) {
                lastEntry = GsonHolder.get().fromJson(last, Entry.class);
                Integer iconResId = metaDataHelper.iconFor(lastEntry.paymentMethod);
                if (iconResId != null) {
                    lastEntry.iconResId = iconResId;
                }
            }

            if (lastEntry != null) {
                for (Entry e : entries) {
                    if (e.paymentCredentials != null && lastEntry.paymentCredentials != null) {
                        if (e.paymentCredentials.getId().equals(lastEntry.paymentCredentials.getId())) {
                            if (e.isAvailable) {
                                setSelectedEntry(e);
                                return;
                            }
                        }
                    } else if (lastEntry.paymentMethod == e.paymentMethod) {
                        if (e.isAvailable && e.isAdded) {
                            setSelectedEntry(e);
                            return;
                        }
                    }
                }
            }

            Entry preferredDefaultEntry = null;
            for (Entry e : entries) {
                if (e.paymentMethod.isRequiringCredentials() && e.isAdded) {
                    preferredDefaultEntry = e;
                    break;
                }
            }

            if (entries.size() == 1 && cart.getTotalPrice() >= 0) {
                preferredDefaultEntry = entries.get(0);
            }

            // google pay always wins if available and the user did not select anything
            for (Entry e : entries) {
                if (e.paymentMethod == PaymentMethod.GOOGLE_PAY) {
                    preferredDefaultEntry = e;
                    break;
                }
            }

            setSelectedEntry(preferredDefaultEntry);
        } else {
            setSelectedEntry(null);
        }
    }

    private String getLastPaymentSelectionKey() {
        return "lastPaymentSelection_" + project.getId();
    }

    private void updateGooglePayIsReadyToPay() {
        if (cart != null) {
            List<PaymentMethodInfo> availablePaymentMethods = cart.getAvailablePaymentMethods();
            if (availablePaymentMethods != null) {
                GooglePayHelper googlePayHelper = project.getGooglePayHelper();
                if (googlePayHelper != null) {
                    for (PaymentMethodInfo info : availablePaymentMethods) {
                        if (info.getId().equals(PaymentMethod.GOOGLE_PAY.getId())) {
                            googlePayHelper.setUseTestEnvironment(info.isTesting());
                            break;
                        }
                    }

                    project.getGooglePayHelper().isReadyToPay(isReadyToPay -> {
                        if (googlePayIsReady != isReadyToPay) {
                            googlePayIsReady = isReadyToPay;
                            update();
                        }
                    });
                } else {
                    googlePayIsReady = false;
                }
            } else {
                googlePayIsReady = false;
            }
        } else {
            googlePayIsReady = false;
        }
    }

    private void save(Entry e) {
        String json = GsonHolder.get().toJson(e);

        sharedPreferences.edit()
                .putString(getLastPaymentSelectionKey(), json)
                .apply();
    }

    private void updateEntries() {
        ArrayList<Entry> entries = new ArrayList<>();

        if (cart == null) {
            this.entries = entries;
            this.isOffline = false;
            return;
        }

        List<PaymentMethod> projectPaymentMethods = project.getAvailablePaymentMethods();
        List<PaymentMethodInfo> availablePaymentMethods = cart.getAvailablePaymentMethods();
        if (availablePaymentMethods == null) {
            for (PaymentMethod paymentMethod : projectPaymentMethods) {
                if (paymentMethod.isOfflineMethod()) {
                    final Entry e = new Entry();
                    e.text = metaDataHelper.labelFor(paymentMethod);
                    e.paymentMethod = paymentMethod;
                    e.isAvailable = true;

                    Integer iconResId = metaDataHelper.iconFor(paymentMethod);
                    if (iconResId != null) {
                        e.iconResId = iconResId;
                        entries.add(e);
                    }
                }
            }

            this.entries = entries;
            this.isOffline = !cart.isVerifiedOnline();
            return;
        }

        List<PaymentMethod> availablePaymentMethodsList = new ArrayList<>();
        for (final PaymentMethodInfo paymentMethodInfo : availablePaymentMethods) {
            List<String> origins = paymentMethodInfo.getAcceptedOriginTypes();
            PaymentMethod paymentMethod = PaymentMethod.fromIdAndOrigin(paymentMethodInfo.getId(), origins);
            if (paymentMethod == PaymentMethod.GOOGLE_PAY && googlePayIsReady) {
                availablePaymentMethodsList.add(paymentMethod);
            } else if (paymentMethod != PaymentMethod.GOOGLE_PAY) {
                availablePaymentMethodsList.add(paymentMethod);
            }

        }

        Set<PaymentMethod> addedCredentialPaymentMethods = new HashSet<>();

        for (final PaymentCredentials pc : Snabble.getInstance().getPaymentCredentialsStore().getAllWithoutKeyStoreValidation()) {
            if (!pc.isAvailableInCurrentApp()) {
                continue;
            }

            if (pc.getProjectId() != null && !pc.getProjectId().equals(project.getId())) {
                continue;
            }

            final Entry e = new Entry();
            e.paymentMethod = pc.getPaymentMethod();
            if (e.paymentMethod == null || !pc.isAvailableInCurrentApp()) {
                continue;
            }

            e.text = metaDataHelper.labelFor(e.paymentMethod);
            e.paymentCredentials = pc;

            if (availablePaymentMethodsList.contains(e.paymentMethod)) {
                if (e.paymentMethod == PaymentMethod.EXTERNAL_BILLING) {
                    e.isAvailable = true;
                    e.hint = pc.getObfuscatedId();
                } else {
                    e.isAvailable = true;
                    e.hint = pc.getObfuscatedId();
                }
            } else if (projectPaymentMethods.contains(e.paymentMethod)) {
                e.hint = application.getString(R.string.Snabble_Shoppingcart_notForThisPurchase);
                e.isAvailable = false;
            } else {
                continue;
            }

            Integer iconResId = metaDataHelper.iconFor(e.paymentMethod);
            if (iconResId != null) {
                e.iconResId = iconResId;
                entries.add(e);
                addedCredentialPaymentMethods.add(e.paymentMethod);
            }
        }

        for (PaymentMethod pm : projectPaymentMethods) {
            if (!availablePaymentMethodsList.contains(pm)) {
                continue;
            }

            if (pm == PaymentMethod.GOOGLE_PAY && !googlePayIsReady) {
                continue;
            }

            if (pm.isShowOnlyIfCredentialsArePresent()) {
                continue;
            }

            if (pm.isRequiringCredentials() && addedCredentialPaymentMethods.contains(pm)) {
                continue;
            }

            final Entry e = new Entry();

            e.text = metaDataHelper.labelFor(pm);
            e.paymentMethod = pm;
            e.isAvailable = true;
            e.isAdded = !pm.isRequiringCredentials();

            if (pm.isRequiringCredentials()) {
                e.hint = application.getString(R.string.Snabble_Shoppingcart_noPaymentData);
            }

            Integer iconResId = metaDataHelper.iconFor(pm);
            if (iconResId != null) {
                e.iconResId = iconResId;
                entries.add(e);
            }
        }

        Collections.sort(entries, (o1, o2) -> {
            int p1 = metaDataHelper.indexOf(o1.paymentMethod);
            int p2 = metaDataHelper.indexOf(o2.paymentMethod);

            return Integer.compare(p1, p2);
        });

        Entry selected = findMatchingEntry(entries, selectedEntry.getValue());
        if (selected != null && !selected.isAvailable) {
            for (Entry entry : entries) {
                if (entry.isAdded && entry.isAvailable) {
                    select(entry);
                    break;
                }
            }
        }

        this.entries = entries;
        this.isOffline = false;
    }

    private Entry findMatchingEntry(List<Entry> entries, Entry entry) {
        if (entry == null) {
            return null;
        }

        for (Entry e : entries) {
            if (e.paymentMethod == entry.paymentMethod &&
                    (e.paymentCredentials == null || (e.paymentCredentials.getId().equals(entry.paymentCredentials.getId())))) {
                return e;
            }
        }

        return null;
    }

    public void select(PaymentSelectionHelper.Entry entry) {
        setSelectedEntry(entry);
        save(entry);
    }

    public boolean shouldShowBigSelector() {
        for (Entry e : entries) {
            if ((e.paymentMethod.isRequiringCredentials() && e.isAdded)
                    || e.paymentMethod == PaymentMethod.GOOGLE_PAY) {
                return false;
            }
        }

        if (entries.size() == 1 && entries.get(0).paymentMethod.isOfflineMethod()) {
            return false;
        }

        if (cart.getTotalPrice() < 0) {
            return false;
        }

        if (selectedEntry.getValue() != null) {
            return false;
        }

        return shouldShowPayButton();
    }

    public boolean shouldShowPayButton() {
        final ShoppingCart shoppingCart = cart;
        boolean onlinePaymentAvailable = shoppingCart.getAvailablePaymentMethods() != null && !shoppingCart.getAvailablePaymentMethods().isEmpty();
        return shoppingCart.getTotalPrice() >= 0 && (onlinePaymentAvailable || selectedEntry.getValue() != null);
    }

    public boolean shouldShowGooglePayButton() {
        Entry entry = selectedEntry.getValue();
        return entry != null && entry.paymentMethod == PaymentMethod.GOOGLE_PAY && cart.getTotalPrice() > 0;
    }

    public boolean shouldShowSmallSelector() {
        return cart.size() > 0 && (selectedEntry.getValue() != null || !shouldShowBigSelector());
    }

    private void setSelectedEntry(Entry entry) {
        selectedEntry.postValue(entry);
    }

    public LiveData<Entry> getSelectedEntry() {
        return selectedEntry;
    }

    public void showDialog(FragmentActivity fragmentActivity) {
        if (existingDialogFragment != null) {
            DialogFragment f = existingDialogFragment.get();
            if (f != null) {
                f.dismissAllowingStateLoss();
                existingDialogFragment.clear();
                existingDialogFragment = null;
            }
        }

        Bundle args = new Bundle();
        args.putSerializable(PaymentSelectionDialogFragment.ARG_ENTRIES, entries);
        args.putBoolean(PaymentSelectionDialogFragment.ARG_SHOW_OFFLINE_HINT, isOffline);

        Entry se = selectedEntry.getValue();
        if (se != null) {
            args.putSerializable(PaymentSelectionDialogFragment.ARG_SELECTED_ENTRY, se);
        }

        DialogFragment dialogFragment = new PaymentSelectionDialogFragment();
        dialogFragment.setArguments(args);
        dialogFragment.show(fragmentActivity.getSupportFragmentManager(), null);
        existingDialogFragment = new WeakReference<>(dialogFragment);
    }
}<|MERGE_RESOLUTION|>--- conflicted
+++ resolved
@@ -62,16 +62,11 @@
     private PaymentCredentials lastAddedPaymentCredentials;
     private boolean googlePayIsReady = false;
 
-<<<<<<< HEAD
+    @NotNull
+    private PaymentMethodMetaDataHelper metaDataHelper;
+
     private final ShoppingCartListener shoppingCartListener =
             new SimpleShoppingCartListener() {
-=======
-    @NotNull
-    private PaymentMethodMetaDataHelper metaDataHelper;
-
-    private final ShoppingCart.ShoppingCartListener shoppingCartListener =
-            new ShoppingCart.SimpleShoppingCartListener() {
->>>>>>> f72ba1af
                 @Override
                 public void onChanged(ShoppingCart list) {
                     update();
