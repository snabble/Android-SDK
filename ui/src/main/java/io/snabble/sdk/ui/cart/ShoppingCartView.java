--- conflicted
+++ resolved
@@ -43,11 +43,6 @@
 import io.snabble.sdk.ShoppingCart;
 import io.snabble.sdk.Snabble;
 import io.snabble.sdk.Unit;
-<<<<<<< HEAD
-import io.snabble.sdk.payment.PaymentCredentialsStore;
-import io.snabble.sdk.ui.Keyguard;
-=======
->>>>>>> 8e7f4d95
 import io.snabble.sdk.ui.R;
 import io.snabble.sdk.ui.SnabbleUI;
 import io.snabble.sdk.ui.telemetry.Telemetry;
@@ -242,82 +237,12 @@
             cart.remove(adapterPosition);
             Telemetry.event(Telemetry.Event.DeletedFromCart, item.getProduct());
 
-<<<<<<< HEAD
-                if (entry.paymentMethod == PaymentMethod.TEGUT_EMPLOYEE_CARD) {
-                    checkout.pay(entry.paymentMethod, entry.paymentCredentials);
-                } else {
-                    Keyguard.unlock(UIUtils.getHostFragmentActivity(getContext()), new Keyguard.Callback() {
-                        @Override
-                        public void success() {
-                            progressDialog.showAfterDelay(300);
-                            checkout.pay(entry.paymentMethod, entry.paymentCredentials);
-                        }
-
-                        @Override
-                        public void error() {
-                            progressDialog.dismiss();
-                        }
-                    });
-                }
-            } else {
-                progressDialog.showAfterDelay(300);
-                checkout.pay(entry.paymentMethod, null);
-            }
-        } else if (state == Checkout.State.WAIT_FOR_APPROVAL) {
-            CheckoutHelper.displayPaymentView(checkout);
-            progressDialog.dismiss();
-        }  else if (state == Checkout.State.PAYMENT_PROCESSING) {
-            SnabbleUI.executeAction(SnabbleUI.Action.SHOW_PAYMENT_STATUS);
-        } else if (state == Checkout.State.PAYMENT_APPROVED) {
-            Telemetry.event(Telemetry.Event.CheckoutSuccessful);
-            SnabbleUI.executeAction(SnabbleUI.Action.SHOW_PAYMENT_STATUS);
-        } else if (state == Checkout.State.DENIED_BY_PAYMENT_PROVIDER) {
-            Telemetry.event(Telemetry.Event.CheckoutDeniedByPaymentProvider);
-            SnabbleUI.executeAction(SnabbleUI.Action.SHOW_PAYMENT_STATUS);
-        } else if (state == Checkout.State.DENIED_BY_SUPERVISOR) {
-            Telemetry.event(Telemetry.Event.CheckoutDeniedBySupervisor);
-            SnabbleUI.executeAction(SnabbleUI.Action.SHOW_PAYMENT_STATUS);
-        } else if (state == Checkout.State.INVALID_PRODUCTS) {
-            List<Product> invalidProducts = checkout.getInvalidProducts();
-            if (invalidProducts != null && invalidProducts.size() > 0) {
-                Resources res = getResources();
-                StringBuilder sb = new StringBuilder();
-                if (invalidProducts.size() == 1) {
-                    sb.append(I18nUtils.getIdentifier(res, R.string.Snabble_saleStop_errorMsg_one));
-                } else {
-                    sb.append(I18nUtils.getIdentifier(res, R.string.Snabble_saleStop_errorMsg));
-                }
-
-                sb.append("\n\n");
-
-                for(Product product : invalidProducts) {
-                    if (product.getSubtitle() != null) {
-                        sb.append(product.getSubtitle());
-                        sb.append(" ");
-                    }
-
-                    sb.append(product.getName());
-                    sb.append("\n");
-                }
-
-                new AlertDialog.Builder(getContext())
-                        .setCancelable(false)
-                        .setTitle(I18nUtils.getIdentifier(getResources(), R.string.Snabble_saleStop_errorMsg_title))
-                        .setMessage(sb.toString())
-                        .setPositiveButton(R.string.Snabble_OK, null)
-                        .show();
-            } else {
-                UIUtils.snackbar(coordinatorLayout, R.string.Snabble_Payment_errorStarting, UIUtils.SNACKBAR_LENGTH_VERY_LONG)
-                        .show();
-            }
-=======
             snackbar = Snackbar.make(coordinatorLayout,
                     R.string.Snabble_Shoppingcart_articleRemoved, UIUtils.SNACKBAR_LENGTH_VERY_LONG);
             snackbar.setAction(R.string.Snabble_undo, v -> {
                 cart.insert(item, adapterPosition);
                 Telemetry.event(Telemetry.Event.UndoDeleteFromCart, item.getProduct());
             });
->>>>>>> 8e7f4d95
 
             snackbar.show();
         }
