package io.snabble.sdk.ui.payment.telecash

import androidx.lifecycle.SavedStateHandle
import androidx.lifecycle.ViewModel
import androidx.lifecycle.viewModelScope
import io.snabble.sdk.PaymentMethod
<<<<<<< HEAD
import io.snabble.sdk.extensions.xx
import io.snabble.sdk.ui.payment.CreditCardInputView
import io.snabble.sdk.ui.payment.telecash.domain.CountryItemsRepository
=======
import io.snabble.sdk.ui.payment.telecash.data.TelecashRepositoryImpl
>>>>>>> 3502b06c
import io.snabble.sdk.ui.payment.telecash.domain.CustomerInfo
import io.snabble.sdk.ui.payment.telecash.domain.TelecashRepository
import kotlinx.coroutines.flow.MutableStateFlow
import kotlinx.coroutines.flow.StateFlow
import kotlinx.coroutines.flow.asStateFlow
import kotlinx.coroutines.flow.update
import kotlinx.coroutines.launch

internal class TelecashViewModel(
    private val telecashRepo: TelecashRepository,
    private val countryItemsRepo: CountryItemsRepository,
    private val savedStateHandle: SavedStateHandle
) : ViewModel() {

    private val _uiState = MutableStateFlow(UiState())
    val uiState: StateFlow<UiState> = _uiState.asStateFlow()

    init {
        countryItemsRepo.loadCountryItems().xx("Countries")
    }

    fun sendUserData(customerInfo: CustomerInfo) {
        viewModelScope.launch {
<<<<<<< HEAD
            val paymentMethod =
                savedStateHandle.get<PaymentMethod>(CreditCardInputView.ARG_PAYMENT_TYPE) ?: return@launch
=======
            _uiState.update { it.copy(isLoading = true) }
            val paymentMethod = savedStateHandle.get<PaymentMethod>("paymentType") ?: return@launch
>>>>>>> 3502b06c
            val result = telecashRepo.sendUserData(customerInfo, paymentMethod)
            result.onSuccess { info ->
                _uiState.update {
                    it.copy(
                        isLoading = false,
                        formUrl = info.formUrl,
                        deletePreAuthUrl = it.deletePreAuthUrl
                    )
                }
            }.onFailure {
                _uiState.update { it.copy(isLoading = false, showError = true) }
            }
        }
    }
<<<<<<< HEAD
}
=======

    fun errorHandled() {
        _uiState.update { it.copy(showError = false) }
    }

    companion object {

        val Factory: ViewModelProvider.Factory = viewModelFactory {
            initializer {
                val savedStateHandle = createSavedStateHandle()
                TelecashViewModel(savedStateHandle = savedStateHandle)
            }
        }
    }
}

data class UiState(
    val isLoading: Boolean = false,
    val formUrl: String? = null,
    val deletePreAuthUrl: String? = null,
    val showError: Boolean = false
)
>>>>>>> 3502b06c
<|MERGE_RESOLUTION|>--- conflicted
+++ resolved
@@ -4,13 +4,9 @@
 import androidx.lifecycle.ViewModel
 import androidx.lifecycle.viewModelScope
 import io.snabble.sdk.PaymentMethod
-<<<<<<< HEAD
 import io.snabble.sdk.extensions.xx
 import io.snabble.sdk.ui.payment.CreditCardInputView
 import io.snabble.sdk.ui.payment.telecash.domain.CountryItemsRepository
-=======
-import io.snabble.sdk.ui.payment.telecash.data.TelecashRepositoryImpl
->>>>>>> 3502b06c
 import io.snabble.sdk.ui.payment.telecash.domain.CustomerInfo
 import io.snabble.sdk.ui.payment.telecash.domain.TelecashRepository
 import kotlinx.coroutines.flow.MutableStateFlow
@@ -34,13 +30,9 @@
 
     fun sendUserData(customerInfo: CustomerInfo) {
         viewModelScope.launch {
-<<<<<<< HEAD
+            _uiState.update { it.copy(isLoading = true) }
             val paymentMethod =
                 savedStateHandle.get<PaymentMethod>(CreditCardInputView.ARG_PAYMENT_TYPE) ?: return@launch
-=======
-            _uiState.update { it.copy(isLoading = true) }
-            val paymentMethod = savedStateHandle.get<PaymentMethod>("paymentType") ?: return@launch
->>>>>>> 3502b06c
             val result = telecashRepo.sendUserData(customerInfo, paymentMethod)
             result.onSuccess { info ->
                 _uiState.update {
@@ -55,22 +47,9 @@
             }
         }
     }
-<<<<<<< HEAD
-}
-=======
 
     fun errorHandled() {
         _uiState.update { it.copy(showError = false) }
-    }
-
-    companion object {
-
-        val Factory: ViewModelProvider.Factory = viewModelFactory {
-            initializer {
-                val savedStateHandle = createSavedStateHandle()
-                TelecashViewModel(savedStateHandle = savedStateHandle)
-            }
-        }
     }
 }
 
@@ -79,5 +58,4 @@
     val formUrl: String? = null,
     val deletePreAuthUrl: String? = null,
     val showError: Boolean = false
-)
->>>>>>> 3502b06c
+)