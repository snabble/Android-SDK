package io.snabble.sdk.ui.cart

import android.app.ProgressDialog
import android.content.ActivityNotFoundException
import android.content.Context
import android.content.DialogInterface
import android.content.Intent
import android.content.pm.PackageManager
import android.net.Uri
import android.os.Bundle
import android.util.AttributeSet
import android.view.KeyEvent
import android.view.View
import android.widget.*
import androidx.appcompat.app.AlertDialog
import androidx.core.view.isVisible
import androidx.core.view.marginTop
import androidx.fragment.app.FragmentActivity
import androidx.lifecycle.Lifecycle
import androidx.lifecycle.LifecycleObserver
import androidx.lifecycle.OnLifecycleEvent
import io.snabble.sdk.Checkout
import io.snabble.sdk.PaymentMethod
import io.snabble.sdk.ShoppingCart
import io.snabble.sdk.Snabble
import io.snabble.sdk.ui.Keyguard
import io.snabble.sdk.ui.R
import io.snabble.sdk.ui.SnabbleUI
import io.snabble.sdk.ui.accessibility
import io.snabble.sdk.ui.checkout.CheckoutActivity
import io.snabble.sdk.ui.payment.PaymentInputViewHelper
import io.snabble.sdk.ui.payment.SEPALegalInfoHelper
import io.snabble.sdk.ui.payment.SelectPaymentMethodFragment
import io.snabble.sdk.ui.telemetry.Telemetry
import io.snabble.sdk.ui.utils.*
import io.snabble.sdk.utils.Logger

open class CheckoutBar @JvmOverloads constructor(
    context: Context, attrs: AttributeSet? = null, defStyleAttr: Int = 0
) : LinearLayout(context, attrs, defStyleAttr), Checkout.OnCheckoutStateChangedListener {
    init {
        inflate(getContext(), R.layout.snabble_view_checkout_bar, this)
    }

    private val paymentSelectorButton = findViewById<View>(R.id.payment_selector_button)
    private val paymentSelectorButtonBig = findViewById<View>(R.id.payment_selector_button_big)
    private val payButton = findViewById<Button>(R.id.pay)
    private val priceSum = findViewById<TextView>(R.id.price_sum)
    private val sumContainer = findViewById<View>(R.id.sum_container)
    private val googlePayButtonLayout = findViewById<View>(R.id.google_pay_button_layout)
    private val paymentSelector = findViewById<View>(R.id.payment_selector)
    private val paymentIcon = findViewById<ImageView>(R.id.payment_icon)
    private val paymentActive = findViewById<View>(R.id.payment_active)
    private val articleCount = findViewById<TextView>(R.id.article_count)

    private lateinit var progressDialog: DelayedProgressDialog

    private val paymentSelectionHelper by lazy { PaymentSelectionHelper.getInstance() }
    private val project by lazy { SnabbleUI.project }
    private val cart: ShoppingCart by lazy { project.shoppingCart }
    private val cartChangeListener = object : ShoppingCart.SimpleShoppingCartListener() {
        override fun onChanged(list: ShoppingCart?) = update()
    }

    val priceHeight: Int
        get() = priceSum.height + sumContainer.marginTop * 2

    init {
        orientation = VERTICAL

        if (!isInEditMode) {
            initBusinessLogic()
        }
    }

    private fun initBusinessLogic() {
        paymentSelectionHelper.selectedEntry.observe(UIUtils.getHostActivity(context) as FragmentActivity) {
            update()
        }

        paymentSelectorButton.setOnClickListener {
            paymentSelectionHelper.showDialog(UIUtils.getHostFragmentActivity(context))
        }

        paymentSelectorButtonBig.setOnClickListener {
            paymentSelectionHelper.showDialog(UIUtils.getHostFragmentActivity(context))
        }

        payButton.setOneShotClickListener {
            cart.taxation = ShoppingCart.Taxation.UNDECIDED
            handleButtonClick()
        }

        googlePayButtonLayout.setOneShotClickListener {
            val packageName = "com.google.android.apps.walletnfcrel"
            val pm = context.packageManager
            try {
                pm.getPackageInfo(packageName, PackageManager.GET_ACTIVITIES)
                handleButtonClick()
            } catch (e: PackageManager.NameNotFoundException) {
                try {
                    context.startActivity(Intent(Intent.ACTION_VIEW,
                        Uri.parse("market://details?id=$packageName")))
                } catch (e: ActivityNotFoundException) {
                    context.startActivity(Intent(Intent.ACTION_VIEW,
                        Uri.parse("https://play.google.com/store/apps/details?id=$packageName")))
                }
            }
        }

        cart.addListener(cartChangeListener)
        update()

        progressDialog = DelayedProgressDialog(context)
        progressDialog.setProgressStyle(ProgressDialog.STYLE_SPINNER)
        progressDialog.setMessage(context.getString(R.string.Snabble_pleaseWait))
        progressDialog.setCanceledOnTouchOutside(false)
        progressDialog.setCancelable(false)
        progressDialog.setOnKeyListener(DialogInterface.OnKeyListener { dialogInterface: DialogInterface, _, keyEvent: KeyEvent ->
            if (keyEvent.keyCode == KeyEvent.KEYCODE_BACK) {
                project.checkout.abort()
                return@OnKeyListener true
            }
            false
        })

        context.requireFragmentActivity().lifecycle.addObserver(object : LifecycleObserver {
            @OnLifecycleEvent(Lifecycle.Event.ON_START)
            fun onStart() {
                if (isAttachedToWindow) {
                    registerListeners()
                }
            }

            @OnLifecycleEvent(Lifecycle.Event.ON_STOP)
            fun onStop() {
                unregisterListeners()
            }
        })
    }

    private fun handleButtonClick() {
        if (cart.isRestorable) {
            cart.restore()
            update()
        } else {
            onPayClick()
        }
    }

    protected open fun onPayClick() {
        pay()
    }

    private fun update() {
        updatePaymentSelector()
        updatePayAndText()
    }

    private fun updatePaymentSelector() {
        val entry = paymentSelectionHelper.selectedEntry.value
        if (entry == null) {
            paymentSelector.visibility = GONE
        } else {
            val pcs = Snabble.paymentCredentialsStore
            val hasNoPaymentMethods = pcs.usablePaymentCredentialsCount == 0
            val isHidden = project.paymentMethodDescriptors.size == 1 && hasNoPaymentMethods
<<<<<<< HEAD
            binding.paymentSelector.isVisible = !isHidden
            binding.paymentIcon.setImageResource(entry.iconResId)
            binding.paymentSelectorButton.contentDescription = resources.getString(R.string.Snabble_Shoppingcart_Accessibility_paymentMethod, entry.text)
            binding.paymentSelectorButton.accessibility {
                setClickAction(R.string.Snabble_Shoppingcart_buyProducts_selectPaymentMethod)
            }
=======
            paymentSelector.isVisible = !isHidden
            paymentIcon.setImageResource(entry.iconResId)
>>>>>>> d830311e
        }
    }

    private fun updatePayAndText() {
        cart.let { cart ->
            val quantity = cart.totalQuantity
            val price = cart.totalPrice
            val articlesText = resources.getQuantityText(R.plurals.Snabble_Shoppingcart_numberOfItems, quantity)
            articleCount.text = String.format(articlesText.toString(), quantity)
            priceSum.text = project.priceFormatter.format(price)

            val onlinePaymentAvailable = cart.availablePaymentMethods != null && cart.availablePaymentMethods.isNotEmpty()
            payButton.isEnabled = price > 0 && (onlinePaymentAvailable || paymentSelectionHelper.selectedEntry.value != null)

            var showBigSelector = paymentSelectionHelper.shouldShowBigSelector()
            val showSmallSelector = paymentSelectionHelper.shouldShowSmallSelector()

            if (paymentSelectionHelper.shouldShowPayButton()) {
                payButton.isEnabled = true
                if (paymentSelectionHelper.shouldShowGooglePayButton()) {
                    showBigSelector = false
                    payButton.isVisible = false
                    googlePayButtonLayout.isVisible = !showBigSelector
                } else {
                    payButton.isVisible = !showBigSelector
                    googlePayButtonLayout.isVisible = false
                }
            } else {
                payButton.isVisible = true
                payButton.isEnabled = false
                googlePayButtonLayout.isVisible = false
            }

            paymentSelectorButtonBig.isVisible = showBigSelector
            paymentSelector.isVisible = price >= 0 && showSmallSelector
            paymentActive.isVisible = !showBigSelector

            if (cart.isRestorable) {
                payButton.isEnabled = true
                payButton.setText(R.string.Snabble_Shoppingcart_emptyState_restoreButtonTitle)
            } else {
                payButton.setText(I18nUtils.getIdentifierForProject(resources, project, R.string.Snabble_Shoppingcart_buyProducts_now))
            }
        }
    }

    protected fun pay() {
        if (cart.hasReachedMaxCheckoutLimit()) {
            val message = resources.getString(R.string.Snabble_limitsAlert_checkoutNotAvailable,
                    project.priceFormatter.format(project.maxCheckoutLimit))
            SnackbarUtils.make(this, message, UIUtils.SNACKBAR_LENGTH_VERY_LONG).show()
        } else {
            val entry = paymentSelectionHelper.selectedEntry.value
            if (entry != null) {
                if (entry.paymentMethod.isRequiringCredentials && entry.paymentCredentials == null) {
                    PaymentInputViewHelper.openPaymentInputView(context, entry.paymentMethod, project.id)
                } else {
                    Telemetry.event(Telemetry.Event.ClickCheckout)
                    SEPALegalInfoHelper.showSEPALegalInfoIfNeeded(context,
                            entry.paymentMethod,
                            object : OneShotClickListener() {
                                override fun click() {
                                    if (entry.paymentMethod.isOfflineMethod) {
                                        project.checkout.checkout(3000, true)
                                    } else {
                                        project.checkout.checkout()
                                    }
                                }
                            })
                }
            } else {
                val hasPaymentMethodThatRequiresCredentials =
                    project.paymentMethodDescriptors?.any { descriptor ->
                        descriptor.paymentMethod.isRequiringCredentials
                    } ?: false
                if (hasPaymentMethodThatRequiresCredentials) {
                    val activity = UIUtils.getHostActivity(context)
                    if (activity is FragmentActivity) {
                        val dialogFragment = SelectPaymentMethodFragment()
                        val bundle = Bundle()
                        bundle.putString(SelectPaymentMethodFragment.ARG_PROJECT_ID, SnabbleUI.project.id)
                        dialogFragment.arguments = bundle
                        dialogFragment.show(activity.supportFragmentManager, null)
                    }
                } else {
                    Toast.makeText(context, R.string.Snabble_Payment_errorStarting, Toast.LENGTH_LONG).show()
                }
            }
        }
    }

    private fun registerListeners() {
        project.checkout.addOnCheckoutStateChangedListener(this)
    }

    private fun unregisterListeners() {
        project.checkout.removeOnCheckoutStateChangedListener(this)
        progressDialog.dismiss()
    }

    override fun onAttachedToWindow() {
        super.onAttachedToWindow()
        if (!isInEditMode) {
            registerListeners()
        }
    }

    override fun onDetachedFromWindow() {
        super.onDetachedFromWindow()
        unregisterListeners()
    }

    override fun onStateChanged(state: Checkout.State) {
        when (state) {
            Checkout.State.HANDSHAKING -> {
                progressDialog.showAfterDelay(300)
            }
            Checkout.State.REQUEST_PAYMENT_METHOD -> {
                val entry = paymentSelectionHelper.selectedEntry.value
                if (entry == null) {
                    progressDialog.dismiss()
                    Toast.makeText(context, R.string.Snabble_Payment_errorStarting, Toast.LENGTH_LONG).show()
                    return
                }
                if (entry.paymentCredentials != null) {
                    progressDialog.dismiss()
                    if (entry.paymentMethod == PaymentMethod.TEGUT_EMPLOYEE_CARD) {
                        project.checkout.pay(entry.paymentMethod, entry.paymentCredentials)
                    } else {
                        Keyguard.unlock(UIUtils.getHostFragmentActivity(context), object : Keyguard.Callback {
                            override fun success() {
                                progressDialog.showAfterDelay(300)
                                project.checkout.pay(entry.paymentMethod, entry.paymentCredentials)
                            }

                            override fun error() {
                                progressDialog.dismiss()
                            }
                        })
                    }
                } else {
                    progressDialog.showAfterDelay(300)
                    project.checkout.pay(entry.paymentMethod, null)
                }
            }
            Checkout.State.REQUEST_PAYMENT_AUTHORIZATION_TOKEN -> {
                val price = project.checkout.verifiedOnlinePrice
                if (price != Checkout.INVALID_PRICE) {
                    val googlePayHelper = project.googlePayHelper
                    if (googlePayHelper != null) {
                        googlePayHelper.requestPayment(price)
                    } else {
                        project.checkout.abort()
                    }
                } else {
                    project.checkout.abort()
                }
            }
            Checkout.State.WAIT_FOR_GATEKEEPER,
            Checkout.State.WAIT_FOR_SUPERVISOR,
            Checkout.State.WAIT_FOR_APPROVAL,
            Checkout.State.PAYMENT_APPROVED,
            Checkout.State.DENIED_BY_PAYMENT_PROVIDER,
            Checkout.State.DENIED_BY_SUPERVISOR,
            Checkout.State.PAYMENT_PROCESSING -> {
                executeUiAction(SnabbleUI.Event.SHOW_CHECKOUT, Bundle().apply {
                    putString(CheckoutActivity.ARG_PROJECT_ID, project.id)
                })
                progressDialog.dismiss()
                unregisterListeners()
            }
            Checkout.State.INVALID_PRODUCTS -> {
                val invalidProducts = project.checkout.invalidProducts
                if (invalidProducts != null && invalidProducts.size > 0) {
                    val res = resources
                    val sb = StringBuilder()
                    if (invalidProducts.size == 1) {
                        sb.append(I18nUtils.getIdentifier(res, R.string.Snabble_saleStop_errorMsg_one))
                    } else {
                        sb.append(I18nUtils.getIdentifier(res, R.string.Snabble_saleStop_errorMsg))
                    }
                    sb.append("\n\n")
                    for (product in invalidProducts) {
                        if (product.subtitle != null) {
                            sb.append(product.subtitle)
                            sb.append(" ")
                        }
                        sb.append(product.name)
                        sb.append("\n")
                    }
                    AlertDialog.Builder(context)
                        .setCancelable(false)
                        .setTitle(I18nUtils.getIdentifier(resources, R.string.Snabble_saleStop_errorMsg_title))
                        .setMessage(sb.toString())
                        .setPositiveButton(R.string.Snabble_OK, null)
                        .show()
                } else {
                    SnackbarUtils.make(this, R.string.Snabble_Payment_errorStarting, UIUtils.SNACKBAR_LENGTH_VERY_LONG).show()
                }
                progressDialog.dismiss()
            }
            Checkout.State.CONNECTION_ERROR,
            Checkout.State.NO_SHOP,
            Checkout.State.PAYMENT_PROCESSING_ERROR -> {
                SnackbarUtils.make(this, R.string.Snabble_Payment_errorStarting, UIUtils.SNACKBAR_LENGTH_VERY_LONG).show()
                progressDialog.dismiss()
            }
            Checkout.State.PAYMENT_ABORTED -> {
                progressDialog.dismiss()
            }
            Checkout.State.REQUEST_VERIFY_AGE -> {
                SnabbleUI.executeAction(requireFragmentActivity(), SnabbleUI.Event.SHOW_AGE_VERIFICATION)
                progressDialog.dismiss()
            }
            Checkout.State.REQUEST_TAXATION -> {
                progressDialog.dismiss()
                AlertDialog.Builder(context)
                    .setTitle(I18nUtils.getIdentifier(context.resources, R.string.Snabble_Taxation_consumeWhere))
                    .setAdapter(
                        ArrayAdapter(context, R.layout.snabble_item_taxation, listOf(
                            context.getString(R.string.Snabble_Taxation_consume_inhouse),
                            context.getString(R.string.Snabble_Taxation_consume_takeaway)
                        ))
                    ) { dialog, which ->
                        if (which == 0) {
                            cart.taxation = ShoppingCart.Taxation.IN_HOUSE
                        } else {
                            cart.taxation = ShoppingCart.Taxation.TAKEAWAY
                        }
                        dialog.dismiss()
                        project.checkout.checkout()
                    }
                    .create()
                    .show()
            }
            Checkout.State.NO_PAYMENT_METHOD_AVAILABLE -> {
                AlertDialog.Builder(context)
                    .setCancelable(false)
                    .setTitle(I18nUtils.getIdentifier(resources, R.string.Snabble_saleStop_errorMsg_title))
                    .setMessage(I18nUtils.getIdentifier(resources, R.string.Snabble_Payment_noMethodAvailable))
                    .setPositiveButton(R.string.Snabble_OK, null)
                    .show()
                progressDialog.dismiss()
            }
            else -> {
                Logger.d("Unhandled event in CheckoutBar: $state")
            }
        }
    }
}<|MERGE_RESOLUTION|>--- conflicted
+++ resolved
@@ -165,17 +165,12 @@
             val pcs = Snabble.paymentCredentialsStore
             val hasNoPaymentMethods = pcs.usablePaymentCredentialsCount == 0
             val isHidden = project.paymentMethodDescriptors.size == 1 && hasNoPaymentMethods
-<<<<<<< HEAD
-            binding.paymentSelector.isVisible = !isHidden
-            binding.paymentIcon.setImageResource(entry.iconResId)
-            binding.paymentSelectorButton.contentDescription = resources.getString(R.string.Snabble_Shoppingcart_Accessibility_paymentMethod, entry.text)
-            binding.paymentSelectorButton.accessibility {
-                setClickAction(R.string.Snabble_Shoppingcart_buyProducts_selectPaymentMethod)
-            }
-=======
             paymentSelector.isVisible = !isHidden
             paymentIcon.setImageResource(entry.iconResId)
->>>>>>> d830311e
+            paymentSelectorButton.contentDescription = resources.getString(R.string.Snabble_Shoppingcart_Accessibility_paymentMethod, entry.text)
+            paymentSelectorButton.accessibility {
+                setClickAction(R.string.Snabble_Shoppingcart_buyProducts_selectPaymentMethod)
+            }
         }
     }
 
