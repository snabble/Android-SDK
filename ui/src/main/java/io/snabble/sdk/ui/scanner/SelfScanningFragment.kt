--- conflicted
+++ resolved
@@ -37,15 +37,7 @@
 import io.snabble.sdk.ui.utils.setOneShotClickListener
 import io.snabble.sdk.utils.Dispatch
 
-<<<<<<< HEAD
-open class SelfScanningFragment : BaseFragment() {
-    companion object {
-
-        const val ARG_SHOW_PRODUCT_CODE = "showProductCode"
-    }
-=======
 open class SelfScanningFragment : BaseFragment(), MenuProvider {
->>>>>>> 2fa47962
 
     private var optionsMenu: Menu? = null
     var selfScanningView: SelfScanningView? = null
@@ -98,26 +90,16 @@
                 event += getString(R.string.Snabble_Scanner_Accessibility_hintCartIsEmpty)
             } else {
                 with(project) {
-<<<<<<< HEAD
-                    event += getString(R.string.Snabble_Scanner_Accessibility_hintCartContent,
-                        shoppingCart.size(),
-                        priceFormatter.format(shoppingCart.totalPrice))
-=======
                     event += getString(
                         R.string.Snabble_Scanner_Accessibility_hintCartContent,
                         shoppingCart.size(),
                         priceFormatter.format(shoppingCart.totalPrice)
                     )
->>>>>>> 2fa47962
                 }
             }
             view.announceForAccessibility(event)
             explainScanner()
         } else {
-<<<<<<< HEAD
-            view.announceForAccessibility(getString(R.string.Snabble_Scanner_Accessibility_eventScannerOpened) + " " + getString(
-                R.string.Snabble_Scanner_Accessibility_hintPermission))
-=======
             rootView.removeView(selfScanningView)
             selfScanningView = null
 
@@ -128,7 +110,6 @@
                         + " "
                         + getString(R.string.Snabble_Scanner_Accessibility_hintPermission)
             )
->>>>>>> 2fa47962
         }
     }
 
@@ -186,29 +167,6 @@
         get() = (ContextCompat.checkSelfPermission(requireContext(), Manifest.permission.CAMERA)
                 == PackageManager.PERMISSION_GRANTED)
 
-<<<<<<< HEAD
-    override fun onRequestPermissionsResult(
-        requestCode: Int,
-        permissions: Array<String>,
-        grantResults: IntArray,
-    ) {
-        if (grantResults.isNotEmpty()) {
-            if (grantResults[0] == PackageManager.PERMISSION_GRANTED) {
-                createSelfScanningView()
-                requireView().announceForAccessibility(getString(R.string.Snabble_Scanner_Accessibility_eventBackInScanner))
-                explainScanner()
-            } else {
-                canAskAgain = ActivityCompat.shouldShowRequestPermissionRationale(
-                    requireActivity(),
-                    permissions[0]
-                )
-                showPermissionRationale()
-            }
-        }
-    }
-
-=======
->>>>>>> 2fa47962
     private fun showPermissionRationale() {
         permissionContainer.visibility = View.VISIBLE
         if (canAskAgain) {
@@ -234,11 +192,6 @@
 
     private fun explainScanner() {
         if (requireContext().isTalkBackActive && selfScanningView != null && !AccessibilityPreferences.suppressScannerHint) {
-<<<<<<< HEAD
-            with(Snackbar.make(requireNotNull(selfScanningView),
-                R.string.Snabble_Scanner_firstScan,
-                Snackbar.LENGTH_INDEFINITE)) {
-=======
             with(
                 Snackbar.make(
                     requireNotNull(selfScanningView),
@@ -246,7 +199,6 @@
                     Snackbar.LENGTH_INDEFINITE
                 )
             ) {
->>>>>>> 2fa47962
                 view.fitsSystemWindows = false
                 ViewCompat.setOnApplyWindowInsetsListener(view, null)
                 setAction(R.string.Snabble_Scanner_Accessibility_actionUnderstood) {
@@ -285,8 +237,6 @@
                     value ?: Gravity.NO_GRAVITY
                 is FrameLayout.LayoutParams -> (view.layoutParams as FrameLayout.LayoutParams).gravity =
                     value ?: Gravity.NO_GRAVITY
-<<<<<<< HEAD
-=======
             }
         }
 
@@ -303,7 +253,6 @@
             R.id.snabble_action_torch -> {
                 selfScanningView?.isTorchEnabled = !(selfScanningView?.isTorchEnabled ?: false)
                 updateTorchIcon()
->>>>>>> 2fa47962
             }
         }
 
