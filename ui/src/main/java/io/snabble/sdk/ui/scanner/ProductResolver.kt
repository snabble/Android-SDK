--- conflicted
+++ resolved
@@ -9,11 +9,8 @@
 import io.snabble.sdk.codes.ScannedCode
 import io.snabble.sdk.codes.gs1.GS1Code
 import io.snabble.sdk.ui.R
-<<<<<<< HEAD
 import io.snabble.sdk.ui.SnabbleUI
 import io.snabble.sdk.ui.scanner.ProductResolver.*
-=======
->>>>>>> 6931d086
 import io.snabble.sdk.ui.telemetry.Telemetry
 import io.snabble.sdk.ui.utils.DelayedProgressDialog
 import io.snabble.sdk.ui.utils.UIUtils
@@ -460,13 +457,8 @@
      * @param project The optional project of the product resolver, by default the current project will be used
      */
     class Builder @JvmOverloads constructor(
-<<<<<<< HEAD
-        private val context: Context,
-        private val project: Project = SnabbleUI.project
-=======
         context: Context,
         private val project: Project = requireNotNull(Snabble.checkedInProject.value)
->>>>>>> 6931d086
     ) {
         private val productResolver = ProductResolver(context, project)
         private var factory = ProductConfirmationDialog.Factory {
