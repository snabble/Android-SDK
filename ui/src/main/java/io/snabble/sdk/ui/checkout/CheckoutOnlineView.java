package io.snabble.sdk.ui.checkout;

import android.annotation.SuppressLint;
import android.content.Context;
import android.graphics.Bitmap;
import android.util.AttributeSet;
import android.util.DisplayMetrics;
import android.view.View;
import android.view.ViewGroup;
import android.widget.FrameLayout;
import android.widget.ImageView;
import android.widget.LinearLayout;
import android.widget.TextView;

import androidx.appcompat.app.AlertDialog;
import androidx.fragment.app.FragmentActivity;
import androidx.lifecycle.Lifecycle;
import androidx.lifecycle.LifecycleObserver;
import androidx.lifecycle.OnLifecycleEvent;

import io.snabble.sdk.Checkout;
import io.snabble.sdk.Project;
import io.snabble.sdk.Snabble;
import io.snabble.sdk.googlepay.GooglePayHelper;
import io.snabble.sdk.ui.R;
import io.snabble.sdk.ui.SnabbleUI;
import io.snabble.sdk.ui.scanner.BarcodeView;
import io.snabble.sdk.ui.telemetry.Telemetry;
import io.snabble.sdk.ui.utils.I18nUtils;
import io.snabble.sdk.ui.utils.UIUtils;
import io.snabble.sdk.utils.Logger;

public class CheckoutOnlineView extends FrameLayout implements Checkout.OnCheckoutStateChangedListener, LifecycleObserver {
    private Checkout checkout;
    private BarcodeView checkoutIdCode;
    private View cancel;
    private View cancelProgress;
    private TextView helperText;
    private TextView helperTextNoImage;
    private Checkout.State currentState;
    private ImageView helperImage;
    private View upArrow;
    private View progressIndicator;
    private Project project;

    public CheckoutOnlineView(Context context) {
        super(context);
        inflateView();
    }

    public CheckoutOnlineView(Context context, AttributeSet attrs) {
        super(context, attrs);
        inflateView();
    }

    public CheckoutOnlineView(Context context, AttributeSet attrs, int defStyleAttr) {
        super(context, attrs, defStyleAttr);
        inflateView();
    }

    private void inflateView() {
        Snabble.getInstance()._setCurrentActivity(UIUtils.getHostActivity(getContext()));

        inflate(getContext(), R.layout.snabble_view_checkout_online, this);

        project = SnabbleUI.getProject();

        checkoutIdCode = findViewById(R.id.checkout_id_code);
        cancel = findViewById(R.id.cancel);
        cancelProgress = findViewById(R.id.cancel_progress);

        helperText = findViewById(R.id.helper_text);

        String text = I18nUtils.getString(getResources(), "Snabble.Payment.Online.message");
        if (text != null) {
            helperText.setVisibility(View.VISIBLE);
            helperText.setText(text);
        } else {
            helperText.setVisibility(View.GONE);
        }

        helperTextNoImage = findViewById(R.id.helper_text_no_image);
        helperImage = findViewById(R.id.helper_image);
        upArrow = findViewById(R.id.arrow);
        progressIndicator = findViewById(R.id.progress_indicator);

        cancel.setOnClickListener(v -> {
            abort();
        });

        if (SnabbleUI.getActionBar() != null) {
            SnabbleUI.getActionBar().setTitle(R.string.Snabble_Payment_confirm);
        }

        TextView checkoutId = findViewById(R.id.checkout_id);
        String id = SnabbleUI.getProject().getCheckout().getId();
        if (id != null && id.length() >= 4) {
            checkoutId.setText(id.substring(id.length() - 4));
        } else {
            checkoutId.setVisibility(View.GONE);
        }

        project.getAssets().get("checkout-online", this::setHelperImage);

        checkout = project.getCheckout();
        onStateChanged(checkout.getState());
    }

    @OnLifecycleEvent(Lifecycle.Event.ON_RESUME)
    public void onResume() {
        onStateChanged(checkout.getState());
    }

    @SuppressLint("DrawAllocation")
    @Override
    protected void onLayout(boolean changed, int left, int top, int right, int bottom) {
        super.onLayout(changed, left, top, right, bottom);

        if (changed) {
            DisplayMetrics dm = getResources().getDisplayMetrics();
            int dpHeight = Math.round(getHeight() / dm.density);
            if (dpHeight < 500) {
                if (helperImage.getLayoutParams().width == ViewGroup.LayoutParams.WRAP_CONTENT) {
                    helperImage.setLayoutParams(new LinearLayout.LayoutParams(
                            Math.round(helperImage.getWidth() * 0.5f),
                            Math.round(helperImage.getHeight() * 0.5f)));
                }
            } else {
                helperImage.setLayoutParams(new LinearLayout.LayoutParams(
                        ViewGroup.LayoutParams.WRAP_CONTENT,
                        ViewGroup.LayoutParams.WRAP_CONTENT));
            }
        }
    }

    @Override
    protected void onAttachedToWindow() {
        super.onAttachedToWindow();

        if (checkout != null) {
            checkout.addOnCheckoutStateChangedListener(this);
        }

        FragmentActivity fragmentActivity = UIUtils.getHostFragmentActivity(getContext());
        if (fragmentActivity != null) {
            fragmentActivity.getLifecycle().addObserver(this);
        }
    }

    @Override
    protected void onDetachedFromWindow() {
        super.onDetachedFromWindow();

        if (checkout != null) {
            checkout.removeOnCheckoutStateChangedListener(this);
        }

        FragmentActivity fragmentActivity = UIUtils.getHostFragmentActivity(getContext());
        if (fragmentActivity != null) {
            fragmentActivity.getLifecycle().removeObserver(this);
        }
    }

    private void abort() {
        checkout.abort();
        cancelProgress.setVisibility(View.VISIBLE);
        cancel.setEnabled(false);
    }

    @Override
    public void onStateChanged(Checkout.State state) {
        if (state == currentState) {
            return;
        }

        FragmentActivity hostActivity = UIUtils.getHostFragmentActivity(getContext());
        if (!hostActivity.getLifecycle().getCurrentState().isAtLeast(Lifecycle.State.RESUMED)) {
            return;
        }

        SnabbleUI.Callback callback = SnabbleUI.getUiCallback();
        if (callback == null) {
            Logger.e("ui action could not be performed: callback is null");
            return;
        }

        switch (state) {
            case WAIT_FOR_APPROVAL:
                checkoutIdCode.setVisibility(View.VISIBLE);
                String id = checkout.getId();
                if (id != null) {
                    checkoutIdCode.setText(id);
                }
                break;
            case PAYMENT_PROCESSING:
                SnabbleUI.executeAction(SnabbleUI.Action.SHOW_PAYMENT_STATUS);
                break;
            case PAYMENT_ABORT_FAILED:
                cancelProgress.setVisibility(View.INVISIBLE);
                cancel.setEnabled(true);

                new AlertDialog.Builder(getContext())
                        .setTitle(R.string.Snabble_Payment_cancelError_title)
                        .setMessage(R.string.Snabble_Payment_cancelError_message)
                        .setPositiveButton(R.string.Snabble_OK, (dialog, which) -> {
                            dialog.dismiss();
                            checkout.resume();
                        })
                        .setCancelable(false)
                        .create()
                        .show();
                break;
<<<<<<< HEAD
=======
            case REQUEST_PAYMENT_AUTHORIZATION_TOKEN:
                int price = checkout.getVerifiedOnlinePrice();
                if (price != -1) {
                    GooglePayHelper googlePayHelper = project.getGooglePayHelper();
                    if (googlePayHelper != null) {
                        project.getGooglePayHelper().requestPayment(price);
                    } else {
                        abort();
                    }
                } else {
                    abort();
                }
                break;
            case PAYMENT_APPROVED:
                if (currentState == Checkout.State.PAYMENT_APPROVED) {
                    break;
                }
                Telemetry.event(Telemetry.Event.CheckoutSuccessful);
                callback.execute(SnabbleUI.Action.SHOW_PAYMENT_SUCCESS, null);
                break;
>>>>>>> c17a6c53
            case PAYMENT_ABORTED:
                Telemetry.event(Telemetry.Event.CheckoutAbortByUser);
                callback.execute(SnabbleUI.Action.GO_BACK, null);
                break;
<<<<<<< HEAD
=======
            case PAYMENT_PROCESSING_ERROR:
                callback.execute(SnabbleUI.Action.GO_BACK, null);
                break;
            case DENIED_BY_PAYMENT_PROVIDER:
                Telemetry.event(Telemetry.Event.CheckoutDeniedByPaymentProvider);
                callback.execute(SnabbleUI.Action.SHOW_PAYMENT_FAILURE, null);
                break;
            case DENIED_BY_SUPERVISOR:
                Telemetry.event(Telemetry.Event.CheckoutDeniedBySupervisor);
                callback.execute(SnabbleUI.Action.SHOW_PAYMENT_FAILURE, null);
                break;
>>>>>>> c17a6c53
        }

        currentState = state;
    }

    public void setHelperImage(Bitmap bitmap) {
        if (bitmap != null) {
            helperImage.setImageBitmap(bitmap);
            upArrow.setVisibility(View.VISIBLE);
            helperImage.setVisibility(View.VISIBLE);
            helperTextNoImage.setVisibility(View.GONE);
            progressIndicator.setVisibility(View.GONE);
        } else {
            upArrow.setVisibility(View.GONE);
            helperImage.setVisibility(View.GONE);
            helperTextNoImage.setVisibility(View.VISIBLE);
            progressIndicator.setVisibility(View.GONE);
        }

        if (currentState == Checkout.State.PAYMENT_PROCESSING) {
            checkoutIdCode.setVisibility(View.GONE);
            helperTextNoImage.setVisibility(View.GONE);
            helperImage.setVisibility(View.GONE);
            upArrow.setVisibility(View.GONE);
            progressIndicator.setVisibility(View.VISIBLE);
            cancel.setVisibility(View.INVISIBLE);
            cancelProgress.setVisibility(View.INVISIBLE);
        }
    }
}<|MERGE_RESOLUTION|>--- conflicted
+++ resolved
@@ -210,8 +210,6 @@
                         .create()
                         .show();
                 break;
-<<<<<<< HEAD
-=======
             case REQUEST_PAYMENT_AUTHORIZATION_TOKEN:
                 int price = checkout.getVerifiedOnlinePrice();
                 if (price != -1) {
@@ -225,32 +223,13 @@
                     abort();
                 }
                 break;
-            case PAYMENT_APPROVED:
-                if (currentState == Checkout.State.PAYMENT_APPROVED) {
-                    break;
-                }
-                Telemetry.event(Telemetry.Event.CheckoutSuccessful);
-                callback.execute(SnabbleUI.Action.SHOW_PAYMENT_SUCCESS, null);
-                break;
->>>>>>> c17a6c53
             case PAYMENT_ABORTED:
                 Telemetry.event(Telemetry.Event.CheckoutAbortByUser);
                 callback.execute(SnabbleUI.Action.GO_BACK, null);
                 break;
-<<<<<<< HEAD
-=======
             case PAYMENT_PROCESSING_ERROR:
                 callback.execute(SnabbleUI.Action.GO_BACK, null);
                 break;
-            case DENIED_BY_PAYMENT_PROVIDER:
-                Telemetry.event(Telemetry.Event.CheckoutDeniedByPaymentProvider);
-                callback.execute(SnabbleUI.Action.SHOW_PAYMENT_FAILURE, null);
-                break;
-            case DENIED_BY_SUPERVISOR:
-                Telemetry.event(Telemetry.Event.CheckoutDeniedBySupervisor);
-                callback.execute(SnabbleUI.Action.SHOW_PAYMENT_FAILURE, null);
-                break;
->>>>>>> c17a6c53
         }
 
         currentState = state;
