package io.snabble.sdk.ui.checkout;

import android.app.Activity;
import android.app.Application;
import android.content.Context;
import android.content.res.Resources;

import androidx.recyclerview.widget.LinearLayoutManager;
import androidx.recyclerview.widget.RecyclerView;
import android.util.AttributeSet;
import android.view.LayoutInflater;
import android.view.View;
import android.view.ViewGroup;
import android.widget.FrameLayout;
import android.widget.ImageView;
import android.widget.TextView;

import java.util.ArrayList;
import java.util.Arrays;
import java.util.HashMap;
import java.util.List;
import java.util.Map;

import io.snabble.sdk.Checkout;
import io.snabble.sdk.PaymentMethod;
import io.snabble.sdk.Project;
import io.snabble.sdk.Snabble;
import io.snabble.sdk.payment.PaymentCredentials;
import io.snabble.sdk.payment.PaymentCredentialsStore;
import io.snabble.sdk.payment.SEPAPaymentCredentials;
import io.snabble.sdk.ui.PriceFormatter;
import io.snabble.sdk.ui.R;
import io.snabble.sdk.ui.SnabbleUI;
import io.snabble.sdk.ui.SnabbleUICallback;
import io.snabble.sdk.ui.telemetry.Telemetry;
import io.snabble.sdk.ui.utils.UIUtils;
import io.snabble.sdk.utils.SimpleActivityLifecycleCallbacks;

class PaymentMethodView extends FrameLayout implements PaymentCredentialsStore.Callback {
    private static Map<PaymentMethod, Integer> icons = new HashMap<>();
    private static Map<PaymentMethod, String> descriptions = new HashMap<>();

    static {
<<<<<<< HEAD
        icons.put(PaymentMethod.CASH, R.drawable.ic_sepa);
        //icons.put(PaymentMethod.SEPA, R.drawable.ic_sepa);
=======
        icons.put(PaymentMethod.CASH, R.drawable.ic_pm_sepa);
>>>>>>> f818af25
        icons.put(PaymentMethod.QRCODE_POS, R.drawable.ic_pm_checkstand);
        icons.put(PaymentMethod.ENCODED_CODES, R.drawable.ic_pm_checkstand);
    }

    private Checkout checkout;
    private List<Entry> entries;
    private Project project;
    private PaymentCredentialsStore paymentCredentialsStore;
    private RecyclerView recyclerView;

    public PaymentMethodView(Context context) {
        super(context);
        inflateView();
    }

    public PaymentMethodView(Context context, AttributeSet attrs) {
        super(context, attrs);
        inflateView();
    }

    public PaymentMethodView(Context context, AttributeSet attrs, int defStyleAttr) {
        super(context, attrs, defStyleAttr);
        inflateView();
    }

    private void inflateView() {
        inflate(getContext(), R.layout.view_payment_method, this);

        Resources res = getResources();
        descriptions.clear();
        //descriptions.put(PaymentMethod.ENCODED_CODES, res.getString(R.string.Snabble_PaymentMethod_encodedCodes));
        //descriptions.put(PaymentMethod.QRCODE_POS, res.getString(R.string.Snabble_PaymentMethod_qrCodePOS));

        project = SnabbleUI.getProject();
        checkout = project.getCheckout();
        paymentCredentialsStore = Snabble.getInstance().getUserPreferences().getPaymentCredentialsStore();


        recyclerView = findViewById(R.id.payment_methods);
        recyclerView.setAdapter(new Adapter());

        LinearLayoutManager linearLayoutManager = new LinearLayoutManager(getContext());
        linearLayoutManager.setStackFromEnd(true);
        recyclerView.setLayoutManager(linearLayoutManager);
        recyclerView.setItemAnimator(null);

        TextView title = findViewById(R.id.choose_payment_title);

        PriceFormatter priceFormatter = new PriceFormatter(project);
        String totalPriceText = priceFormatter.format(project.getCheckout().getPriceToPay());
        title.setText(getResources().getString(R.string.Snabble_PaymentSelection_howToPay, totalPriceText));

        update();
    }

    private void update() {
        entries = new ArrayList<>();

        List<PaymentMethod> availablePaymentMethods = Arrays.asList(checkout.getAvailablePaymentMethods());
        for (PaymentMethod paymentMethod : availablePaymentMethods) {
            if (icons.containsKey(paymentMethod) || descriptions.containsKey(paymentMethod)) {
                Entry e = new Entry();
                e.text = descriptions.get(paymentMethod);
                e.paymentMethod = paymentMethod;

                if(paymentMethod == PaymentMethod.CASH) {
                    e.onClickListener = new OnClickListener() {
                        @Override
                        public void onClick(View v) {
                            SnabbleUICallback callback = SnabbleUI.getUiCallback();
                            if(callback != null) {
                                callback.showSEPACardInput();
                            }
                        }
                    };
                }
                entries.add(e);
            }
        }

        List<PaymentCredentials> paymentCredentials = paymentCredentialsStore.getUserPaymentMethods();
        for(PaymentCredentials p : paymentCredentials) {
            if (p instanceof SEPAPaymentCredentials) {
                for(Entry e : entries) {
                    if (e.paymentMethod == PaymentMethod.CASH) {
                        entries.remove(e);
                        break;
                    }
                }
            }
        }

        for(PaymentCredentials p : paymentCredentials) {
            if (p instanceof SEPAPaymentCredentials && availablePaymentMethods.contains(PaymentMethod.CASH)) {
                Entry e = new Entry();
                e.paymentMethod = PaymentMethod.CASH;
                e.text = p.getObfuscatedId();
                entries.add(e);
            }
        }

        recyclerView.getAdapter().notifyDataSetChanged();
    }

    @Override
    public void onChanged() {
        update();
    }

    private static class Entry {
        String text;
        PaymentMethod paymentMethod;
        OnClickListener onClickListener;
    }

    private static class ViewHolder extends RecyclerView.ViewHolder {
        TextView text;
        ImageView image;

        ViewHolder(View itemView) {
            super(itemView);
            text = itemView.findViewById(R.id.text);
            image = itemView.findViewById(R.id.image);
        }
    }

    private class Adapter extends RecyclerView.Adapter<PaymentMethodView.ViewHolder> {
        @Override
        public PaymentMethodView.ViewHolder onCreateViewHolder(ViewGroup parent, int viewType) {
            View v = LayoutInflater.from(getContext()).inflate(R.layout.item_payment_method, parent, false);
            return new PaymentMethodView.ViewHolder(v);
        }

        @Override
        public void onBindViewHolder(final PaymentMethodView.ViewHolder holder, final int position) {
            final Entry e = entries.get(position);

            Integer drawableResId = icons.get(e.paymentMethod);
            if (drawableResId != null) {
                ImageView imageView = holder.image;
                imageView.setImageResource(drawableResId);
                imageView.setVisibility(View.VISIBLE);
            }

            TextView textView = holder.text;
            if (e.text != null) {
                textView.setText(e.text);
                textView.setVisibility(View.VISIBLE);
            } else {
                textView.setVisibility(View.GONE);
            }

            if(e.onClickListener != null){
                holder.itemView.setOnClickListener(e.onClickListener);
            } else {
                holder.itemView.setOnClickListener(new OnClickListener() {
                    @Override
                    public void onClick(View v) {
                        checkout.pay(e.paymentMethod);
                        Telemetry.event(Telemetry.Event.SelectedPaymentMethod, e.paymentMethod);
                    }
                });
            }
        }

        @Override
        public int getItemCount() {
            return entries.size();
        }
    }

    public void registerListeners() {
        paymentCredentialsStore.addCallback(this);
        update();
    }

    public void unregisterListeners() {
        paymentCredentialsStore.removeCallback(this);
    }

    @Override
    public void onAttachedToWindow() {
        super.onAttachedToWindow();

        Application application = (Application) getContext().getApplicationContext();
        application.registerActivityLifecycleCallbacks(activityLifecycleCallbacks);

        registerListeners();
    }

    @Override
    public void onDetachedFromWindow() {
        super.onDetachedFromWindow();

        Application application = (Application) getContext().getApplicationContext();
        application.unregisterActivityLifecycleCallbacks(activityLifecycleCallbacks);

        unregisterListeners();
    }

    private Application.ActivityLifecycleCallbacks activityLifecycleCallbacks =
            new SimpleActivityLifecycleCallbacks() {
                @Override
                public void onActivityStarted(Activity activity) {
                    if (UIUtils.getHostActivity(getContext()) == activity) {
                        registerListeners();
                    }
                }

                @Override
                public void onActivityStopped(Activity activity) {
                    if (UIUtils.getHostActivity(getContext()) == activity) {
                        unregisterListeners();
                    }
                }
            };
}<|MERGE_RESOLUTION|>--- conflicted
+++ resolved
@@ -41,12 +41,8 @@
     private static Map<PaymentMethod, String> descriptions = new HashMap<>();
 
     static {
-<<<<<<< HEAD
-        icons.put(PaymentMethod.CASH, R.drawable.ic_sepa);
-        //icons.put(PaymentMethod.SEPA, R.drawable.ic_sepa);
-=======
         icons.put(PaymentMethod.CASH, R.drawable.ic_pm_sepa);
->>>>>>> f818af25
+        //icons.put(PaymentMethod.SEPA, R.drawable.ic_pm_sepa);
         icons.put(PaymentMethod.QRCODE_POS, R.drawable.ic_pm_checkstand);
         icons.put(PaymentMethod.ENCODED_CODES, R.drawable.ic_pm_checkstand);
     }
