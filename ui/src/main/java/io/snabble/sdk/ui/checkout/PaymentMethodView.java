--- conflicted
+++ resolved
@@ -52,18 +52,11 @@
     private static Map<PaymentMethod, String> descriptions = new HashMap<>();
 
     static {
-<<<<<<< HEAD
-        icons.put(PaymentMethod.DE_DIRECT_DEBIT, R.drawable.ic_pm_sepa);
-        icons.put(PaymentMethod.CREDIT_CARD, R.drawable.ic_pm_creditcard);
-        icons.put(PaymentMethod.QRCODE_POS, R.drawable.ic_pm_checkstand);
-        icons.put(PaymentMethod.ENCODED_CODES, R.drawable.ic_pm_checkstand);
-        icons.put(PaymentMethod.ENCODED_CODES_CSV, R.drawable.ic_pm_checkstand);
-=======
         icons.put(PaymentMethod.DE_DIRECT_DEBIT, R.drawable.snabble_ic_pm_sepa);
+        icons.put(PaymentMethod.CREDIT_CARD, R.drawable.snabble_ic_pm_creditcard);
         icons.put(PaymentMethod.QRCODE_POS, R.drawable.snabble_ic_pm_checkstand);
         icons.put(PaymentMethod.ENCODED_CODES, R.drawable.snabble_ic_pm_checkstand);
         icons.put(PaymentMethod.ENCODED_CODES_CSV, R.drawable.snabble_ic_pm_checkstand);
->>>>>>> 378688cb
     }
 
     private Checkout checkout;
