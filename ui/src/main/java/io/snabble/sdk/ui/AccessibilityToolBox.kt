package io.snabble.sdk.ui

import android.accessibilityservice.AccessibilityServiceInfo
import android.annotation.SuppressLint
import android.content.Context
import android.view.View
import android.view.ViewGroup
import android.view.accessibility.AccessibilityEvent
import android.view.accessibility.AccessibilityManager
import android.view.accessibility.AccessibilityNodeInfo
import android.widget.TextView
import androidx.annotation.IntDef
import androidx.annotation.StringRes
import androidx.core.view.AccessibilityDelegateCompat
import androidx.core.view.ViewCompat
import androidx.core.view.accessibility.AccessibilityNodeInfoCompat
import androidx.core.view.isVisible
import io.snabble.sdk.Snabble

typealias AccessibilityEventListener = (host: ViewGroup?,
                                        child: View?,
                                        event: AccessibilityEvent) -> Any?

class AccessibilityToolBox(private val target: View): AccessibilityDelegateCompat() {
    private val eventListeners = mutableMapOf<Int, AccessibilityEventListener>()
    private val populateListeners = mutableMapOf<Int, AccessibilityEventListener>()
    private var clickActionLabel: String? = null
    private var longClickActionLabel: String? = null
    val isTalkBackActive
        get() = target.context.isTalkBackActive
    var phoneticDict: Map<String, String> = emptyMap()
        set(value) {
            field = value
            (target.contentDescription?.toString() ?: (target as? TextView)?.text?.toString())?.let { currentValue ->
                var newValue = currentValue
                field.entries.forEach { (from, to) ->
                    newValue = newValue.replace(from, to)
                }
                if (newValue != currentValue) {
                    target.contentDescription = newValue
                }
            }
        }
    private var onInitializeAccessibilityNodeInfo: ((info: AccessibilityNodeInfoCompat)-> Unit)? = null
    fun onInitializeAccessibilityNodeInfo(block: (info: AccessibilityNodeInfoCompat)-> Unit) {
        onInitializeAccessibilityNodeInfo = block
    }

    override fun onRequestSendAccessibilityEvent(
        host: ViewGroup?,
        child: View?,
        event: AccessibilityEvent?
    ): Boolean {
        val listener = event?.let { eventListeners[event.eventType] }
        listener?.invoke(host, child, event)
        return super.onRequestSendAccessibilityEvent(host, child, event)
    }

    override fun onPopulateAccessibilityEvent(host: View, event: AccessibilityEvent?) {
        val listener = event?.let { populateListeners[event.eventType] }
        listener?.invoke(host.parent as? ViewGroup, host, event)
        super.onPopulateAccessibilityEvent(host, event)
    }

    override fun onInitializeAccessibilityNodeInfo(
        host: View,
        info: AccessibilityNodeInfoCompat
    ) {
        super.onInitializeAccessibilityNodeInfo(host, info)
        clickActionLabel?.let {
            info.addAction(
                AccessibilityNodeInfoCompat.AccessibilityActionCompat(
                    AccessibilityNodeInfoCompat.ACTION_CLICK,
                    clickActionLabel
                )
            )
        }
        longClickActionLabel?.let {
            info.addAction(
                AccessibilityNodeInfoCompat.AccessibilityActionCompat(
                    AccessibilityNodeInfoCompat.ACTION_LONG_CLICK,
                    longClickActionLabel
                )
            )
        }
        onInitializeAccessibilityNodeInfo?.invoke(info)
    }

    fun onAccessibilityEvent(@EventType event: Int, block: AccessibilityEventListener) {
        eventListeners[event] = block
    }

<<<<<<< HEAD
    fun onPopulateAccessibilityEvent(@EventType event: Int, block: AccessibilityEventListener) {
        populateListeners[event] = block
    }

    fun setLongClickAction(label: String, onLongClick: (() -> Any)? = null) {
=======
    fun setLongClickAction(label: String, onLongClick: (() -> Any?)? = null) {
>>>>>>> 6931d086
        longClickActionLabel = label
        onLongClick?.let {
            target.setOnLongClickListener {
                onLongClick()
                true
            }
        }
    }

    fun setLongClickAction(@StringRes action: Int, onLongClick: (() -> Any?)? = null) =
        setLongClickAction(target.context.getString(action), onLongClick)

    fun setClickAction(label: String, onClick: (() -> Any?)? = null) {
        clickActionLabel = label
        onClick?.let {
            target.setOnClickListener {
                onClick()
            }
        }
    }

    fun setClickAction(@StringRes action: Int, onLongClick: (() -> Any?)? = null) =
        setClickAction(target.context.getString(action), onLongClick)
}

@SuppressLint("InlinedApi")
@IntDef(
    flag = true,
    value = [
        AccessibilityEvent.TYPE_VIEW_CLICKED, AccessibilityEvent.TYPE_VIEW_LONG_CLICKED,
        AccessibilityEvent.TYPE_VIEW_SELECTED, AccessibilityEvent.TYPE_VIEW_FOCUSED,
        AccessibilityEvent.TYPE_VIEW_TEXT_CHANGED, AccessibilityEvent.TYPE_WINDOW_STATE_CHANGED,
        AccessibilityEvent.TYPE_NOTIFICATION_STATE_CHANGED, AccessibilityEvent.TYPE_VIEW_HOVER_ENTER,
        AccessibilityEvent.TYPE_VIEW_HOVER_EXIT, AccessibilityEvent.TYPE_TOUCH_EXPLORATION_GESTURE_START,
        AccessibilityEvent.TYPE_TOUCH_EXPLORATION_GESTURE_END, AccessibilityEvent.TYPE_WINDOW_CONTENT_CHANGED,
        AccessibilityEvent.TYPE_VIEW_SCROLLED, AccessibilityEvent.TYPE_VIEW_TEXT_SELECTION_CHANGED,
        AccessibilityEvent.TYPE_ANNOUNCEMENT, AccessibilityEvent.TYPE_VIEW_ACCESSIBILITY_FOCUSED,
        AccessibilityEvent.TYPE_VIEW_ACCESSIBILITY_FOCUS_CLEARED,
        AccessibilityEvent.TYPE_VIEW_TEXT_TRAVERSED_AT_MOVEMENT_GRANULARITY,
        AccessibilityEvent.TYPE_GESTURE_DETECTION_START, AccessibilityEvent.TYPE_GESTURE_DETECTION_END,
        AccessibilityEvent.TYPE_TOUCH_INTERACTION_START, AccessibilityEvent.TYPE_TOUCH_INTERACTION_END,
        AccessibilityEvent.TYPE_WINDOWS_CHANGED, AccessibilityEvent.TYPE_VIEW_CONTEXT_CLICKED,
        AccessibilityEvent.TYPE_ASSIST_READING_CONTEXT
    ]
)
@Retention(AnnotationRetention.SOURCE)
annotation class EventType

fun View.accessibility(block: AccessibilityToolBox.() -> Any?) {
    var toolbox = getTag(R.id.snabble_accessibility_toolbox) as? AccessibilityToolBox
    if (toolbox == null) {
        toolbox = AccessibilityToolBox(this)
        setTag(R.id.snabble_accessibility_toolbox, toolbox)
        ViewCompat.setAccessibilityDelegate(this, toolbox)
    }
    block(toolbox)
}

val View.accessibility: AccessibilityToolBox
    get() {
        var toolbox = getTag(R.id.snabble_accessibility_toolbox) as? AccessibilityToolBox
        if (toolbox == null) {
            toolbox = AccessibilityToolBox(this)
            setTag(R.id.snabble_accessibility_toolbox, toolbox)
            ViewCompat.setAccessibilityDelegate(this, toolbox)
        }
        return toolbox
    }

fun View.setClickDescription(stringId: Int, vararg formatArgs: Any) {
    setClickDescription(context.getString(stringId, formatArgs))
}

fun View.setClickDescription(description: String) {
    ViewCompat.setAccessibilityDelegate(this, object : AccessibilityDelegateCompat() {
        override fun onInitializeAccessibilityNodeInfo(v: View, info: AccessibilityNodeInfoCompat) {
            super.onInitializeAccessibilityNodeInfo(v, info)
            info.addAction(
                AccessibilityNodeInfoCompat.AccessibilityActionCompat(
                    AccessibilityNodeInfoCompat.ACTION_CLICK,
                    description
                )
            )
        }
    })
}

fun TextView.cleanUpDescription() {
    contentDescription = text.toString().replace("...", "…").replace("snabble", "snäbble")
}

val Context.isTalkBackActive: Boolean
    get() {
        val am = getSystemService(Context.ACCESSIBILITY_SERVICE) as? AccessibilityManager
        val voiceServices = am?.getEnabledAccessibilityServiceList(AccessibilityServiceInfo.FEEDBACK_SPOKEN).orEmpty()
        val isTouchExplorationEnabled = am?.isTouchExplorationEnabled ?: false
        return voiceServices.isNotEmpty() && isTouchExplorationEnabled
    }

fun View.focusForAccessibility() {
    performAccessibilityAction(AccessibilityNodeInfo.ACTION_ACCESSIBILITY_FOCUS, null)
    sendAccessibilityEvent(AccessibilityEvent.TYPE_VIEW_SELECTED)
}

fun orderViewsForAccessibility(vararg views: View?) {
    views
        .filterNotNull()
        .filter { it.isVisible }
        .forEachWindow { before, current, after ->
        ViewCompat.setAccessibilityDelegate(current, object : AccessibilityDelegateCompat() {
            override fun onInitializeAccessibilityNodeInfo(
                host: View,
                info: AccessibilityNodeInfoCompat
            ) {
                super.onInitializeAccessibilityNodeInfo(host, info)
                info.setTraversalBefore(after)
                info.setTraversalAfter(before)
            }
        })
    }
}

/**
 * Iterate over an Iterable the iterator param last can be only `null` when the size is 1. The last
 * parameter can only be `null` when the size is less then 2, otherwise both params are not `null`.
 */
fun <T> Iterable<T>.forEachWindow(iterator: (last: T?, current: T, next: T?) -> Unit) {
    val list = toList()
    when {
        list.size == 1 ->
            iterator(null, first(), null)
        list.size == 2 ->
            iterator(first(), last(), null)
        list.size >= 2 -> {
            for (i in 1..count() - 2) {
                iterator(list[i - 1], list[i], list[i + 1])
            }
        }
    }
}

object AccessibilityPreferences {
    private const val KEY_SUPPRESS_SCANNER_HINT = "suppress_scanner_hint"
    private val sharedPreferences = Snabble.application.getSharedPreferences("accessibility", Context.MODE_PRIVATE)
    var suppressScannerHint: Boolean
        get() = sharedPreferences.getBoolean(KEY_SUPPRESS_SCANNER_HINT, false)
        set(seen) {
            sharedPreferences
                .edit()
                .putBoolean(KEY_SUPPRESS_SCANNER_HINT, seen)
                .apply()
        }
}<|MERGE_RESOLUTION|>--- conflicted
+++ resolved
@@ -90,15 +90,11 @@
         eventListeners[event] = block
     }
 
-<<<<<<< HEAD
     fun onPopulateAccessibilityEvent(@EventType event: Int, block: AccessibilityEventListener) {
         populateListeners[event] = block
     }
 
-    fun setLongClickAction(label: String, onLongClick: (() -> Any)? = null) {
-=======
-    fun setLongClickAction(label: String, onLongClick: (() -> Any?)? = null) {
->>>>>>> 6931d086
+  fun setLongClickAction(label: String, onLongClick: (() -> Any?)? = null) {
         longClickActionLabel = label
         onLongClick?.let {
             target.setOnLongClickListener {
