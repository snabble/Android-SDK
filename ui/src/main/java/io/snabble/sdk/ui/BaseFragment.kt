--- conflicted
+++ resolved
@@ -38,13 +38,8 @@
                     sdkNotInitialized.isVisible = true
                 }
                 InitializationState.UNINITIALIZED,
-<<<<<<< HEAD
-                InitializationState.INITIALIZING -> {
-                } // ignore
-=======
                 InitializationState.INITIALIZING,
                 null -> Unit // ignore
->>>>>>> 2fa47962
             }
         }
     }
