--- conflicted
+++ resolved
@@ -65,7 +65,6 @@
                         return@observe
                     }
 
-<<<<<<< HEAD
                     val checkout = project.checkout
                     if (!checkout.state.isCheckoutState) {
                         finishWithError("Unexpected checkout state ${checkout.state.name}")
@@ -78,24 +77,8 @@
                         finish()
                         return@observe
                     } else {
-                        navGraph.startDestination = startDestinationId
+                        navGraph.setStartDestination(startDestinationId)
                     }
-=======
-        val checkout = project.checkout
-        if (!checkout.state.isCheckoutState) {
-            finishWithError("Unexpected checkout state ${checkout.state.name}")
-            return
-        }
-        this.checkout = checkout
-
-        val startDestinationId = getNavigationId()
-        if (startDestinationId == null) {
-            finish()
-            return
-        } else {
-            navGraph.setStartDestination(startDestinationId)
-        }
->>>>>>> 83881087
 
                     navController.graph = navGraph
 
