<?xml version="1.0" encoding="UTF-8"?>
<resources>
    <string name="Snabble.addDiscount">Árengedmény megadása</string>
    <string name="Snabble.AgeVerification.explanation">Meghatározott termékek, mint pl. alkohol vásárlásához igazolnod kell a korod. Ehhez személyazonosító igazolványod hátoldaláról másold be a 7 jegyű számot.</string>
    <string name="Snabble.AgeVerification.Failed.message">A kosárban olyan termékek is vannak, amelyek életkori korlátozás alá esnek. Ezeket sajnos nem veheted meg.</string>
    <string name="Snabble.AgeVerification.Failed.title">Nem vagy elég idős</string>
    <string name="Snabble.AgeVerification.Pending.message">A kosárban olyan termékek is vannak, amelyek életkori korlátozás alá esnek. A vásárlás folytatásához igazolnod kell az életkorodat.</string>
    <string name="Snabble.AgeVerification.Pending.title">Igazolni kell az életkorodat</string>
    <string name="Snabble.AgeVerification.placeholder">7 számjegy</string>
    <string name="Snabble.AgeVerification.title">Életkor igazolása</string>
    <string name="Snabble.askForPermission">Engedély kéréséhez</string>
    <string name="Snabble.Biometry.Alert.laterButton">Most nem</string>
    <string name="Snabble.Biometry.Alert.message">Online fizetéseid a(z) %s segítségével szeretnéd védeni?</string>
    <string name="Snabble.Biometry.Alert.title">%s aktiválása?</string>
    <string name="Snabble.Biometry.enterCode">Kód megadása</string>
    <string name="Snabble.Biometry.FaceId">Face-ID</string>
    <string name="Snabble.Biometry.locked">%s zárolva. Aktiválásához add meg a képernyőzár kódját.</string>
    <string name="Snabble.Biometry.touchId">Touch-ID</string>
    <string name="Snabble.cancel">Mégsem</string>
    <string name="Snabble.CC.3dsecureHint.retailer">Itt add meg az adataidat. Ezután átirányítunk a bankodhoz, hogy megerősítse az adataidat. Ekkor zárolunk 1 eurót (%s-re), majd a pénzt közvetlenül visszautaljuk.</string>
    <string name="Snabble.CC.3dsecureHint.retailerWithPrice">Itt add meg az adataidat. Ezután átirányítunk a bankodhoz, hogy megerősítse az adataidat. Ekkor zárolunk %1$s-t (%2$s-re), majd a pénzt közvetlenül visszautaljuk.</string>
    <string name="Snabble.CC.cardNumber">Kártyaszám</string>
    <string name="Snabble.CC.editingHint">A hitelkártyaadatokat kódolva tároljuk, éppen ezért nem tudjuk feldolgozni.</string>
    <string name="Snabble.CC.noEntryPossible">Jelenleg sajnos nem tudsz hitelkártyaadatokat elmenteni.</string>
    <string name="Snabble.CC.validUntil">Érvényes eddig</string>
    <string name="Snabble.Checkout.done">Kész!</string>
    <string name="Snabble.Checkout.error">Hiba történt</string>
    <string name="Snabble.Checkout.ID">Fizetési azonosító</string>
    <string name="Snabble.Checkout.payAtCashRegister">Fizetés a pénztárnál</string>
    <string name="Snabble.Checkout.title">Fizetés</string>
    <string name="Snabble.Checkout.verifying">Igazolja</string>
    <string name="Snabble.Coupon.activate">Bekapcsolás</string>
    <string name="Snabble.Coupon.activated">Aktiválva</string>
    <string name="Snabble.Coupon.countdown">A kupon %s perc múlva lejár</string>
    <string name="Snabble.Coupon.expired">Ez a kupon már lejárt.</string>
    <string name="Snabble.Coupon.explanation">A kuponod most már aktiválva van számodra. Szkenneld be a terméket az üzletben, és tedd a kosaradba, hogy kihasználhasd a kupon előnyeit.</string>
    <string name="Snabble.Coupon.validIndefinitely">korlátlanul érvényes</string>
    <string name="Snabble.Coupons.expired">Már lejárt</string>
    <string name="Snabble.Coupons.expiresAtDate">érvényes %s-ig</string>
    <plurals name="Snabble.Coupons.expiresInDays">
        <item quantity="one">még %d napig</item>
        <item quantity="other">még %d napig</item>
        <item quantity="zero">Már lejárt</item>
    </plurals>
    <plurals name="Snabble.Coupons.expiresInHours">
        <item quantity="one">még %d óráig</item>
        <item quantity="other">még %d óráig</item>
        <item quantity="zero">Már lejárt</item>
    </plurals>
    <plurals name="Snabble.Coupons.expiresInMinutes">
        <item quantity="one">még %d percig</item>
        <item quantity="other">még %d percig</item>
        <item quantity="zero">Már lejárt</item>
    </plurals>
    <plurals name="Snabble.Coupons.expiresInWeeks">
        <item quantity="one">még %d hétig</item>
        <item quantity="other">még %d hétig</item>
        <item quantity="zero">Már lejárt</item>
    </plurals>
    <string name="Snabble.Coupons.title">Kuponok</string>
    <string name="Snabble.CreditCard.payNow">Fizetés hitelkártyával</string>
    <string name="Snabble.Dashboard.lastPurchase">Your last purchase</string>
    <string name="Snabble.Dashboard.lastPurchases">Your last purchases</string>
    <string name="Snabble.Dashboard.lastPurchasesShowAll">Show All</string>
    <string name="Snabble.delete">Törlés</string>
    <string name="Snabble.done">Kész</string>
    <string name="Snabble.DynamicStack.Shop.show">Üzletek mutatása</string>
    <string name="Snabble.edit">Szerkesztés</string>
    <string name="Snabble.goToSettings">A beállításokhoz</string>
    <string name="Snabble.Hints.closedBags">Csak így tovább! Kérjük, könnyítsd meg a pénztáros munkáját, és ne csomagold közvetlenül lezárt tasakba a termékedet. Köszönjük!</string>
    <string name="Snabble.Hints.continueScanning">Szkennelés folytatása</string>
    <string name="Snabble.Hints.title">%s megjegyzése</string>
    <string name="Snabble.InvalidDepositVoucher.errorMsg">Az üvegvisszaváltó blokkot csak egyszer lehet beváltani.</string>
    <string name="Snabble.Keyguard.message">Ezzel garantálható, hogy csak te férj ehhez a fizetési eljáráshoz</string>
    <string name="Snabble.Keyguard.requireScreenLock">E fizetési mód hozzáadásához képernyőzárral kell védened az okostelefonod.</string>
    <!-- SECTION: Android KeyStore -->
    <string name="Snabble.Keyguard.title">Kérlek, oldd fel az okostelefonod képernyőzárát</string>
    <string name="Snabble.LimitsAlert.checkoutNotAvailable">%s feletti áruértéknél az alkalmazással nem tudsz bevásárolni.</string>
    <string name="Snabble.LimitsAlert.notAllMethodsAvailable">%s feletti áruértéknél nem áll rendelkezésedre az összes fizetési mód</string>
    <string name="Snabble.LimitsAlert.title">Vedd figyelembe</string>
    <string name="Snabble.loadingProductInformation">Termékinformációk betöltése…</string>
    <string name="Snabble.LocationRequired.MissingPermission.message">Csak így tudjuk megjeleníteni a közelben lévő üzleteket, és lehetővé tenni neked a bevásárlást.</string>
    <string name="Snabble.LocationRequired.MissingPermission.title">A Snabble-nek szüksége van a tartózkodási helyedre</string>
    <string name="Snabble.LocationRequired.notNow">Most nem</string>
    <string name="Snabble.LocationRequired.openSettings">Beállítások megnyitása</string>
    <string name="Snabble.LocationRequired.ReducedAccuracy.message">Nyisd meg a beállításokat, válaszd a „Tartózkodási hely“ lehetőséget, és aktiváld a „Pontos tartózkodási hely“ opciót</string>
    <string name="Snabble.LocationRequired.ReducedAccuracy.title">A Snabble-nek szüksége van a pontos tartózkodási helyedre, hogy felismerje, éppen melyik üzletben vásárolsz</string>
    <string name="Snabble.networkError">Hálózati kapcsolat hiba</string>
    <string name="Snabble.no">Nem</string>
    <string name="Snabble.noDiscount">nincs árengedmény</string>
    <string name="Snabble.NotForSale.ErrorMsg.scan">Ezt a terméket jelenleg sajnos nem lehet az alkalmazással kifizetni. Kérlek, fizesd a szokásos módon a kasszánál.</string>
    <string name="Snabble.ok">OK</string>
<<<<<<< HEAD
=======
    <string name="Snabble.Onboarding.Deeplink.accessibility">%s megnyitása</string>
    <string name="Snabble.Onboarding.done">Kész</string>
>>>>>>> 8c016a8f
    <string name="Snabble.Onboarding.Link.show">Megtekintés</string>
    <string name="Snabble.Onboarding.next">Tovább</string>
    <string name="Snabble.Paydirekt.AuthorizationFailed.message">Kérlek, próbáld meg később még egyszer</string>
    <string name="Snabble.Paydirekt.AuthorizationFailed.title">Nem sikerült az azonosítás</string>
    <string name="Snabble.Paydirekt.deleteAuthorization">Fizetési mód törlése</string>
    <string name="Snabble.Paydirekt.gotoWebsite">A paydirekt.de oldalra</string>
    <string name="Snabble.Paydirekt.payNow">Fizetés paydirekttel</string>
    <string name="Snabble.Paydirekt.savedAuthorization">A Snabble alkalmazást sikeresen bejelentetted a paydirektre. Visszavonásához a paydirekt fiókadataiddal be kell jelentkezned a honlapon. Ha nem szeretnéd, hogy a paydirekt a fizetési lehetőségeid között legyen, akkor itt egyszerűen eltávolíthatod.</string>
    <string name="Snabble.Paydirekt.title">paydirekt</string>
    <!-- SECTION: SnabbleAndroid -->
    <string name="Snabble.Payment.aborted">Megszakadt a fizetési folyamat</string>
    <string name="Snabble.Payment.add">Fizetési mód hozzáadása</string>
    <string name="Snabble.Payment.addPaymentOrigin">Fizetési információ átadása az alkalmazásnak?</string>
    <string name="Snabble.Payment.backToCart">Vissza a kosárhoz</string>
    <string name="Snabble.Payment.backToHome">Vissza a kezdőoldalra</string>
    <string name="Snabble.Payment.CancelError.message">A fizetés megszakítása jelenleg nem lehetséges.</string>
    <string name="Snabble.Payment.CancelError.title">A megszakítás nem lehetséges</string>
    <string name="Snabble.Payment.confirm">Bevásárlás jóváhagyása</string>
    <string name="Snabble.Payment.creditCard">Hitelkártya</string>
    <string name="Snabble.Payment.CreditCard.error">A hitelkártyád feldolgozása során hiba történt</string>
    <string name="Snabble.Payment.CreditCard.expireDate">Lejár: %s</string>
    <string name="Snabble.Payment.Delete.message">Tényleg elmented ezt a fizetési módot?</string>
    <string name="Snabble.Payment.EmptyState.add">Fizetési mód hozzáadása</string>
    <string name="Snabble.Payment.EmptyState.message">Még nem állítottál be fizetési módot.</string>
    <string name="Snabble.Payment.errorStarting">A fizetési folyamat feldolgozása közben hiba lépett fel.</string>
    <string name="Snabble.Payment.noMethodAvailable">Sajnos ez a vásárlás nem végezhető el az alkalmazás segítségével.</string>
    <string name="Snabble.Payment.offlineHint">Jelenleg offline állapotban vagy, így bizonyos fizetési módok adott esetben nem érhetők el</string>
    <string name="Snabble.Payment.Online.message">Az egyik alkalmazottnak jóvá kell hagynia a vásárlásodat.</string>
    <string name="Snabble.Payment.payAtCashDesk">Fizetés a pénztárnál</string>
    <string name="Snabble.Payment.payAtSCO">Kártya az EC-terminálra</string>
    <string name="Snabble.Payment.payUsingCustomerCard">ügyfélkártyával</string>
    <string name="Snabble.Payment.payViaInvoice">számlára</string>
    <string name="Snabble.Payment.PostFinanceCard.error">A Postfinance kártyád feldolgozása során hiba történt</string>
    <string name="Snabble.Payment.presentCode">A bevásárlás nyugtázásához tartsd ezt a kódot egy Snabble-monitor elé, vagy mutasd meg egy alkalmazottnak.</string>
    <string name="Snabble.Payment.rejected">Bevásárlás elutasítva</string>
    <string name="Snabble.Payment.rejectedHint">A bevásárlás elutasításra került. Ellenőrizd a kosaradat, és próbáld meg újra a fizetést.</string>
    <string name="Snabble.Payment.SEPA.hint">Megjegyzés: A te és a kereskedőink visszaélésekkel szembeni védelme érdekében az első SEPA terhelési megbízásos fizetésednél a kereskedőnél megjelenik a bankkártyád.</string>
    <string name="Snabble.Payment.SEPA.IBAN">IBAN</string>
    <string name="Snabble.Payment.SEPA.InvalidIBAN">A megadott IBAN érvénytelen.</string>
    <string name="Snabble.Payment.SEPA.InvalidName">Add meg a neved.</string>
    <string name="Snabble.Payment.SEPA.missingCountry">Az országkód nem lehet üres.</string>
    <string name="Snabble.Payment.SEPA.Name">Név</string>
    <!--
  ********* iOS SEPA and Creditcard Data *********
  iOS only, this is used for the iOS-specific SEPA data entry and payment
  -->
    <string name="Snabble.Payment.SEPA.Title">SEPA terhelési megbízás</string>
    <string name="Snabble.Payment.success">Köszönjük a vásárlásodat</string>
    <string name="Snabble.Payment.Twint.error">A TWINT-fiókod feldolgozása során hiba történt</string>
    <string name="Snabble.Payment.usableAt">Itt használható: %s</string>
    <string name="Snabble.Payment.waiting">Várj a nyugtázásra</string>
    <string name="Snabble.PaymentCard.editingHint">A kártyaadataidat kódolva tároljuk, éppen ezért nem tudjuk feldolgozni.</string>
    <string name="Snabble.PaymentContinuation.message">A fizetés folytatódik</string>
    <string name="Snabble.PaymentError.msg">Fizetésed nem sikerült teljesíteni. Fizess egy hagyományos pénztárnál.\n\nSzíves elnézésed kérjük.</string>
    <string name="Snabble.PaymentError.title">Hiba történt</string>
    <string name="Snabble.PaymentError.tryAgain">Próbálkozz újra</string>
    <string name="Snabble.PaymentMethods.add">Fizetési mód hozzáadása</string>
    <string name="Snabble.PaymentMethods.choose">Milyen fizetési módot szeretnél hozzáadni?</string>
    <string name="Snabble.PaymentMethods.forAllRetailers">Több kereskedőnél érvényes</string>
    <string name="Snabble.PaymentMethods.forSingleRetailer">Egy kereskedőnél érvényes</string>
    <string name="Snabble.PaymentMethods.NoCodeAlert.biometry">Az iPhone-od nem védi se kód, se Touch ID/Face ID. Biztonságod érdekében először ezt állítsd be, és csak ezt követően add meg az IBAN-kódodat vagy a hitelkártyádat.</string>
    <string name="Snabble.PaymentMethods.NoCodeAlert.noBiometry">Az iPhone-od nem védi kód. Biztonságod érdekében először ezt állítsd be, és csak ezt követően add meg az IBAN-kódodat vagy a hitelkártyádat.</string>
    <string name="Snabble.PaymentMethods.noDeviceCode">Védtelen iPhone</string>
    <!-- ********* iOS Payment Methods ********* -->
    <string name="Snabble.PaymentMethods.title">Fizetési mód</string>
    <string name="Snabble.PaymentSelection.addNow">Hozzáadás most</string>
    <string name="Snabble.PaymentSelection.howToPay">Hogyan szeretnél fizetni %s?</string>
    <string name="Snabble.PaymentSelection.payNow">%s fizetés most</string>
    <string name="Snabble.PaymentSelection.title">Fizetés</string>
    <string name="Snabble.PaymentStatus.AddDebitCard.button">Igen, elmentem a kártyát az alkalmazásban</string>
    <string name="Snabble.PaymentStatus.AddDebitCard.message">Szeretnéd biztonságosan tárolni a girocard adataidat az alkalmazásban, hogy a következő vásárlásodat beszedési megbízással fizethesd ki? A kártyát a jövőben a pénztárcádban hagyhatod.</string>
    <string name="Snabble.PaymentStatus.back">Vissza</string>
    <string name="Snabble.PaymentStatus.close">Bezárás</string>
    <string name="Snabble.PaymentStatus.DebitCardAdded.message">Sikeresen ellenőriztük a kártyádat. Azonnal tudsz fizetni SEPA terhelési megbízással. A girocard kártyádat a jövőben a pénztárcádban hagyhatod.</string>
    <string name="Snabble.PaymentStatus.ExitCode.openExitGateTimed">A kód csak rövid ideig érvényes.</string>
    <string name="Snabble.PaymentStatus.ExitCode.title">Kilépőkód</string>
    <string name="Snabble.PaymentStatus.Fulfillment.title">Szállítás</string>
    <string name="Snabble.PaymentStatus.Payment.error">Fizetésed nem sikerült teljesíteni. Próbáld meg újra, vagy válassz másik fizetési módot.</string>
    <string name="Snabble.PaymentStatus.Payment.title">Fizetés</string>
    <string name="Snabble.PaymentStatus.Payment.tryAgain">Megpróbálom újra</string>
    <string name="Snabble.PaymentStatus.Rating.send">Elküldés</string>
    <string name="Snabble.PaymentStatus.Rating.title">Mi nem volt jó?</string>
    <string name="Snabble.PaymentStatus.Ratings.thanks">Köszönjük!</string>
    <string name="Snabble.PaymentStatus.Ratings.title">Tetszett a vásárlás?</string>
    <string name="Snabble.PaymentStatus.Receipt.title">Nyugta</string>
    <string name="Snabble.PaymentStatus.step1">Helymeghatározás a pénztár területén</string>
    <string name="Snabble.PaymentStatus.step2">Bevásárlásod engedélyezése</string>
    <string name="Snabble.PaymentStatus.step3">Fizetésed engedélyezése</string>
    <string name="Snabble.PaymentStatus.Title.error">Sajnos hiba történt</string>
    <string name="Snabble.PaymentStatus.Title.inProgress">A vásárlásod befejeződött</string>
    <string name="Snabble.PaymentStatus.Title.success">Köszönjük a vásárlásodat!</string>
    <string name="Snabble.PaymentStatus.Tobacco.error">A cigaretták kiadásakor probléma lépett fel. Kérjük, tájékoztasd az egyik alkalmazottat.</string>
    <string name="Snabble.PaymentStatus.Tobacco.message">Vedd ki a cigarettáidat</string>
    <string name="Snabble.PaymentStatus.Tobacco.title">Cigaretta kiadása</string>
    <string name="Snabble.Payone.cardNumber">Kártyaszám</string>
    <string name="Snabble.Payone.cvc">Ellenőrző szám (CVC)</string>
    <string name="Snabble.Payone.expireMonth">Érvényesség hónapja (HH)</string>
    <string name="Snabble.Payone.expireYear">Érvényesség éve (ÉÉÉÉ)</string>
    <string name="Snabble.Payone.incompleteForm">Kérjük, hogy teljesen töltsd ki az űrlapot.</string>
    <string name="Snabble.Payone.lastname">Vezetéknév</string>
    <string name="Snabble.pleaseWait">Kérlek, várj...</string>
    <string name="Snabble.PostFinanceCard.payNow">Most fizetés a PostFinance kártyával</string>
    <string name="Snabble.QRCode.codeXofY">%1$d / %2$d kód</string>
    <string name="Snabble.QRCode.didPay">A pénztárnál fizettem</string>
    <string name="Snabble.QRCode.DidPayDialog.cancel">Vissza a QR-kódhoz</string>
    <string name="Snabble.QRCode.DidPayDialog.message">Fizettél már a pénztárnál, törölhetjük a kosarat?</string>
    <string name="Snabble.QRCode.DidPayDialog.ok">Igen, a kosár törlése</string>
    <string name="Snabble.QRCode.Entry.title">Kód: %d</string>
    <string name="Snabble.QRCode.message">A QR-kódot tartsd készenlétben a kasszánál</string>
    <string name="Snabble.QRCode.nextCode">Tovább a %1$d / %2$d kódhoz</string>
    <string name="Snabble.QRCode.priceMayDiffer">A pontos árat a pénztár kalkulálja, és az eltérhet az itt láthatótól.</string>
    <string name="Snabble.QRCode.showTheseCodes">Kérlek, mutasd meg ezeket a(z) %d kódokat egymás után a pénztárnál</string>
    <string name="Snabble.QRCode.showThisCode">Kérlek, mutasd meg ezt a kódot a pénztárnál</string>
    <string name="Snabble.QRCode.title">Fizetés a pénztárnál</string>
    <string name="Snabble.QRCode.total">Teljes összeg:</string>
    <string name="Snabble.Receipt.errorDownload">A nyugtát nem lehetett letölteni</string>
    <string name="Snabble.Receipt.pdfReaderUnavailable">Nem található megfelelő PDF-olvasó</string>
    <string name="Snabble.Receipts.loading">(Betöltés alatt)</string>
    <string name="Snabble.Receipts.noReceipts">Még nem vásároltál a Snabble segítségével</string>
    <string name="Snabble.Receipts.oClock">Óra</string>
    <string name="Snabble.Receipts.title">Korábbi bevásárlások</string>
    <string name="Snabble.remove">Eltávolítás</string>
    <string name="Snabble.SaleStop.errorMsg">Ezeket a termékeket jelenleg sajnos nem lehet az alkalmazással kifizetni. Kérlek, fizesd a szokásos módon a kasszánál:</string>
    <string name="Snabble.SaleStop.ErrorMsg.one">Ezt a terméket jelenleg sajnos nem lehet az alkalmazással kifizetni. Kérlek, fizesd a szokásos módon a kasszánál:</string>
    <string name="Snabble.SaleStop.ErrorMsg.scan">Ezt a terméket jelenleg sajnos nem lehet az alkalmazással kifizetni. Kérlek, fizesd a szokásos módon a kasszánál.</string>
    <string name="Snabble.SaleStop.ErrorMsg.title">Elnézést kérünk</string>
    <string name="Snabble.save">Mentés</string>
    <string name="Snabble.Scanner.Accessibility.actionHideHint">Megjegyzés tartós elrejtése</string>
    <string name="Snabble.Scanner.Accessibility.actionUnderstood">Megértettem</string>
    <string name="Snabble.Scanner.Accessibility.enterQuantity">Add meg a mennyiséget %s-ben</string>
    <string name="Snabble.Scanner.Accessibility.eventBackInScanner">Visszatértél a szkennerbe</string>
    <string name="Snabble.Scanner.Accessibility.eventBarcodeDetected">Vonalkód ismert</string>
    <string name="Snabble.Scanner.Accessibility.eventCartOpened">Kosár megnyitva</string>
    <string name="Snabble.Scanner.Accessibility.eventMaxQuantityReached">Nem tudsz több terméket tenni a kosárba</string>
    <!-- Example: 3 times Banana for 3$ -->
    <string name="Snabble.Scanner.Accessibility.eventQuantityUpdate">%1$s db %2$s %3$s-ért</string>
    <string name="Snabble.Scanner.Accessibility.eventScannerOpened">Megnyitottad a szkennert.</string>
    <string name="Snabble.Scanner.Accessibility.hintCartContent">A kosárban %1$s termék van %2$s-ért.</string>
    <string name="Snabble.Scanner.Accessibility.hintCartIsEmpty">A kosarad pillanatnyilag üres.</string>
    <string name="Snabble.Scanner.Accessibility.hintPermission">A szkenneléshez szükségünk van még az engedélyedre.</string>
    <string name="Snabble.Scanner.addCodeAsIs">%s hozzáadása így</string>
    <string name="Snabble.Scanner.addToCart">A kosárba</string>
    <string name="Snabble.Scanner.batterySaverHint">Szkenner leállítása. A folytatáshoz bökj a képernyő tetszés szerinti pontjára.</string>
    <string name="Snabble.Scanner.BundleDialog.headline">Csomagolási egység kiválasztása</string>
    <string name="Snabble.Scanner.Camera.accessDenied">Kamera-hozzáférés megtagadva</string>
    <string name="Snabble.Scanner.Camera.allowAccess">A vonalkódok beolvasásához szeretnénk hozzáférni a kamerádhoz. Kérlek, engedélyezd a kamera használatát a beállításokban, és utána lépj vissza ide.</string>
    <string name="Snabble.Scanner.couponAdded">„%s“ kupon hozzáadva</string>
    <string name="Snabble.Scanner.duplicateDepositScanned">Az egyes betétdíjblokkok csak egyszer olvashatók be.</string>
    <string name="Snabble.Scanner.enterBarcode">Kód megadása</string>
    <string name="Snabble.Scanner.enterCodeButton">Vonalkód\nmegadása</string>
    <!-- Text der Snackbar die Angezeigt wird, wenn der Benutzer noch nie ein Produkt gescannt hat -->
    <string name="Snabble.Scanner.firstScan">Szkenneld be az első termékedet. Ehhez tartsd a termék vonalkódját a kamerához.</string>
    <string name="Snabble.Scanner.goToCart">Kosár: %s</string>
    <string name="Snabble.Scanner.GoToCart.empty">Kosár</string>
    <string name="Snabble.Scanner.introText">Szkenneld be a termék vonalkódját, és add hozzá a kosaradhoz.</string>
    <string name="Snabble.Scanner.manualCouponAdded">Az utolsó termékhez engedményes árat adtál meg. Kérjük, vedd tudomásul, hogy az egyik alkalmazott ellenőrizni fogja a vásárlásodat.</string>
    <string name="Snabble.Scanner.multiPack">Ne felejtsd el!</string>
    <string name="Snabble.Scanner.networkError">A terméket nem sikerült lekérdezni. Ellenőrizd az internetkapcsolatot.</string>
    <string name="Snabble.Scanner.noMatchesFound">Termék nem található</string>
    <string name="Snabble.Scanner.plusDeposit">+ %s betétdíj</string>
    <string name="Snabble.Scanner.scannedAgeRestrictedProduct">A fizetésnél egyszeri alkalommal ellenőrizzük a korodat.</string>
    <string name="Snabble.Scanner.scannedShelfCode">Kérlek, mérd le a terméket, és utána olvasd be a matricán található vonalkódot</string>
    <string name="Snabble.Scanner.scanningTitle">Vonalkód szkennelése</string>
    <string name="Snabble.Scanner.serverError">A terméket nem sikerült lekérdezni.</string>
    <string name="Snabble.Scanner.start">Szkenner indítása</string>
    <string name="Snabble.Scanner.title">Szkenner</string>
    <string name="Snabble.Scanner.torchButton">Fény</string>
    <string name="Snabble.Scanner.unknownBarcode">Ehhez a termékhez sajnos nem érhető el árinformáció.</string>
    <string name="Snabble.Scanner.updateCart">Kosár frissítése</string>
    <string name="Snabble.SEPA.editingHint">A SEPA-adatokat kódolva tároljuk, éppen ezért nem tudjuk feldolgozni.</string>
    <string name="Snabble.SEPA.encryptionError">Hiba a titkosítás során</string>
    <string name="Snabble.SEPA.iAgree">Hozzájárulok</string>
    <string name="Snabble.SEPA.IbanTransferAlert.message">Elmented ezeket a számlaadatokat (IBAN: %s) a jövőbeni bevásárlásokhoz?</string>
    <string name="Snabble.SEPA.IbanTransferAlert.title">Számla adatainak mentése</string>
    <string name="Snabble.SEPA.mandate">SEPA terhelési megbízás</string>
    <string name="Snabble.SEPA.payNow">Fizetés SEPA segítségével</string>
    <string name="Snabble.SEPA.scoTransferHint">Add meg a kártyán látható nevet, hogy a fizetések lebonyolításához közvetlenül eltárolásra kerülhessen az alkalmazásban.</string>
    <string name="Snabble.Settings">Beállítások</string>
    <!-- <street and house number> in <ZIP code> <city name> -->
    <string name="Snabble.Shop.Address.accessibility">%1$s %2$s %3$s-ban</string>
<<<<<<< HEAD
    <string name="Snabble.Shop.Detail.startNavigation">Szeretnéd elindítani a navigációt?</string>
    <string name="Snabble.Shop.Detail.title">Részletek</string>
    <string name="Snabble.Shop.Details.friday">Péntek</string>
    <string name="Snabble.Shop.Details.monday">Hétfő</string>
    <string name="Snabble.Shop.Details.saturday">Szombat</string>
=======
    <string name="Snabble.Shop.Detail.openingHours">Nyitvatartási idők</string>
    <string name="Snabble.Shop.Detail.Phonenumber.accessibility">Phonenumber %s</string>
    <string name="Snabble.Shop.Detail.shopNow">Vásárolj be most itt</string>
    <string name="Snabble.Shop.Detail.startNavigation">Szeretnéd elindítani a navigációt?</string>
    <string name="Snabble.Shop.Detail.title">Részletek</string>
    <string name="Snabble.Shop.Details.contractingParty">Contracting Party</string>
    <string name="Snabble.Shop.Details.friday">Péntek</string>
    <string name="Snabble.Shop.Details.MapDisabled.actionTitle">Activate</string>
    <string name="Snabble.Shop.Details.MapDisabled.title">You have disabled the use of %s.</string>
    <string name="Snabble.Shop.Details.monday">Hétfő</string>
    <string name="Snabble.Shop.Details.saturday">Szombat</string>
    <string name="Snabble.Shop.Details.StartCall.accessibility">Call</string>
>>>>>>> 8c016a8f
    <string name="Snabble.Shop.Details.sunday">Vasárnap</string>
    <string name="Snabble.Shop.Details.thursday">Csütörtök</string>
    <string name="Snabble.Shop.Details.tuesday">Kedd</string>
    <string name="Snabble.Shop.Details.wednesday">Szerda</string>
<<<<<<< HEAD
=======
    <string name="Snabble.Shop.Distance.accessibility">In %s</string>
>>>>>>> 8c016a8f
    <plurals name="Snabble.Shop.Finder.storeCount">
        <item quantity="one">%d üzlet</item>
        <item quantity="other">%d üzletek</item>
        <item quantity="zero">Nincsenek üzletek</item>
    </plurals>
    <string name="Snabble.Shop.Finder.youarehere">Itt vagy</string>
    <string name="Snabble.Shop.List.Colapse.accessibility">összecsukni</string>
    <string name="Snabble.Shop.List.EventShopColapsed.accessibility">%s összecsukva</string>
    <string name="Snabble.Shop.List.EventShopExpanded.accessibility">%s kinyitva</string>
    <string name="Snabble.Shop.List.Expand.accessibility">kinyitni</string>
<<<<<<< HEAD
=======
    <string name="Snabble.Shop.List.ShowDetails.accessibility">Show shop details</string>
>>>>>>> 8c016a8f
    <string name="Snabble.Shopping.title">Bevásárlás</string>
    <string name="Snabble.Shoppingcart.Accessibility.actionAdd">Hozzáadás</string>
    <string name="Snabble.Shoppingcart.Accessibility.actionDelete">Törlés</string>
    <string name="Snabble.Shoppingcart.Accessibility.actionUse">Alkalmazás</string>
    <string name="Snabble.Shoppingcart.Accessibility.cardEndsWith">Befejezés %s-vel</string>
    <string name="Snabble.Shoppingcart.Accessibility.closeDialog">Párbeszéd bezárása</string>
    <string name="Snabble.Shoppingcart.Accessibility.contextInCart">A kosárban</string>
    <string name="Snabble.Shoppingcart.Accessibility.decreaseQuantity">Mennyiség csökkentése</string>
    <string name="Snabble.Shoppingcart.Accessibility.descriptionForPrice">%s-ért</string>
    <string name="Snabble.Shoppingcart.Accessibility.descriptionQuantity">%s db</string>
    <string name="Snabble.Shoppingcart.Accessibility.descriptionWithDiscount">engedménnyel</string>
    <string name="Snabble.Shoppingcart.Accessibility.descriptionWithoutDiscount">engedmény nélkül</string>
    <string name="Snabble.Shoppingcart.Accessibility.increaseQuantity">Mennyiség növelése</string>
    <string name="Snabble.Shoppingcart.Accessibility.paymentMethod">Fizetési mód: %s</string>
    <string name="Snabble.Shoppingcart.Accessibility.quantity">Mennyiség</string>
    <string name="Snabble.Shoppingcart.Accessibility.selected">Kiválasztva</string>
    <string name="Snabble.Shoppingcart.articleRemoved">Termék eltávolítva</string>
    <string name="Snabble.Shoppingcart.buyProducts">%1$d termék megvásárlása %2$s-ért</string>
    <string name="Snabble.Shoppingcart.BuyProducts.now">Fizetés, most</string>
    <string name="Snabble.Shoppingcart.BuyProducts.one">%1$d termék megvásárlása %2$s-ért</string>
    <string name="Snabble.Shoppingcart.BuyProducts.selectPaymentMethod">Fizetési mód kiválasztása</string>
    <string name="Snabble.Shoppingcart.coupon">Kupon</string>
    <string name="Snabble.Shoppingcart.coupons">Kuponok</string>
    <string name="Snabble.Shoppingcart.deposit">Betétdíj</string>
    <string name="Snabble.Shoppingcart.discounts">Engedmény</string>
    <string name="Snabble.Shoppingcart.EmptyState.buttonTitle">Termék szkennelése</string>
    <string name="Snabble.Shoppingcart.EmptyState.description">A kosarad üres. Szkenneld be azon termékek vonalkódját, amiket meg szeretnél vásárolni.</string>
    <string name="Snabble.Shoppingcart.EmptyState.restartButtonTitle">Új vásárlás megkezdése</string>
    <string name="Snabble.Shoppingcart.EmptyState.restoreButtonTitle">Előző kosár visszaállítása</string>
    <string name="Snabble.Shoppingcart.EmptyState.title">A kosarad még üres</string>
    <string name="Snabble.Shoppingcart.giveaway">Ingyenes ajándék</string>
    <string name="Snabble.Shoppingcart.howToPay">Hogyan szeretnél fizetni?</string>
    <string name="Snabble.Shoppingcart.includesDeposit">betétdíjjal együtt</string>
    <string name="Snabble.Shoppingcart.noPaymentData">Hozzáadás most</string>
    <string name="Snabble.Shoppingcart.notForThisPurchase">Ehhez a bevásárláshoz nem áll rendelkezésre</string>
    <string name="Snabble.Shoppingcart.notForVendor">A kereskedő nem támogatja</string>
    <plurals name="Snabble.Shoppingcart.numberOfItems">
        <item quantity="one">%d termék</item>
        <item quantity="other">%d termék</item>
        <item quantity="zero">%d termék</item>
    </plurals>
    <string name="Snabble.Shoppingcart.removeItem">%s tényleg eltávolítod?</string>
    <string name="Snabble.Shoppingcart.removeItems">Az összes terméket eltávolítod a kosárból?</string>
    <string name="Snabble.ShoppingCart.title">Kosár</string>
    <!-- Hinweiß der angezeigt wird wenn ein Artikel der Einkaufsliste hinzugefügt wurde -->
    <string name="Snabble.ShoppingList.added">%s mentve</string>
    <!-- Beschreibung für den Scan-Knopf -->
    <string name="Snabble.ShoppingList.AddItem.viaScan">Termékek szkennelése</string>
    <!-- Beschreibung für den Microfon-Knopf -->
    <string name="Snabble.ShoppingList.AddItem.viaVoice">Termékek diktálása</string>
    <string name="Snabble.ShoppingList.addToList">Hozzáadás a listához</string>
    <string name="Snabble.ShoppingList.changeEntry">Bejegyzés módosítása</string>
    <string name="Snabble.ShoppingList.changeQuantity">Mennyiség módosítása</string>
    <!-- Titel des Drilldown Popups wenn ein Marke mehrere Projekte hat -->
    <string name="Snabble.ShoppingList.CreateList.drilldownTitle">Új bevásárlólista létrehozása %s-hez</string>
    <!-- Der Titel des Dialogs zur Erzeugung einer neuen Einkaufsliste -->
    <string name="Snabble.ShoppingList.CreateList.title">Új bevásárlólista létrehozása</string>
    <!-- Name des zu editierenden Eintrags -->
    <string name="Snabble.ShoppingList.EditItem.name">Név</string>
    <!-- Beim Editieren von Einträgen der Einkaufsliste darf der Name nicht leer sein -->
    <string name="Snabble.ShoppingList.EditItem.nameRequired">A név nem lehet üres</string>
    <!-- Der Title beim Editieren von Einträgen der Einkaufsliste -->
    <string name="Snabble.ShoppingList.EditItem.title">Bejegyzés szerkesztése</string>
    <!-- Der Löschen-Knopf beim Editieren von Einkaufslisten -->
    <string name="Snabble.ShoppingList.EditList.delete">Törlés</string>
    <!-- Der Speichern-Knopf beim Editieren von Einkaufslisten -->
    <string name="Snabble.ShoppingList.EditList.save">Mentés</string>
    <!-- Der Titel des Popups zum bearbeiten von Einkaufslisten -->
    <string name="Snabble.ShoppingList.EditList.title">Bevásárlólista szerkesztése</string>
    <string name="Snabble.ShoppingList.isDeleted">A bevásárlólista törlésre került</string>
    <!-- Der Text wird angezeigt wenn man ein Element der Einkaufsliste wegwischt -->
    <string name="Snabble.ShoppingList.itemDeleted">%s törölve</string>
    <!-- Der Call-To-Action wenn man das löschen eines Elements der Einkaufsliste rückgänig machen möchte -->
    <string name="Snabble.ShoppingList.ItemDeleted.undo">Helyreállítás</string>
    <!-- Der Inhalt der Snackbar wenn eine Einkaufsliste gelöscht wurde -->
    <string name="Snabble.ShoppingList.ListDeleted.title">Bevásárlólista törölve</string>
    <!-- Der Call-To-Action wenn eine Einkaufsliste wiederhergestellt werden soll -->
    <string name="Snabble.ShoppingList.ListDeleted.undo">Helyreállítás</string>
    <!-- Der Call-To-Action beim Empty-State Text wenn der Einkaufszettel noch leer ist  -->
    <string name="Snabble.ShoppingList.ListEmpty.add">Termék hozzáadása</string>
    <!-- Empty-State Text wenn der Einkaufszettel noch leer ist -->
    <string name="Snabble.ShoppingList.ListEmpty.title">A bevásárlólistád üres.</string>
    <!-- Der Call-To-Action beim Empty-State Text wenn noch kein Einkaufszettel angelegt wurde -->
    <string name="Snabble.ShoppingList.NoLists.add">Bevásárlólista létrehozása</string>
    <!-- Der Empty-State wenn noch kein Einkaufszettel angelegt wurde -->
    <string name="Snabble.ShoppingList.NoLists.title">Még nem hoztál létre bevásárlólistát.</string>
    <string name="Snabble.ShoppingList.notAvailable">A bevásárlólista nem elérhető</string>
    <!-- Hinweiß der angezeigt wird wenn ein Artikel nicht gefunden wurde -->
    <string name="Snabble.ShoppingList.notFound">Ismeretlen termék</string>
    <!-- Titel der Toolbar für den Sortiermodus -->
    <string name="Snabble.ShoppingList.OrderItems.title">Szortírozás módosítása</string>
    <!-- Der Hint der angezeigt wird wenn man einen Artikel per Suche hinzufügen möchte -->
    <string name="Snabble.ShoppingList.searchHint">Keresés vagy közvetlen megadás</string>
    <string name="Snabble.ShoppingList.Section.categories">Kategóriák</string>
    <string name="Snabble.ShoppingList.Section.products">Termékek</string>
    <!-- Der Titel der übersichtsseite der Einkaufslisten -->
    <string name="Snabble.ShoppingList.title">Bevásárlólista</string>
    <string name="Snabble.ShoppingList.updateQuantity">Mennyiség frissítése</string>
    <!-- Man soll verschiedene Artikel mit einem "und" in die Einkaufsliste legen können. Hier geht es nur um das Wort "und" -->
    <string name="Snabble.ShoppingList.Voice.connectingWord">és</string>
    <!-- Hinweis der Eingeblendet wird wenn der Benutzer das erste mal vermutlich falsch mehrere Artikel zum Einkaufszettel ergänezen wollte -->
    <string name="Snabble.ShoppingList.Voice.details">Több terméket is fel szerettél volna venni a bevásárlólistára? Ezután kapcsold össze az egyes bejegyzéseket egy „és”-sel - például így: WC-papír és tészta és élesztő</string>
    <string name="Snabble.ShoppingList.Voice.discardCommand">Elvetés</string>
    <string name="Snabble.ShoppingList.Voice.doneCommand">Kész</string>
    <string name="Snabble.ShoppingList.Voice.example">Mondd most például ezt:\n\n„Kenyér, szappan és tojás“\n\n„Kész“, ha szeretnéd befejezni a felvételt,\n„Elvetés“, ha nem szeretnéd menteni a bevitelt</string>
    <!-- Der Hinweis der bei der Spracherkennung angezeigt werden soll was der Benutzer jetzt sagen soll -->
    <string name="Snabble.ShoppingList.Voice.hint">Mire van szükséged?</string>
    <!-- Hinweis der Eingeblendet wird wenn der Benutzer das erste mal vermutlich falsch mehrere Artikel zum Einkaufszettel ergänezen wollte -->
    <string name="Snabble.ShoppingList.Voice.title">Ötlet</string>
    <!-- Der Titel der übersichtsseite der Einkaufslisten -->
    <string name="Snabble.ShoppingLists.title">Bevásárlólisták</string>
    <string name="Snabble.SpeechAndMicRequired.message">Csak így vagy képes bediktálni a bevásárlólistádat.</string>
    <string name="Snabble.SpeechAndMicRequired.title">A Snabble szeretne hozzáférni a mikrofonodhoz és a nyelvfelismeréshez</string>
    <string name="Snabble.Taxation.Consume.inhouse">itt elfogyasztani</string>
    <string name="Snabble.Taxation.Consume.takeaway">magaddal vinni</string>
    <string name="Snabble.Taxation.consumeWhere">Szeretnéd a bevásárlásodat</string>
    <string name="Snabble.Taxation.pleaseChoose">Kérlek, válassz</string>
    <string name="Snabble.TWINT.payNow">Fizetés TWINT segítségével</string>
    <string name="Snabble.undo">Visszavonás</string>
    <string name="Snabble.Violations.couponAlreadyVoided">Egy kupon már beváltásra került, és eltávolítottuk a kosárból</string>
    <string name="Snabble.Violations.couponCurrentlyNotValid">Egy kupon pillanatnyilag nem érvényes, és eltávolítottuk a kosárból</string>
    <string name="Snabble.Violations.couponInvalid">Egy kupon nem érvényes, és eltávolítottuk a kosárból</string>
    <string name="Snabble.Violations.title">Érvénytelen kosár</string>
    <string name="Snabble.yes">Igen</string>
</resources><|MERGE_RESOLUTION|>--- conflicted
+++ resolved
@@ -57,6 +57,7 @@
         <item quantity="other">még %d hétig</item>
         <item quantity="zero">Már lejárt</item>
     </plurals>
+    <string name="Snabble.Coupons.none">Nincs elérhető kupon</string>
     <string name="Snabble.Coupons.title">Kuponok</string>
     <string name="Snabble.CreditCard.payNow">Fizetés hitelkártyával</string>
     <string name="Snabble.Dashboard.lastPurchase">Your last purchase</string>
@@ -90,11 +91,8 @@
     <string name="Snabble.noDiscount">nincs árengedmény</string>
     <string name="Snabble.NotForSale.ErrorMsg.scan">Ezt a terméket jelenleg sajnos nem lehet az alkalmazással kifizetni. Kérlek, fizesd a szokásos módon a kasszánál.</string>
     <string name="Snabble.ok">OK</string>
-<<<<<<< HEAD
-=======
     <string name="Snabble.Onboarding.Deeplink.accessibility">%s megnyitása</string>
     <string name="Snabble.Onboarding.done">Kész</string>
->>>>>>> 8c016a8f
     <string name="Snabble.Onboarding.Link.show">Megtekintés</string>
     <string name="Snabble.Onboarding.next">Tovább</string>
     <string name="Snabble.Paydirekt.AuthorizationFailed.message">Kérlek, próbáld meg később még egyszer</string>
@@ -275,13 +273,6 @@
     <string name="Snabble.Settings">Beállítások</string>
     <!-- <street and house number> in <ZIP code> <city name> -->
     <string name="Snabble.Shop.Address.accessibility">%1$s %2$s %3$s-ban</string>
-<<<<<<< HEAD
-    <string name="Snabble.Shop.Detail.startNavigation">Szeretnéd elindítani a navigációt?</string>
-    <string name="Snabble.Shop.Detail.title">Részletek</string>
-    <string name="Snabble.Shop.Details.friday">Péntek</string>
-    <string name="Snabble.Shop.Details.monday">Hétfő</string>
-    <string name="Snabble.Shop.Details.saturday">Szombat</string>
-=======
     <string name="Snabble.Shop.Detail.openingHours">Nyitvatartási idők</string>
     <string name="Snabble.Shop.Detail.Phonenumber.accessibility">Phonenumber %s</string>
     <string name="Snabble.Shop.Detail.shopNow">Vásárolj be most itt</string>
@@ -294,15 +285,11 @@
     <string name="Snabble.Shop.Details.monday">Hétfő</string>
     <string name="Snabble.Shop.Details.saturday">Szombat</string>
     <string name="Snabble.Shop.Details.StartCall.accessibility">Call</string>
->>>>>>> 8c016a8f
     <string name="Snabble.Shop.Details.sunday">Vasárnap</string>
     <string name="Snabble.Shop.Details.thursday">Csütörtök</string>
     <string name="Snabble.Shop.Details.tuesday">Kedd</string>
     <string name="Snabble.Shop.Details.wednesday">Szerda</string>
-<<<<<<< HEAD
-=======
     <string name="Snabble.Shop.Distance.accessibility">In %s</string>
->>>>>>> 8c016a8f
     <plurals name="Snabble.Shop.Finder.storeCount">
         <item quantity="one">%d üzlet</item>
         <item quantity="other">%d üzletek</item>
@@ -313,10 +300,7 @@
     <string name="Snabble.Shop.List.EventShopColapsed.accessibility">%s összecsukva</string>
     <string name="Snabble.Shop.List.EventShopExpanded.accessibility">%s kinyitva</string>
     <string name="Snabble.Shop.List.Expand.accessibility">kinyitni</string>
-<<<<<<< HEAD
-=======
     <string name="Snabble.Shop.List.ShowDetails.accessibility">Show shop details</string>
->>>>>>> 8c016a8f
     <string name="Snabble.Shopping.title">Bevásárlás</string>
     <string name="Snabble.Shoppingcart.Accessibility.actionAdd">Hozzáadás</string>
     <string name="Snabble.Shoppingcart.Accessibility.actionDelete">Törlés</string>
