<?xml version="1.0" encoding="UTF-8"?>
<resources>
    <string name="Snabble.addDiscount">Inserisci lo sconto</string>
    <string name="Snabble.AgeVerification.explanation">Per l’acquisto di determinati articoli, come ad esempio gli alcolici, è necessario un documento che attesti l’età. Inserisci il numero a 7 cifre della parte posteriore del tuo documento di identità.</string>
    <string name="Snabble.AgeVerification.Failed.message">Alcuni articoli nel tuo carrello sono soggetti a una limitazione di età e purtroppo non puoi acquistarli.</string>
    <string name="Snabble.AgeVerification.Failed.title">Non hai ancora l’età consentita</string>
    <string name="Snabble.AgeVerification.Pending.message">Alcuni articoli nel tuo carrello sono soggetti a una limitazione di età. Verifica la tua età per proseguire con l’acquisto.</string>
    <string name="Snabble.AgeVerification.Pending.title">Verifica dell’età necessaria</string>
    <string name="Snabble.AgeVerification.placeholder">7 cifre</string>
    <string name="Snabble.AgeVerification.title">Documento che attesta l’età</string>
    <string name="Snabble.askForPermission">Chiedere il permesso</string>
    <string name="Snabble.Biometry.Alert.laterButton">Non ora</string>
    <string name="Snabble.Biometry.Alert.message">Vuoi proteggere i tuoi pagamenti online con %s?</string>
    <string name="Snabble.Biometry.Alert.title">Attivare %s?</string>
    <string name="Snabble.Biometry.enterCode">Inserisci il codice</string>
    <string name="Snabble.Biometry.FaceId">Face ID</string>
    <string name="Snabble.Biometry.locked">%s è bloccato. Inserisci il tuo codice nella schermata di blocco per riattivarlo.</string>
    <string name="Snabble.Biometry.touchId">Touch ID</string>
    <string name="Snabble.cancel">Interrompi</string>
    <string name="Snabble.CC.3dsecureHint.retailer">Per la verifica della tua carta di credito, dopo aver inserito i dati, sarai reindirizzato alla tua banca. Lì ti verrà chiesto di approvare un pagamento di 1,00 € a %s. L’importo di sarà immediatamente riaccreditato dopo la tua autorizzazione.</string>
    <string name="Snabble.CC.3dsecureHint.retailerWithPrice">Per la verifica della tua carta di credito, dopo aver inserito i dati, sarai reindirizzato alla tua banca. Lì ti verrà chiesto di autorizzare un pagamento di %1$s a %2$s. L’importo di sarà immediatamente riaccreditato dopo la tua autorizzazione.</string>
    <string name="Snabble.CC.cardNumber">Numero carta</string>
    <string name="Snabble.CC.editingHint">Salviamo i dati della tua carta di credito solo in forma crittografata, pertanto non è possibile modificarli.</string>
    <string name="Snabble.CC.noEntryPossible">Purtroppo in questo momento non possono essere inserite carte di credito.</string>
    <string name="Snabble.CC.validUntil">Valida fino a</string>
    <string name="Snabble.Checkout.done">Finito!</string>
    <string name="Snabble.Checkout.error">Si è verificato un errore</string>
    <string name="Snabble.Checkout.ID">Checkout-ID</string>
    <string name="Snabble.Checkout.payAtCashRegister">Pagare alla cassa</string>
    <string name="Snabble.Checkout.title">Paga</string>
    <string name="Snabble.Checkout.verifying">Verifica</string>
    <string name="Snabble.Coupon.activate">Attivare</string>
    <string name="Snabble.Coupon.activated">Attivato</string>
    <string name="Snabble.Coupon.countdown">Il coupon scade tra %s minuti</string>
    <string name="Snabble.Coupon.expired">Questo coupon è già scaduto</string>
    <string name="Snabble.Coupon.explanation">Ora il tuo coupon è attivato. Scansiona il prodotto nello shop e inseriscilo nel carrello per usufruire dei vantaggi del coupon.</string>
    <string name="Snabble.Coupon.validIndefinitely">valid indefinitely</string>
    <string name="Snabble.Coupons.expired">Già scaduto</string>
    <string name="Snabble.Coupons.expiresAtDate">valido fino al %s</string>
    <plurals name="Snabble.Coupons.expiresInDays">
        <item quantity="many">ancora %d giorni</item>
        <item quantity="one">ancora %d giorno</item>
        <item quantity="other">ancora %d giorni</item>
        <item quantity="zero">Già scaduto</item>
    </plurals>
    <plurals name="Snabble.Coupons.expiresInHours">
        <item quantity="many">ancora %d secondi</item>
        <item quantity="one">ancora %d ora</item>
        <item quantity="other">ancora %d ore</item>
        <item quantity="zero">Già scaduto</item>
    </plurals>
    <plurals name="Snabble.Coupons.expiresInMinutes">
        <item quantity="many">ancora %d minuti</item>
        <item quantity="one">ancora %d minuto</item>
        <item quantity="other">ancora %d minuti</item>
        <item quantity="zero">Già scaduto</item>
    </plurals>
    <plurals name="Snabble.Coupons.expiresInWeeks">
        <item quantity="many">ancora %d settimane</item>
        <item quantity="one">ancora %d settimana</item>
        <item quantity="other">ancora %d settimane</item>
        <item quantity="zero">Già scaduto</item>
    </plurals>
    <string name="Snabble.Coupons.title">Coupon</string>
    <string name="Snabble.CreditCard.payNow">Paga ora con carta di credito</string>
    <string name="Snabble.Dashboard.lastPurchase">Your last purchase</string>
    <string name="Snabble.Dashboard.lastPurchases">Your last purchases</string>
    <string name="Snabble.Dashboard.lastPurchasesShowAll">Show All</string>
    <string name="Snabble.delete">Cancella</string>
    <string name="Snabble.done">Finito</string>
    <string name="Snabble.DynamicStack.Shop.show">Show stores</string>
    <string name="Snabble.edit">Modifica</string>
    <string name="Snabble.goToSettings">Alle impostazioni</string>
    <string name="Snabble.Hints.closedBags">Continua così! Agevola il compito del personale di cassa ed evita di mettere direttamente gli articoli in borse chiuse. Grazie!</string>
    <string name="Snabble.Hints.continueScanning">Continua la scansione</string>
    <string name="Snabble.Hints.title">Nota di %s</string>
    <string name="Snabble.InvalidDepositVoucher.errorMsg">Gli scontrini dei vuoti possono essere riscattati una sola volta.</string>
    <string name="Snabble.Keyguard.message">In questo modo ci assicuriamo che solo tu abbia accesso a questa modalità di pagamento</string>
    <string name="Snabble.Keyguard.requireScreenLock">È necessario proteggere il tuo smartphone con un blocco schermo per poter aggiungere questo metodo di pagamento.</string>
    <!-- SECTION: Android KeyStore -->
    <string name="Snabble.Keyguard.title">Sblocca il tuo smartphone</string>
    <string name="Snabble.LimitsAlert.checkoutNotAvailable">A partire da un valore della merce di %s, purtroppo non è più possibile acquistare tramite app.</string>
    <string name="Snabble.LimitsAlert.notAllMethodsAvailable">A partire da un valore della merce di %s, non tutti i metodi di pagamento sono disponibili.</string>
    <string name="Snabble.LimitsAlert.title">Attenzione</string>
    <string name="Snabble.loadingProductInformation">Caricamento informazioni sul prodotto…</string>
    <string name="Snabble.LocationRequired.MissingPermission.message">This is necessary to show stores in your vicinity and allow you to shop there.</string>
    <string name="Snabble.LocationRequired.MissingPermission.title">Snabble needs your location</string>
    <string name="Snabble.LocationRequired.notNow">Ask me later</string>
    <string name="Snabble.LocationRequired.openSettings">Open Settings</string>
    <string name="Snabble.LocationRequired.ReducedAccuracy.message">Please go to Settings &gt; Privacy, then select “Location Services” and activate “Precise Location”</string>
    <string name="Snabble.LocationRequired.ReducedAccuracy.title">Snabble requires your precise location to identify in which store you are currently shopping</string>
    <string name="Snabble.networkError">Errore di connessione di rete</string>
    <string name="Snabble.no">No</string>
    <string name="Snabble.noDiscount">nessuno sconto</string>
    <string name="Snabble.NotForSale.ErrorMsg.scan">Al momento non è purtroppo possibile pagare questo prodotto con l’app. Ti preghiamo di pagare come sempre alla cassa.</string>
    <string name="Snabble.ok">OK</string>
    <string name="Snabble.Onboarding.Deeplink.accessibility">open %s</string>
    <string name="Snabble.Onboarding.done">Done</string>
    <string name="Snabble.Onboarding.Link.show">Show</string>
    <string name="Snabble.Onboarding.next">Continue</string>
    <string name="Snabble.Paydirekt.AuthorizationFailed.message">Ti preghiamo di riprovare più tardi</string>
    <string name="Snabble.Paydirekt.AuthorizationFailed.title">Autorizzazione non riuscita</string>
    <string name="Snabble.Paydirekt.deleteAuthorization">Elimina metodo di pagamento</string>
    <string name="Snabble.Paydirekt.gotoWebsite">A paydirekt.de</string>
    <string name="Snabble.Paydirekt.payNow">Paga ora con paydirekt</string>
    <string name="Snabble.Paydirekt.savedAuthorization">L’autorizzazione dell’app Snabble per paydirekt è avvenuta con successo. Per revocare l’autorizzazione, è necessario accedere al tuo account paydirekt sul sito web. Se non desideri più che paydirekt sia visualizzato come metodo di pagamento, è sufficiente rimuoverlo.</string>
    <string name="Snabble.Paydirekt.title">paydirekt</string>
    <!-- SECTION: SnabbleAndroid -->
    <string name="Snabble.Payment.aborted">Il pagamento è stato interrotto</string>
    <string name="Snabble.Payment.add">Aggiungi modalità di pagamento</string>
    <string name="Snabble.Payment.addPaymentOrigin">Trasferire le informazioni di pagamento nell’app?</string>
    <string name="Snabble.Payment.backToCart">Torna al carrello</string>
    <string name="Snabble.Payment.backToHome">Torna alla pagina iniziale</string>
    <string name="Snabble.Payment.CancelError.message">Adesso non è possibile interrompere il pagamento.</string>
    <string name="Snabble.Payment.CancelError.title">Interruzione non possibile</string>
    <string name="Snabble.Payment.confirm">Conferma acquisto</string>
    <string name="Snabble.Payment.creditCard">Carta di credito</string>
    <string name="Snabble.Payment.CreditCard.error">Si è verificato un errore nell’elaborazione della tua carta di credito</string>
    <string name="Snabble.Payment.CreditCard.expireDate">Scade: %s</string>
    <string name="Snabble.Payment.Delete.message">Vuoi davvero rimuovere questo metodo di pagamento?</string>
    <string name="Snabble.Payment.EmptyState.add">Aggiungi modalità di pagamento</string>
    <string name="Snabble.Payment.EmptyState.message">Nessuna modalità di pagamento salvata.</string>
    <string name="Snabble.Payment.errorStarting">Errore nella creazione della modalità di pagamento</string>
    <string name="Snabble.Payment.noMethodAvailable">Purtroppo questo acquisto non può essere effettuato con l’app.</string>
    <string name="Snabble.Payment.offlineHint">Al momento sei offline e alcuni metodi di pagamento potrebbero non essere disponibili</string>
    <string name="Snabble.Payment.Online.message">Your purchase must be confirmed by an employee.</string>
    <string name="Snabble.Payment.payAtCashDesk">Paga alla cassa</string>
    <string name="Snabble.Payment.payAtSCO">Carta su POS</string>
    <string name="Snabble.Payment.payUsingCustomerCard">con carta cliente</string>
    <string name="Snabble.Payment.payViaInvoice">con fattura</string>
    <string name="Snabble.Payment.PostFinanceCard.error">Si è verificato un errore nell’elaborazione della tua Postfinance Card</string>
    <string name="Snabble.Payment.presentCode">Presenta questo codice a monitor Snabble oppure mostralo a un commesso per confermare il tuo acquisto.</string>
    <string name="Snabble.Payment.rejected">Purchase denied</string>
    <string name="Snabble.Payment.rejectedHint">Your purchase was denied. Please check your cart and start the checkout again.</string>
    <string name="Snabble.Payment.SEPA.hint">Nota: per proteggere te e i nostri commercianti da frodi, quando effettuerai il primo pagamento con addebito diretto SEPA, il commerciante chiederà di vedere la tua carta di credito.</string>
    <string name="Snabble.Payment.SEPA.IBAN">IBAN</string>
    <string name="Snabble.Payment.SEPA.InvalidIBAN">L’IBAN inserito non è valido.</string>
    <string name="Snabble.Payment.SEPA.InvalidName">Inserisci un nome.</string>
    <string name="Snabble.Payment.SEPA.missingCountry">Il codice paese non può essere vuoto.</string>
    <string name="Snabble.Payment.SEPA.Name">Nome</string>
    <!--
  ********* iOS SEPA and Creditcard Data *********
  iOS only, this is used for the iOS-specific SEPA data entry and payment
  -->
    <string name="Snabble.Payment.SEPA.Title">Addebito diretto SEPA</string>
    <string name="Snabble.Payment.success">Grazie per il tuo acquisto</string>
    <string name="Snabble.Payment.Twint.error">Si è verificato un errore nell’elaborazione del tuo account TWINT</string>
    <string name="Snabble.Payment.usableAt">Utilizzabile presso: %s</string>
    <string name="Snabble.Payment.waiting">Attendi una conferma</string>
    <string name="Snabble.PaymentCard.editingHint">Salviamo i dati della tua carta solo in forma crittografata, pertanto non è possibile modificarli.</string>
    <string name="Snabble.PaymentContinuation.message">Continuing the payment</string>
    <string name="Snabble.PaymentError.msg">Your payment couldn\'t be processed. Please pay at a regular cash desk.\n\nSorry about the inconvenience!</string>
    <string name="Snabble.PaymentError.title">Si è verificato un errore</string>
    <string name="Snabble.PaymentError.tryAgain">Prova di nuovo</string>
    <string name="Snabble.PaymentMethods.add">Aggiungi modalità di pagamento</string>
    <string name="Snabble.PaymentMethods.choose">Quale modalità di pagamento aggiungere?</string>
    <string name="Snabble.PaymentMethods.forAllRetailers">Per tutti i commercianti</string>
    <string name="Snabble.PaymentMethods.forSingleRetailer">Per singoli commercianti</string>
    <string name="Snabble.PaymentMethods.NoCodeAlert.biometry">Il tuo iPhone non è protetto né da un codice, né da Touch ID/Face ID. Per la tua sicurezza, imposta una protezione prima di inserire il tuo IBAN o la tua carta di credito.</string>
    <string name="Snabble.PaymentMethods.NoCodeAlert.noBiometry">Il tuo iPhone non è protetto da un codice. Per la tua sicurezza, imposta una protezione prima di inserire il tuo IBAN o la tua carta di credito.</string>
    <string name="Snabble.PaymentMethods.noDeviceCode">iPhone non protetto</string>
    <!-- ********* iOS Payment Methods ********* -->
    <string name="Snabble.PaymentMethods.title">Modalità di pagamento</string>
    <string name="Snabble.PaymentSelection.addNow">Aggiungi adesso</string>
    <string name="Snabble.PaymentSelection.howToPay">Come vuoi pagare %s?</string>
    <string name="Snabble.PaymentSelection.payNow">Paga ora %s</string>
    <string name="Snabble.PaymentSelection.title">Paga</string>
    <string name="Snabble.PaymentStatus.AddDebitCard.button">Yes, save girocard in app</string>
    <string name="Snabble.PaymentStatus.AddDebitCard.message">Would you like to store your girocard data securely in the app so that you can pay for your next purchase by direct debit? You can leave your card in your wallet in the future.</string>
    <string name="Snabble.PaymentStatus.back">Back</string>
    <string name="Snabble.PaymentStatus.close">Close</string>
    <string name="Snabble.PaymentStatus.DebitCardAdded.message">We have successfully verified your card. You can now pay by SEPA direct debit. You can leave your girocard in your wallet in the future.</string>
    <string name="Snabble.PaymentStatus.ExitCode.openExitGateTimed">The code is only valid for a short time.</string>
    <string name="Snabble.PaymentStatus.ExitCode.title">Exit-Code</string>
    <string name="Snabble.PaymentStatus.Fulfillment.title">Fulfillment</string>
    <string name="Snabble.PaymentStatus.Payment.error">Your payment could not be processed. Try again or choose another payment method.</string>
    <string name="Snabble.PaymentStatus.Payment.title">Payment</string>
    <string name="Snabble.PaymentStatus.Payment.tryAgain">Try again</string>
    <string name="Snabble.PaymentStatus.Rating.send">Send</string>
    <string name="Snabble.PaymentStatus.Rating.title">What was not good?</string>
    <string name="Snabble.PaymentStatus.Ratings.thanks">Thank you!</string>
    <string name="Snabble.PaymentStatus.Ratings.title">Did you like the purchase?</string>
    <string name="Snabble.PaymentStatus.Receipt.title">Receipt</string>
    <string name="Snabble.PaymentStatus.step1">Localizzazione in zona cassa</string>
    <string name="Snabble.PaymentStatus.step2">Autorizzazione del tuo acquisto</string>
    <string name="Snabble.PaymentStatus.step3">Autorizzazione del tuo pagamento</string>
    <string name="Snabble.PaymentStatus.Title.error">Unfortunately an error has occurred</string>
    <string name="Snabble.PaymentStatus.Title.inProgress">Your purchase is completing</string>
    <string name="Snabble.PaymentStatus.Title.success">Thank you for your purchase!</string>
    <string name="Snabble.PaymentStatus.Tobacco.error">A problem has occurred with the distribution of cigarettes. Please inform a staff member.</string>
    <string name="Snabble.PaymentStatus.Tobacco.message">Please remove your cigarettes.</string>
    <string name="Snabble.PaymentStatus.Tobacco.title">Cigarette distribution</string>
    <string name="Snabble.Payone.cardNumber">Card Number</string>
    <string name="Snabble.Payone.cvc">Card Security Code (CVV)</string>
    <string name="Snabble.Payone.expireMonth">Expiry Month (MM)</string>
    <string name="Snabble.Payone.expireYear">Expiry Year (YYYY)</string>
    <string name="Snabble.Payone.incompleteForm">Please enter all required data.</string>
    <string name="Snabble.Payone.lastname">Last Name</string>
    <string name="Snabble.pleaseWait">Attendi…</string>
    <string name="Snabble.PostFinanceCard.payNow">Paga ora con PostFinance Card</string>
    <string name="Snabble.QRCode.codeXofY">Codice %1$d di %2$d</string>
    <string name="Snabble.QRCode.didPay">Finito</string>
    <string name="Snabble.QRCode.DidPayDialog.cancel">Back to QR-Code</string>
    <string name="Snabble.QRCode.DidPayDialog.message">Did you pay at checkout so we can discard the cart?</string>
    <string name="Snabble.QRCode.DidPayDialog.ok">Yes, discard shopping cart</string>
    <string name="Snabble.QRCode.Entry.title">Codice: %d</string>
    <string name="Snabble.QRCode.message">Mostra il codice QR alla cassa</string>
    <string name="Snabble.QRCode.nextCode">Continua con il codice %1$d di %2$d</string>
    <string name="Snabble.QRCode.priceMayDiffer">Il prezzo preciso viene calcolato dalla cassa e può variare rispetto a quello mostrato qui.</string>
    <string name="Snabble.QRCode.showTheseCodes">Mostra questi %d codici uno dopo l’altro alla cassa</string>
    <string name="Snabble.QRCode.showThisCode">Mostra questo codice alla cassa</string>
    <string name="Snabble.QRCode.title">Pagare alla cassa</string>
    <string name="Snabble.QRCode.total">"Somma totale: "</string>
    <string name="Snabble.Receipt.errorDownload">Receipt could not be downloaded</string>
    <string name="Snabble.Receipt.pdfReaderUnavailable">No suitable PDF reader application found</string>
    <string name="Snabble.Receipts.loading">(in caricamento)</string>
    <string name="Snabble.Receipts.noReceipts">Non hai ancora fatto acquisti con Snabble</string>
    <string name="Snabble.Receipts.oClock">Orario</string>
    <string name="Snabble.Receipts.title">Acquisti precedenti</string>
    <string name="Snabble.remove">Rimuovi</string>
    <string name="Snabble.SaleStop.errorMsg">Al momento non è purtroppo possibile pagare questi prodotti con l’app. Ti preghiamo di pagare come sempre alla cassa:</string>
    <string name="Snabble.SaleStop.ErrorMsg.one">This product cannot be paid for using the app, please pay for it at the cashier:</string>
    <string name="Snabble.SaleStop.ErrorMsg.scan">Al momento non è purtroppo possibile pagare questo prodotto con l’app. Ti preghiamo di pagare come sempre alla cassa.</string>
    <string name="Snabble.SaleStop.ErrorMsg.title">Scusa</string>
    <string name="Snabble.save">Salva</string>
    <string name="Snabble.Scanner.Accessibility.actionHideHint">Hide hint permanently</string>
    <string name="Snabble.Scanner.Accessibility.actionUnderstood">Understood</string>
    <string name="Snabble.Scanner.Accessibility.enterQuantity">Please enter the quantity in %s</string>
    <string name="Snabble.Scanner.Accessibility.eventBackInScanner">You are back in scanner</string>
    <string name="Snabble.Scanner.Accessibility.eventBarcodeDetected">Barcode detected</string>
    <string name="Snabble.Scanner.Accessibility.eventCartOpened">Cart extended</string>
    <string name="Snabble.Scanner.Accessibility.eventMaxQuantityReached">You reached the maximum count of items for the cart</string>
    <!-- Example: 3 times Banana for 3$ -->
    <string name="Snabble.Scanner.Accessibility.eventQuantityUpdate">%1$s times %2$s for %3$s</string>
    <string name="Snabble.Scanner.Accessibility.eventScannerOpened">You opened the scanner.</string>
    <string name="Snabble.Scanner.Accessibility.hintCartContent">There are %1$s items for %2$s in your cart.</string>
    <string name="Snabble.Scanner.Accessibility.hintCartIsEmpty">Your cart is empty.</string>
    <string name="Snabble.Scanner.Accessibility.hintPermission">In order to scan we need a permission from you.</string>
    <string name="Snabble.Scanner.addCodeAsIs">Aggiungi %s così</string>
    <string name="Snabble.Scanner.addToCart">Nel carrello</string>
    <string name="Snabble.Scanner.batterySaverHint">Scanner sospeso. Tocca su una parte qualsiasi dello schermo per continuare.</string>
    <string name="Snabble.Scanner.BundleDialog.headline">Seleziona confezione</string>
    <string name="Snabble.Scanner.Camera.accessDenied">Accesso alla fotocamera negato</string>
    <string name="Snabble.Scanner.Camera.allowAccess">Siamo spiacenti, ma abbiamo bisogno di accedere alla tua fotocamera per scansionare i codici a barre. Autorizza l’utilizzo nelle impostazioni, quindi torna a questa schermata.</string>
    <string name="Snabble.Scanner.couponAdded">Buono «%s» aggiunto</string>
    <string name="Snabble.Scanner.duplicateDepositScanned">Ciascuno scontrino del deposito può essere scansionato una sola volta.</string>
    <string name="Snabble.Scanner.enterBarcode">Inserisci il codice</string>
    <string name="Snabble.Scanner.enterCodeButton">Inserisci il codice a barre \n</string>
    <!-- Text der Snackbar die Angezeigt wird, wenn der Benutzer noch nie ein Produkt gescannt hat -->
    <string name="Snabble.Scanner.firstScan">Scansiona il tuo primo prodotto. Per farlo, inquadra il codice a barre di un prodotto con la fotocamera.</string>
    <string name="Snabble.Scanner.goToCart">Carrello: %s</string>
    <string name="Snabble.Scanner.GoToCart.empty">Carrello</string>
    <string name="Snabble.Scanner.introText">Scansiona i codici a barre dei prodotti e mettili nel tuo carrello.</string>
    <string name="Snabble.Scanner.manualCouponAdded">Per il tuo ultimo articolo, hai inserito un prezzo scontato. Ti preghiamo di comprendere che un/a commesso/a controllerà il tuo acquisto.</string>
    <string name="Snabble.Scanner.multiPack">Non dimenticare!</string>
    <string name="Snabble.Scanner.networkError">Non è stato possibile richiedere il prodotto. Controlla la tua connessione internet.</string>
    <string name="Snabble.Scanner.noMatchesFound">Articolo non trovato</string>
    <string name="Snabble.Scanner.plusDeposit">+ %s deposito</string>
    <string name="Snabble.Scanner.scannedAgeRestrictedProduct">La tua età sarà verificata al momento del pagamento.</string>
    <string name="Snabble.Scanner.scannedShelfCode">Pesa il prodotto e scansiona il codice a barre sull’etichetta</string>
    <string name="Snabble.Scanner.scanningTitle">Scansiona codice a barre</string>
    <string name="Snabble.Scanner.serverError">Non è stato possibile richiedere il prodotto.</string>
    <string name="Snabble.Scanner.start">Avvia scanner</string>
    <string name="Snabble.Scanner.title">Scanner</string>
    <string name="Snabble.Scanner.torchButton">Luce</string>
    <string name="Snabble.Scanner.unknownBarcode">Purtroppo non sono disponibili informazioni di prezzo per questo prodotto.</string>
    <string name="Snabble.Scanner.updateCart">Aggiorna carrello</string>
    <string name="Snabble.SEPA.editingHint">Salviamo i dati SEPA solo in forma crittografata, pertanto non è possibile modificarli.</string>
    <string name="Snabble.SEPA.encryptionError">Errore durante la codifica</string>
    <string name="Snabble.SEPA.iAgree">Acconsento</string>
    <string name="Snabble.SEPA.IbanTransferAlert.message">Vuoi salvare questi dati del conto (IBAN: %s) per gli acquisti futuri?</string>
    <string name="Snabble.SEPA.IbanTransferAlert.title">Salva dati del conto</string>
    <string name="Snabble.SEPA.mandate">Ordine di addebito diretto SEPA</string>
    <string name="Snabble.SEPA.payNow">Paga ora con SEPA</string>
    <string name="Snabble.SEPA.scoTransferHint">Inserisci anche il nome indicato sulla carta per poterla salvare direttamente con l’app per i pagamenti.</string>
    <string name="Snabble.Settings">Impostazioni</string>
<<<<<<< HEAD
=======
    <!-- <street and house number> in <ZIP code> <city name> -->
    <string name="Snabble.Shop.Address.accessibility">%1$s in %2$s %3$s</string>
    <string name="Snabble.Shop.Detail.openingHours">Opening hours</string>
    <string name="Snabble.Shop.Detail.Phonenumber.accessibility">Phonenumber %s</string>
    <string name="Snabble.Shop.Detail.shopNow">Start shopping</string>
    <string name="Snabble.Shop.Detail.startNavigation">Do you like to start navigation?</string>
    <string name="Snabble.Shop.Detail.title">Details</string>
    <string name="Snabble.Shop.Details.contractingParty">Contracting Party</string>
    <string name="Snabble.Shop.Details.friday">Friday</string>
    <string name="Snabble.Shop.Details.MapDisabled.actionTitle">Activate</string>
    <string name="Snabble.Shop.Details.MapDisabled.title">You have disabled the use of %s.</string>
    <string name="Snabble.Shop.Details.monday">Monday</string>
    <string name="Snabble.Shop.Details.saturday">Saturday</string>
    <string name="Snabble.Shop.Details.StartCall.accessibility">Call</string>
    <string name="Snabble.Shop.Details.sunday">Sunday</string>
    <string name="Snabble.Shop.Details.thursday">Thursday</string>
    <string name="Snabble.Shop.Details.tuesday">Tuesday</string>
    <string name="Snabble.Shop.Details.wednesday">Wednesday</string>
    <string name="Snabble.Shop.Distance.accessibility">In %s</string>
>>>>>>> 8c016a8f
    <plurals name="Snabble.Shop.Finder.storeCount">
        <item quantity="many">%d filiali</item>
        <item quantity="one">%d filiale</item>
        <item quantity="other">%d filiali</item>
<<<<<<< HEAD
    </plurals>
=======
        <item quantity="zero">No stores</item>
    </plurals>
    <string name="Snabble.Shop.Finder.youarehere">You are here</string>
    <string name="Snabble.Shop.List.Colapse.accessibility">collapse</string>
    <string name="Snabble.Shop.List.EventShopColapsed.accessibility">%s collapsed</string>
    <string name="Snabble.Shop.List.EventShopExpanded.accessibility">%s expanded</string>
    <string name="Snabble.Shop.List.Expand.accessibility">expand</string>
    <string name="Snabble.Shop.List.ShowDetails.accessibility">Show shop details</string>
    <string name="Snabble.Shopping.title">Shopping</string>
    <string name="Snabble.Shoppingcart.Accessibility.actionAdd">Add</string>
    <string name="Snabble.Shoppingcart.Accessibility.actionDelete">Delete</string>
    <string name="Snabble.Shoppingcart.Accessibility.actionUse">Use</string>
    <string name="Snabble.Shoppingcart.Accessibility.cardEndsWith">Ends with %s</string>
    <string name="Snabble.Shoppingcart.Accessibility.closeDialog">Close dialog</string>
    <string name="Snabble.Shoppingcart.Accessibility.contextInCart">In cart</string>
    <string name="Snabble.Shoppingcart.Accessibility.decreaseQuantity">Decrease quantity</string>
    <string name="Snabble.Shoppingcart.Accessibility.descriptionForPrice">for %s</string>
    <string name="Snabble.Shoppingcart.Accessibility.descriptionQuantity">%s times</string>
    <string name="Snabble.Shoppingcart.Accessibility.descriptionWithDiscount">with discount</string>
    <string name="Snabble.Shoppingcart.Accessibility.descriptionWithoutDiscount">without discount</string>
    <string name="Snabble.Shoppingcart.Accessibility.increaseQuantity">Increase quantity</string>
    <string name="Snabble.Shoppingcart.Accessibility.paymentMethod">Payment method: %s</string>
    <string name="Snabble.Shoppingcart.Accessibility.quantity">Quantity</string>
    <string name="Snabble.Shoppingcart.Accessibility.selected">Selected</string>
>>>>>>> 8c016a8f
    <string name="Snabble.Shoppingcart.articleRemoved">Articolo rimosso</string>
    <string name="Snabble.Shoppingcart.buyProducts">Compra articolo da %1$d a %2$s</string>
    <string name="Snabble.Shoppingcart.BuyProducts.now">Paga ora</string>
    <string name="Snabble.Shoppingcart.BuyProducts.one">Buy %1$d product for %2$s</string>
    <string name="Snabble.Shoppingcart.BuyProducts.selectPaymentMethod">Select payment method</string>
    <string name="Snabble.Shoppingcart.coupon">Buono</string>
    <string name="Snabble.Shoppingcart.coupons">Buoni</string>
    <string name="Snabble.Shoppingcart.deposit">Deposito</string>
    <string name="Snabble.Shoppingcart.discounts">Sconto</string>
    <string name="Snabble.Shoppingcart.EmptyState.buttonTitle">Scansiona ora</string>
    <string name="Snabble.Shoppingcart.EmptyState.description">Il tuo carrello è vuoto. Scansiona i codici a barre degli articoli che desideri acquistare.</string>
    <string name="Snabble.Shoppingcart.EmptyState.restartButtonTitle">Inizia nuovo acquisto</string>
    <string name="Snabble.Shoppingcart.EmptyState.restoreButtonTitle">Ripristina carrello precedente</string>
    <string name="Snabble.Shoppingcart.EmptyState.title">Il tuo carrello è ancora vuoto</string>
    <string name="Snabble.Shoppingcart.giveaway">Regalo gratuito</string>
    <string name="Snabble.Shoppingcart.howToPay">Come vuoi pagare?</string>
    <string name="Snabble.Shoppingcart.includesDeposit">incl. deposito</string>
    <string name="Snabble.Shoppingcart.noPaymentData">Aggiungi adesso</string>
    <string name="Snabble.Shoppingcart.notForThisPurchase">Non disponibile per questo acquisto</string>
    <string name="Snabble.Shoppingcart.notForVendor">Non supportato dal commerciante</string>
    <plurals name="Snabble.Shoppingcart.numberOfItems">
        <item quantity="many">%d articoli</item>
        <item quantity="one">%d articolo</item>
        <item quantity="other">%d articoli</item>
        <item quantity="zero">%d articoli</item>
    </plurals>
    <string name="Snabble.Shoppingcart.removeItem">Rimuovere davvero %s?</string>
    <string name="Snabble.Shoppingcart.removeItems">Rimuovere davvero tutti i prodotti dal carrello?</string>
    <string name="Snabble.ShoppingCart.title">Carrello</string>
    <!-- Hinweiß der angezeigt wird wenn ein Artikel der Einkaufsliste hinzugefügt wurde -->
    <string name="Snabble.ShoppingList.added">%s salvato</string>
    <!-- Beschreibung für den Scan-Knopf -->
    <string name="Snabble.ShoppingList.AddItem.viaScan">Scan products</string>
    <!-- Beschreibung für den Microfon-Knopf -->
    <string name="Snabble.ShoppingList.AddItem.viaVoice">Tell products</string>
    <string name="Snabble.ShoppingList.addToList">Add to List</string>
    <string name="Snabble.ShoppingList.changeEntry">Change entry</string>
    <string name="Snabble.ShoppingList.changeQuantity">Change quantity</string>
    <!-- Titel des Drilldown Popups wenn ein Marke mehrere Projekte hat -->
    <string name="Snabble.ShoppingList.CreateList.drilldownTitle">Create new shopping list for %s</string>
    <!-- Der Titel des Dialogs zur Erzeugung einer neuen Einkaufsliste -->
    <string name="Snabble.ShoppingList.CreateList.title">Crea nuova lista della spesa</string>
    <!-- Name des zu editierenden Eintrags -->
    <string name="Snabble.ShoppingList.EditItem.name">Name</string>
    <!-- Beim Editieren von Einträgen der Einkaufsliste darf der Name nicht leer sein -->
    <string name="Snabble.ShoppingList.EditItem.nameRequired">Name must not be empty</string>
    <!-- Der Title beim Editieren von Einträgen der Einkaufsliste -->
    <string name="Snabble.ShoppingList.EditItem.title">Edit entry</string>
    <!-- Der Löschen-Knopf beim Editieren von Einkaufslisten -->
    <string name="Snabble.ShoppingList.EditList.delete">Cancella</string>
    <!-- Der Speichern-Knopf beim Editieren von Einkaufslisten -->
    <string name="Snabble.ShoppingList.EditList.save">Salva</string>
    <!-- Der Titel des Popups zum bearbeiten von Einkaufslisten -->
    <string name="Snabble.ShoppingList.EditList.title">Modifica lista della spesa</string>
    <string name="Snabble.ShoppingList.isDeleted">The shopping list was deleted</string>
    <!-- Der Text wird angezeigt wenn man ein Element der Einkaufsliste wegwischt -->
    <string name="Snabble.ShoppingList.itemDeleted">%s eliminato</string>
    <!-- Der Call-To-Action wenn man das löschen eines Elements der Einkaufsliste rückgänig machen möchte -->
    <string name="Snabble.ShoppingList.ItemDeleted.undo">Ripristina</string>
    <!-- Der Inhalt der Snackbar wenn eine Einkaufsliste gelöscht wurde -->
    <string name="Snabble.ShoppingList.ListDeleted.title">Lista della spesa eliminata</string>
    <!-- Der Call-To-Action wenn eine Einkaufsliste wiederhergestellt werden soll -->
    <string name="Snabble.ShoppingList.ListDeleted.undo">Ripristina</string>
    <!-- Der Call-To-Action beim Empty-State Text wenn der Einkaufszettel noch leer ist  -->
    <string name="Snabble.ShoppingList.ListEmpty.add">Aggiungi prodotto</string>
    <!-- Empty-State Text wenn der Einkaufszettel noch leer ist -->
    <string name="Snabble.ShoppingList.ListEmpty.title">La tua lista della spesa è vuota.</string>
    <!-- Der Call-To-Action beim Empty-State Text wenn noch kein Einkaufszettel angelegt wurde -->
    <string name="Snabble.ShoppingList.NoLists.add">Crea lista della spesa</string>
    <!-- Der Empty-State wenn noch kein Einkaufszettel angelegt wurde -->
    <string name="Snabble.ShoppingList.NoLists.title">Non hai ancora creato liste della spesa.</string>
    <string name="Snabble.ShoppingList.notAvailable">The shopping list is not available</string>
    <!-- Hinweiß der angezeigt wird wenn ein Artikel nicht gefunden wurde -->
    <string name="Snabble.ShoppingList.notFound">Prodotto sconosciuto</string>
    <!-- Titel der Toolbar für den Sortiermodus -->
    <string name="Snabble.ShoppingList.OrderItems.title">Order items</string>
    <!-- Der Hint der angezeigt wird wenn man einen Artikel per Suche hinzufügen möchte -->
    <string name="Snabble.ShoppingList.searchHint">Cerca o inserisci direttamente</string>
    <string name="Snabble.ShoppingList.Section.categories">Categories</string>
    <string name="Snabble.ShoppingList.Section.products">Products</string>
    <!-- Der Titel der übersichtsseite der Einkaufslisten -->
    <string name="Snabble.ShoppingList.title">Lista della spesa</string>
    <string name="Snabble.ShoppingList.updateQuantity">Update quantity</string>
    <!-- Man soll verschiedene Artikel mit einem "und" in die Einkaufsliste legen können. Hier geht es nur um das Wort "und" -->
    <string name="Snabble.ShoppingList.Voice.connectingWord">e</string>
    <!-- Hinweis der Eingeblendet wird wenn der Benutzer das erste mal vermutlich falsch mehrere Artikel zum Einkaufszettel ergänezen wollte -->
    <string name="Snabble.ShoppingList.Voice.details">Vuoi inserire più cose sulla lista della spesa? Allora unisci le singole voci con una «e», ad esempio così: carta igienica e pasta e lievito</string>
    <string name="Snabble.ShoppingList.Voice.discardCommand">Discard</string>
    <string name="Snabble.ShoppingList.Voice.doneCommand">Done</string>
    <string name="Snabble.ShoppingList.Voice.example">For example, say:\n\n“Bread and Milk and Eggs”\n\n“Done” to end the recording, \n“Discard” to discard the recording</string>
    <!-- Der Hinweis der bei der Spracherkennung angezeigt werden soll was der Benutzer jetzt sagen soll -->
    <string name="Snabble.ShoppingList.Voice.hint">What do you need?</string>
    <!-- Hinweis der Eingeblendet wird wenn der Benutzer das erste mal vermutlich falsch mehrere Artikel zum Einkaufszettel ergänezen wollte -->
    <string name="Snabble.ShoppingList.Voice.title">Suggerimento</string>
    <!-- Der Titel der übersichtsseite der Einkaufslisten -->
    <string name="Snabble.ShoppingLists.title">Liste della spesa</string>
    <string name="Snabble.SpeechAndMicRequired.message">This is necessary for dictating your shopping list.</string>
    <string name="Snabble.SpeechAndMicRequired.title">Snabble needs access to the microphone and speech recognition</string>
    <string name="Snabble.Taxation.Consume.inhouse">Mangia qui</string>
    <string name="Snabble.Taxation.Consume.takeaway">Asporto</string>
    <string name="Snabble.Taxation.consumeWhere">Da mangiare qui o da asporto?</string>
    <string name="Snabble.Taxation.pleaseChoose">Seleziona</string>
    <string name="Snabble.TWINT.payNow">Paga ora con TWINT</string>
    <string name="Snabble.undo">Annulla</string>
    <string name="Snabble.Violations.couponAlreadyVoided">A coupon is already redeemed and will be removed from cart</string>
    <string name="Snabble.Violations.couponCurrentlyNotValid">A coupon is currently not valid and will be removed from cart</string>
    <string name="Snabble.Violations.couponInvalid">A coupon is invalid and will be removed from cart</string>
    <string name="Snabble.Violations.title">Invalid shopping cart</string>
    <string name="Snabble.yes">Sì</string>
</resources><|MERGE_RESOLUTION|>--- conflicted
+++ resolved
@@ -61,6 +61,7 @@
         <item quantity="other">ancora %d settimane</item>
         <item quantity="zero">Già scaduto</item>
     </plurals>
+    <string name="Snabble.Coupons.none">Nessun coupon disponibile</string>
     <string name="Snabble.Coupons.title">Coupon</string>
     <string name="Snabble.CreditCard.payNow">Paga ora con carta di credito</string>
     <string name="Snabble.Dashboard.lastPurchase">Your last purchase</string>
@@ -274,8 +275,6 @@
     <string name="Snabble.SEPA.payNow">Paga ora con SEPA</string>
     <string name="Snabble.SEPA.scoTransferHint">Inserisci anche il nome indicato sulla carta per poterla salvare direttamente con l’app per i pagamenti.</string>
     <string name="Snabble.Settings">Impostazioni</string>
-<<<<<<< HEAD
-=======
     <!-- <street and house number> in <ZIP code> <city name> -->
     <string name="Snabble.Shop.Address.accessibility">%1$s in %2$s %3$s</string>
     <string name="Snabble.Shop.Detail.openingHours">Opening hours</string>
@@ -295,14 +294,10 @@
     <string name="Snabble.Shop.Details.tuesday">Tuesday</string>
     <string name="Snabble.Shop.Details.wednesday">Wednesday</string>
     <string name="Snabble.Shop.Distance.accessibility">In %s</string>
->>>>>>> 8c016a8f
     <plurals name="Snabble.Shop.Finder.storeCount">
         <item quantity="many">%d filiali</item>
         <item quantity="one">%d filiale</item>
         <item quantity="other">%d filiali</item>
-<<<<<<< HEAD
-    </plurals>
-=======
         <item quantity="zero">No stores</item>
     </plurals>
     <string name="Snabble.Shop.Finder.youarehere">You are here</string>
@@ -327,7 +322,6 @@
     <string name="Snabble.Shoppingcart.Accessibility.paymentMethod">Payment method: %s</string>
     <string name="Snabble.Shoppingcart.Accessibility.quantity">Quantity</string>
     <string name="Snabble.Shoppingcart.Accessibility.selected">Selected</string>
->>>>>>> 8c016a8f
     <string name="Snabble.Shoppingcart.articleRemoved">Articolo rimosso</string>
     <string name="Snabble.Shoppingcart.buyProducts">Compra articolo da %1$d a %2$s</string>
     <string name="Snabble.Shoppingcart.BuyProducts.now">Paga ora</string>
