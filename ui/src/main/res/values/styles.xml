<?xml version="1.0" encoding="utf-8"?>
<resources>

    <style name="Snabble.ShapeAppearanceOverlay.RoundedCorners" parent="">
        <item name="cornerFamily">rounded</item>
        <item name="cornerSize">4dp</item>
    </style>

    <style name="Snabble.ShapeAppearanceOverlay.RoundedCorners.Big" parent="@style/Snabble.ShapeAppearanceOverlay.RoundedCorners">
        <item name="cornerSize">32dp</item>
    </style>

    <style name="Snabble.Widget.MaterialComponents.Button" parent="Widget.Material3.Button" />

    <style name="Snabble.Widget.MaterialComponents.Button.Passive" parent="Snabble.Widget.MaterialComponents.Button">
        <item name="backgroundTint">?attr/colorSurface</item>
        <item name="android:textColor">?attr/colorOnSurface</item>
    </style>

    <style name="Snabble.Widget.MaterialComponents.Button.TextButton" parent="Widget.Material3.Button.TextButton" />

    <style name="Snabble.Widget.MaterialComponents.Button.Icon" parent="Widget.Material3.Button.Icon" />

    <style name="Snabble.Widget.MaterialComponents.Button.OutlinedButton" parent="Widget.Material3.Button.OutlinedButton" />

    <style name="Snabble.Widget.MaterialComponents.Button.OutlinedButton.Icon" parent="Widget.Material3.Button.OutlinedButton.Icon">
        <item name="iconPadding">0dp</item>
        <item name="android:insetTop">0dp</item>
        <item name="android:insetBottom">0dp</item>
        <item name="android:paddingLeft">12dp</item>
        <item name="android:paddingRight">12dp</item>
        <item name="android:minWidth">48dp</item>
        <item name="android:minHeight">48dp</item>
    </style>

    <style name="Snabble" />

    <style name="Snabble.CouponDetail" />

    <style name="Snabble.CouponDetail.ActivateButtonStyle" parent="Widget.Material3.Button">
        <item name="android:layout_width">match_parent</item>
        <item name="android:layout_height">wrap_content</item>
        <item name="android:layout_marginTop">32dp</item>
        <item name="android:layout_marginBottom">32dp</item>
        <item name="android:layout_marginLeft">16dp</item>
        <item name="android:layout_marginRight">16dp</item>
        <item name="android:text">@string/Snabble.Coupon.activate</item>
    </style>

    <style name="ThemeOverlay.Snabble.CouponDetail.ActivateButtonStyle" parent="Snabble.CouponDetail.ActivateButtonStyle" />

    <style name="Snabble.CouponDetail.AppliedButtonStyle" parent="Widget.Material3.Button">
        <item name="android:layout_width">match_parent</item>
        <item name="android:layout_height">wrap_content</item>
        <item name="android:layout_marginTop">32dp</item>
        <item name="android:layout_marginBottom">32dp</item>
        <item name="android:layout_marginLeft">16dp</item>
        <item name="android:layout_marginRight">16dp</item>
        <item name="android:enabled">false</item>
        <item name="android:visibility">gone</item>
        <item name="android:text">@string/Snabble.Coupon.activated</item>
    </style>

    <style name="ThemeOverlay.Snabble.CouponDetail.AppliedButtonStyle" parent="Snabble.CouponDetail.AppliedButtonStyle" />

    <style name="Snabble.TextAppearance.HeadlineMedium" parent="TextAppearance.Material3.HeadlineMedium" />

    <style name="Snabble.Rating.Negative" parent="@android:style/Widget.CompoundButton.RadioButton">
<<<<<<< HEAD
        <item name="android:button">@drawable/snabble_rating_1</item>
    </style>

    <style name="Snabble.Rating.Neutral" parent="@android:style/Widget.CompoundButton.RadioButton">
        <item name="android:button">@drawable/snabble_rating_2</item>
    </style>

    <style name="Snabble.Rating.Positive" parent="@android:style/Widget.CompoundButton.RadioButton">
        <item name="android:button">@drawable/snabble_rating_3</item>
=======
        <item name="android:button">@drawable/snabble_rating_negative</item>
    </style>

    <style name="Snabble.Rating.Neutral" parent="@android:style/Widget.CompoundButton.RadioButton">
        <item name="android:button">@drawable/snabble_rating_neutral</item>
    </style>

    <style name="Snabble.Rating.Positive" parent="@android:style/Widget.CompoundButton.RadioButton">
        <item name="android:button">@drawable/snabble_rating_positive</item>
>>>>>>> 8952102a
    </style>
</resources><|MERGE_RESOLUTION|>--- conflicted
+++ resolved
@@ -66,17 +66,6 @@
     <style name="Snabble.TextAppearance.HeadlineMedium" parent="TextAppearance.Material3.HeadlineMedium" />
 
     <style name="Snabble.Rating.Negative" parent="@android:style/Widget.CompoundButton.RadioButton">
-<<<<<<< HEAD
-        <item name="android:button">@drawable/snabble_rating_1</item>
-    </style>
-
-    <style name="Snabble.Rating.Neutral" parent="@android:style/Widget.CompoundButton.RadioButton">
-        <item name="android:button">@drawable/snabble_rating_2</item>
-    </style>
-
-    <style name="Snabble.Rating.Positive" parent="@android:style/Widget.CompoundButton.RadioButton">
-        <item name="android:button">@drawable/snabble_rating_3</item>
-=======
         <item name="android:button">@drawable/snabble_rating_negative</item>
     </style>
 
@@ -86,6 +75,5 @@
 
     <style name="Snabble.Rating.Positive" parent="@android:style/Widget.CompoundButton.RadioButton">
         <item name="android:button">@drawable/snabble_rating_positive</item>
->>>>>>> 8952102a
     </style>
 </resources>