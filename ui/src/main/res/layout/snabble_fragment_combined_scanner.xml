--- conflicted
+++ resolved
@@ -44,10 +44,7 @@
                 android:text="@string/Snabble.goToSettings"/>
         </LinearLayout>
     </ScrollView>
-<<<<<<< HEAD
-=======
 
->>>>>>> 6888e3f2
     <io.snabble.sdk.ui.scanner.combined.ScannerBottomSheetView
         android:id="@+id/cart"
         android:layout_width="match_parent"
