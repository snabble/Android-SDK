<?xml version="1.0" encoding="UTF-8"?>
<resources>
    <string name="Snabble.addDiscount">Zadať zľavu</string>
    <string name="Snabble.AgeVerification.explanation">Na kúpu určitých produktov (napr. alkoholických produktov) je potrebné potvrdenie veku. Za týmto účelom zadaj 7-miestne číslo na zadnej strane svojho občianskeho preukazu.</string>
    <string name="Snabble.AgeVerification.Failed.message">Pre niektoré produkty v tvojom košíku platí vekový limit a tieto žiaľ nemôžeš kúpiť.</string>
    <string name="Snabble.AgeVerification.Failed.title">Nespĺňaš vekový limit</string>
    <string name="Snabble.AgeVerification.Pending.message">Pre niektoré produkty v tvojom košíku platí vekový limit. Za účelom pokračovania v nákupe vykonaj overenie tvojho veku.</string>
    <string name="Snabble.AgeVerification.Pending.title">Overenie veku bolo úspešné</string>
    <string name="Snabble.AgeVerification.placeholder">7 číslic</string>
    <string name="Snabble.AgeVerification.title">Potvrdenie veku</string>
    <string name="Snabble.askForPermission">Žiadať o povolenie</string>
    <string name="Snabble.Biometry.Alert.laterButton">Teraz nie</string>
    <string name="Snabble.Biometry.Alert.message">Chceš chrániť svoje online platby prostredníctvom %s?</string>
    <string name="Snabble.Biometry.Alert.title">Aktivovať %s?</string>
    <string name="Snabble.Biometry.enterCode">Zadanie kódu</string>
    <string name="Snabble.Biometry.FaceId">Face ID</string>
    <string name="Snabble.Biometry.locked">%s je zablokovaná. Zadaj svoj kód na obrazovke uzamknutia, aby si ju znovu aktivoval.</string>
    <string name="Snabble.Biometry.touchId">Touch ID</string>
    <string name="Snabble.cancel">Zrušiť</string>
    <string name="Snabble.CC.3dsecureHint.retailer">Zadaj svoje údaje tu. Následne ťa presmerujeme do tvojej banky za účelom potvrdenia tvojich údajov. Dovtedy si rezervujeme 1 € (na %s), a potom ti budú peniaze opäť priamo pripísané.</string>
    <string name="Snabble.CC.3dsecureHint.retailerWithPrice">Zadaj svoje údaje tu. Následne ťa presmerujeme do tvojej banky za účelom potvrdenia tvojich údajov. Dovtedy si rezervujeme %1$s (na %2$s), a potom ti budú peniaze opäť priamo pripísané.</string>
    <string name="Snabble.CC.cardNumber">Číslo karty</string>
    <string name="Snabble.CC.editingHint">Údaje tvojej kreditnej karty budeme uchovávať len v šifrovanej forme, a preto nemôžu byť spracované.</string>
    <string name="Snabble.CC.noEntryPossible">Momentálne nemôžete uložiť žiadnu kreditnú kartu.</string>
    <string name="Snabble.CC.validUntil">Platnosť</string>
    <string name="Snabble.Checkout.done">Hotovo!</string>
    <string name="Snabble.Checkout.error">Vyskytla sa chyba</string>
    <string name="Snabble.Checkout.ID">Kontrolné ID</string>
    <string name="Snabble.Checkout.payAtCashRegister">Zaplatiť pri pokladni</string>
    <string name="Snabble.Checkout.title">Zaplatiť</string>
    <string name="Snabble.Checkout.verifying">Overujem</string>
    <string name="Snabble.Coupon.activate">Aktivovať</string>
    <string name="Snabble.Coupon.activated">Aktivovaný</string>
    <string name="Snabble.Coupon.countdown">Platnosť kupónu končí o %s minút</string>
    <string name="Snabble.Coupon.expired">Platnosť tohto kupónu už skončila.</string>
    <string name="Snabble.Coupon.explanation">Tento kupón je teraz pre teba aktivovaný. Ak chceš využiť kupón, naskenuj výrobok v obchode a pridaj ho do nákupného košíka.</string>
    <string name="Snabble.Coupon.validIndefinitely">platí neobmedzene</string>
    <string name="Snabble.Coupons.expired">Platnosť už skončila</string>
    <string name="Snabble.Coupons.expiresAtDate">platný do %s</string>
    <plurals name="Snabble.Coupons.expiresInDays">
        <item quantity="few">ešte %d dni</item>
        <item quantity="many">ešte %d dní</item>
        <item quantity="one">ešte %d deň</item>
        <item quantity="other">ešte %d dní</item>
        <item quantity="zero">Platnosť už skončila</item>
    </plurals>
    <plurals name="Snabble.Coupons.expiresInHours">
        <item quantity="few">ešte %d hodiny</item>
        <item quantity="many">ešte %d hodín</item>
        <item quantity="one">ešte %d hodina</item>
        <item quantity="other">ešte %d hodín</item>
        <item quantity="zero">Platnosť už skončila</item>
    </plurals>
    <plurals name="Snabble.Coupons.expiresInMinutes">
        <item quantity="few">ešte %d minúty</item>
        <item quantity="many">ešte %d minút</item>
        <item quantity="one">ešte %d minúta</item>
        <item quantity="other">ešte %d minút</item>
        <item quantity="zero">Platnosť už skončila</item>
    </plurals>
    <plurals name="Snabble.Coupons.expiresInWeeks">
        <item quantity="few">ešte %d týždňov</item>
        <item quantity="many">ešte %d týždňov</item>
        <item quantity="one">ešte %d týždeň</item>
        <item quantity="other">ešte %d týždňov</item>
        <item quantity="zero">Platnosť už skončila</item>
    </plurals>
    <string name="Snabble.Coupons.title">Kupóny</string>
    <string name="Snabble.CreditCard.payNow">Teraz zaplatiť kreditnou kartou</string>
    <string name="Snabble.Dashboard.lastPurchase">Your last purchase</string>
    <string name="Snabble.Dashboard.lastPurchases">Your last purchases</string>
    <string name="Snabble.Dashboard.lastPurchasesShowAll">Show All</string>
    <string name="Snabble.delete">Vymazať</string>
    <string name="Snabble.done">Hotovo</string>
    <string name="Snabble.DynamicStack.Shop.show">Zobraziť obchody</string>
    <string name="Snabble.edit">Upraviť</string>
    <string name="Snabble.goToSettings">Prejsť na nastavenia</string>
    <string name="Snabble.Hints.closedBags">Len tak ďalej! Prosím, uľahči prácu pokladníkom a nevkladaj svoje produkty priamo do uzavretých tašiek. Ďakujem!</string>
    <string name="Snabble.Hints.continueScanning">Pokračovať v skenovaní</string>
    <string name="Snabble.Hints.title">Poznámka od %s</string>
    <string name="Snabble.InvalidDepositVoucher.errorMsg">Poukážky za vratné produkty môžu byť uplatnené len jedenkrát.</string>
    <string name="Snabble.Keyguard.message">Tým zabezpečíme, že k tomuto spôsobu platby budeš mať prístup len ty sám/sama</string>
    <string name="Snabble.Keyguard.requireScreenLock">Aby si mohol/mohla priradiť tento spôsob platby, musíš chrániť svoj smartfón uzamknutím displeja.</string>
    <!-- SECTION: Android KeyStore -->
    <string name="Snabble.Keyguard.title">Odomkni svoj smartfón, prosím</string>
    <string name="Snabble.LimitsAlert.checkoutNotAvailable">Nad hodnotu tovaru %s nie je možné nakupovať pomocou aplikácie.</string>
    <string name="Snabble.LimitsAlert.notAllMethodsAvailable">Nad hodnotu tovaru %s nie sú k dispozícii všetky spôsoby platby</string>
    <string name="Snabble.LimitsAlert.title">Pozor</string>
    <string name="Snabble.loadingProductInformation">Načítanie informácií o produkte…</string>
    <string name="Snabble.LocationRequired.MissingPermission.message">Len tak môžeme zobraziť obchody v tvojej blízkosti a umožniť nákup.</string>
    <string name="Snabble.LocationRequired.MissingPermission.title">Snabble potrebuje zistiť tvoju polohu</string>
    <string name="Snabble.LocationRequired.notNow">Teraz nie</string>
    <string name="Snabble.LocationRequired.openSettings">Otvoriť nastavenia</string>
    <string name="Snabble.LocationRequired.ReducedAccuracy.message">Otvor nastavenia, zvoľ položku „Poloha“ a aktivuj možnosť „Presná poloha“.</string>
    <string name="Snabble.LocationRequired.ReducedAccuracy.title">Snabble potrebuje tvoju presnú polohu, aby rozpoznal, v ktorom obchode práve nakupuješ</string>
    <string name="Snabble.networkError">Chyba spojenia</string>
    <string name="Snabble.no">Nie</string>
    <string name="Snabble.noDiscount">žiadna zľava</string>
    <string name="Snabble.NotForSale.ErrorMsg.scan">Tento produkt momentálne nie je možné zaplatiť cez aplikáciu. Zaplať ho pri pokladni ako obvykle.</string>
    <string name="Snabble.ok">OK</string>
<<<<<<< HEAD
=======
    <string name="Snabble.Onboarding.Deeplink.accessibility">Otvoriť %s</string>
    <string name="Snabble.Onboarding.done">Hotovo</string>
>>>>>>> 8c016a8f
    <string name="Snabble.Onboarding.Link.show">Prezrieť</string>
    <string name="Snabble.Onboarding.next">Ďalej</string>
    <string name="Snabble.Paydirekt.AuthorizationFailed.message">Skús neskôr znovu, prosím</string>
    <string name="Snabble.Paydirekt.AuthorizationFailed.title">Autorizácia sa nepodarila</string>
    <string name="Snabble.Paydirekt.deleteAuthorization">Vymazať spôsob platby</string>
    <string name="Snabble.Paydirekt.gotoWebsite">Prejsť na paydirekt.de</string>
    <string name="Snabble.Paydirekt.payNow">Teraz zaplatiť prostredníctvom paydirekt</string>
    <string name="Snabble.Paydirekt.savedAuthorization">Autorizácia aplikácie Snabble pre paydirekt bola úspešná. Ak chceš autorizáciu zrušiť, musíš sa prihlásiť do svojho konta paydirekt na webovej stránke. Pokiaľ nechceš, aby paydirekt bol v budúcnosti zobrazovaný ako spôsob platby, tu ho môžeš jednoducho odstrániť.</string>
    <string name="Snabble.Paydirekt.title">paydirekt</string>
    <!-- SECTION: SnabbleAndroid -->
    <string name="Snabble.Payment.aborted">Platobný proces bol prerušený</string>
    <string name="Snabble.Payment.add">Pridať spôsob platby</string>
    <string name="Snabble.Payment.addPaymentOrigin">Chceš preniesť informácie o platbe do aplikácie?</string>
    <string name="Snabble.Payment.backToCart">Späť na košík</string>
    <string name="Snabble.Payment.backToHome">Späť na úvodnú stránku</string>
    <string name="Snabble.Payment.CancelError.message">Platba teraz nemôže byť prerušená.</string>
    <string name="Snabble.Payment.CancelError.title">Prerušenie nie je možné</string>
    <string name="Snabble.Payment.confirm">Potvrdiť nákup</string>
    <string name="Snabble.Payment.creditCard">Kreditná karta</string>
    <string name="Snabble.Payment.CreditCard.error">Pri spracovaní tvojej platobnej karty sa vyskytla chyba</string>
    <string name="Snabble.Payment.CreditCard.expireDate">Platnosť do: %s</string>
    <string name="Snabble.Payment.Delete.message">Naozaj chceš odstrániť tento spôsob platby?</string>
    <string name="Snabble.Payment.EmptyState.add">Pridať spôsob platby</string>
    <string name="Snabble.Payment.EmptyState.message">Ešte nie je uložený žiadny spôsob platby.</string>
    <string name="Snabble.Payment.errorStarting">Chyba pri vytvorení platobného procesu</string>
    <string name="Snabble.Payment.noMethodAvailable">Tento nákup nie je možné vykonať pomocou tejto aplikácie.</string>
    <string name="Snabble.Payment.offlineHint">Momentálne si offline a preto niektoré spôsoby platby nemusia byť k dispozícii</string>
    <string name="Snabble.Payment.Online.message">Tvoj nákup musí potvrdiť zamestnanec obchodu.</string>
    <string name="Snabble.Payment.payAtCashDesk">Zaplatiť pri pokladni</string>
    <string name="Snabble.Payment.payAtSCO">Karta na EC termináli</string>
    <string name="Snabble.Payment.payUsingCustomerCard">so zákazníckou kartou</string>
    <string name="Snabble.Payment.payViaInvoice">na faktúru</string>
    <string name="Snabble.Payment.PostFinanceCard.error">Pri spracovaní tvojej karty PostFinance sa vyskytla chyba</string>
    <string name="Snabble.Payment.presentCode">Za účelom potvrdenia nákupu prilož tento kód pred Snabble monitor alebo ho ukáž zamestnancovi.</string>
    <string name="Snabble.Payment.rejected">Nákup zamietnutý</string>
    <string name="Snabble.Payment.rejectedHint">Tvoj nákup bol zamietnutý. Skontroluj svoj košík a začni platobný proces znovu.</string>
    <string name="Snabble.Payment.SEPA.hint">Poznámka: Za účelom tvojej ochrany a ochrany našich obchodníkov pred zneužitím si obchodník pri tvojej prvej platbe prostredníctvom SEPA inkasa vyžiada tvoju bankovú kartu.</string>
    <string name="Snabble.Payment.SEPA.IBAN">IBAN</string>
    <string name="Snabble.Payment.SEPA.InvalidIBAN">Zadaný IBAN je neplatný.</string>
    <string name="Snabble.Payment.SEPA.InvalidName">Zadaj meno, prosím.</string>
    <string name="Snabble.Payment.SEPA.missingCountry">Kód krajiny nesmie zostať prázdny.</string>
    <string name="Snabble.Payment.SEPA.Name">Meno</string>
    <!--
  ********* iOS SEPA and Creditcard Data *********
  iOS only, this is used for the iOS-specific SEPA data entry and payment
  -->
    <string name="Snabble.Payment.SEPA.Title">SEPA inkaso</string>
    <string name="Snabble.Payment.success">Ďakujeme za tvoj nákup</string>
    <string name="Snabble.Payment.Twint.error">Pri spracovaní tvojho účtu TWINT sa vyskytla chyba</string>
    <string name="Snabble.Payment.usableAt">Použiteľné tu: %s</string>
    <string name="Snabble.Payment.waiting">Čakanie na potvrdenie</string>
    <string name="Snabble.PaymentCard.editingHint">Údaje o tvojej karte budeme uchovávať len v šifrovanej forme, a preto nemôžu byť spracované.</string>
    <string name="Snabble.PaymentContinuation.message">Pokračovanie platby</string>
    <string name="Snabble.PaymentError.msg">Tvoja platba nemohla byť vykonaná. Prosím, zaplať pri bežnej pokladni.\n\nOspravedlňujeme sa za nepríjemnosti.</string>
    <string name="Snabble.PaymentError.title">Vyskytla sa chyba</string>
    <string name="Snabble.PaymentError.tryAgain">Skúsiť znovu</string>
    <string name="Snabble.PaymentMethods.add">Pridať spôsob platby</string>
    <string name="Snabble.PaymentMethods.choose">Ktorý spôsob platby chceš pridať?</string>
    <string name="Snabble.PaymentMethods.forAllRetailers">Pre všetky obchody</string>
    <string name="Snabble.PaymentMethods.forSingleRetailer">Pre jednotlivé obchody</string>
    <string name="Snabble.PaymentMethods.NoCodeAlert.biometry">Tvoj iPhone nie je chránený ani kódom, ani funkciou Touch ID/Face ID. V záujme svojej bezpečnosti pred zadaním IBAN alebo platobnej karty najprv nastav túto ochranu.</string>
    <string name="Snabble.PaymentMethods.NoCodeAlert.noBiometry">Tvoj iPhone nie je chránený kódom. V záujme svojej bezpečnosti pred zadaním IBAN alebo platobnej karty najprv nastav túto ochranu.</string>
    <string name="Snabble.PaymentMethods.noDeviceCode">Nepodporovaný iPhone</string>
    <!-- ********* iOS Payment Methods ********* -->
    <string name="Snabble.PaymentMethods.title">Spôsob platby</string>
    <string name="Snabble.PaymentSelection.addNow">Pridať teraz</string>
    <string name="Snabble.PaymentSelection.howToPay">Ako chceš zaplatiť za %s?</string>
    <string name="Snabble.PaymentSelection.payNow">Zaplatiť %s teraz</string>
    <string name="Snabble.PaymentSelection.title">Zaplatiť</string>
    <string name="Snabble.PaymentStatus.AddDebitCard.button">Áno, uložiť kartu v aplikácii</string>
    <string name="Snabble.PaymentStatus.AddDebitCard.message">Naozaj chceš uložiť v aplikácii svoju kartu girocard, aby si nasledujúci nákup mohol/mohla zaplatiť inkasom? Kartu môžeš v budúcnosti nechať vo svojej peňaženke.</string>
    <string name="Snabble.PaymentStatus.back">Späť</string>
    <string name="Snabble.PaymentStatus.close">Zatvoriť</string>
    <string name="Snabble.PaymentStatus.DebitCardAdded.message">Tvoja karta bola úspešne overená. Odteraz môžeš platiť SEPA inkasom. Svoju kartu girocard môžeš v budúcnosti nechať vo svojej peňaženke.</string>
    <string name="Snabble.PaymentStatus.ExitCode.openExitGateTimed">Platnosť kódu je časovo obmedzená.</string>
    <string name="Snabble.PaymentStatus.ExitCode.title">Kód ukončenia</string>
    <string name="Snabble.PaymentStatus.Fulfillment.title">Dodanie</string>
    <string name="Snabble.PaymentStatus.Payment.error">Tvoja platba nemohla byť vykonaná. Skús znovu alebo vyber iný spôsob platby.</string>
    <string name="Snabble.PaymentStatus.Payment.title">Platba</string>
    <string name="Snabble.PaymentStatus.Payment.tryAgain">Skúsiť znovu</string>
    <string name="Snabble.PaymentStatus.Rating.send">Odoslať</string>
    <string name="Snabble.PaymentStatus.Rating.title">Čo sa ti nepáčilo?</string>
    <string name="Snabble.PaymentStatus.Ratings.thanks">Ďakujem!</string>
    <string name="Snabble.PaymentStatus.Ratings.title">Páčilo sa ti nakupovanie?</string>
    <string name="Snabble.PaymentStatus.Receipt.title">Pokladničný blok</string>
    <string name="Snabble.PaymentStatus.step1">Lokalizácia v oblasti pokladní</string>
    <string name="Snabble.PaymentStatus.step2">Povolenie tvojho nákupu</string>
    <string name="Snabble.PaymentStatus.step3">Povolenie tvojej platby</string>
    <string name="Snabble.PaymentStatus.Title.error">Ľutujeme, vyskytla sa chyba</string>
    <string name="Snabble.PaymentStatus.Title.inProgress">Tvoj nákup bude uzavretý</string>
    <string name="Snabble.PaymentStatus.Title.success">Ďakujeme za tvoj nákup!</string>
    <string name="Snabble.PaymentStatus.Tobacco.error">Pri vydávaní cigariet sa vyskytol problém. Obráť sa na zamestnanca obchodu, prosím.</string>
    <string name="Snabble.PaymentStatus.Tobacco.message">Zober si svoje cigarety, prosím.</string>
    <string name="Snabble.PaymentStatus.Tobacco.title">Vydávanie cigariet</string>
    <string name="Snabble.Payone.cardNumber">Číslo karty</string>
    <string name="Snabble.Payone.cvc">Kontrolné číslo (CVC)</string>
    <string name="Snabble.Payone.expireMonth">Koniec platnosti – mesiac (MM)</string>
    <string name="Snabble.Payone.expireYear">Koniec platnosti – rok (RRRR)</string>
    <string name="Snabble.Payone.incompleteForm">Vyplň formulár úplne, prosím.</string>
    <string name="Snabble.Payone.lastname">Priezvisko</string>
    <string name="Snabble.pleaseWait">Čakaj, prosím...</string>
    <string name="Snabble.PostFinanceCard.payNow">Zaplatiť kartou PostFinance teraz</string>
    <string name="Snabble.QRCode.codeXofY">Kód %1$d z %2$d</string>
    <string name="Snabble.QRCode.didPay">Zaplatil(a) som pri pokladni</string>
    <string name="Snabble.QRCode.DidPayDialog.cancel">Späť ku QR kódu</string>
    <string name="Snabble.QRCode.DidPayDialog.message">Zaplatil(a) si pri pokladni, takže môžeme zrušiť nákupný kôš?</string>
    <string name="Snabble.QRCode.DidPayDialog.ok">Áno, zrušiť nákupný kôš</string>
    <string name="Snabble.QRCode.Entry.title">Kód: %d</string>
    <string name="Snabble.QRCode.message">Predlož QR kód pri pokladni, prosím</string>
    <string name="Snabble.QRCode.nextCode">Prejsť na kód %1$d z %2$d</string>
    <string name="Snabble.QRCode.priceMayDiffer">Presná cena bude vypočítaná pri pokladni a môže sa líšiť od ceny, ktorá je tu zobrazená.</string>
    <string name="Snabble.QRCode.showTheseCodes">Ukáž po sebe tieto %d kódy pri pokladni</string>
    <string name="Snabble.QRCode.showThisCode">Ukáž tento kód pri pokladni</string>
    <string name="Snabble.QRCode.title">Zaplatiť pri pokladni</string>
    <string name="Snabble.QRCode.total">Celková suma:</string>
    <string name="Snabble.Receipt.errorDownload">Nebolo možné stiahnuť potvrdenie</string>
    <string name="Snabble.Receipt.pdfReaderUnavailable">Nenašla sa žiadna vhodná aplikácia na zobrazenie PDF</string>
    <string name="Snabble.Receipts.loading">(načítava sa)</string>
    <string name="Snabble.Receipts.noReceipts">Ešte si nenakupoval/a s aplikáciou Snabble</string>
    <string name="Snabble.Receipts.oClock">Čas</string>
    <string name="Snabble.Receipts.title">Predchádzajúce nákupy</string>
    <string name="Snabble.remove">Odstrániť</string>
    <string name="Snabble.SaleStop.errorMsg">Tieto produkty momentálne nie je možné zaplatiť cez aplikáciu. Zaplať ich pri pokladni ako obvykle:</string>
    <string name="Snabble.SaleStop.ErrorMsg.one">Tento produkt momentálne nie je možné zaplatiť cez aplikáciu. Zaplať ho pri pokladni ako obvykle:</string>
    <string name="Snabble.SaleStop.ErrorMsg.scan">Tento produkt momentálne nie je možné zaplatiť cez aplikáciu. Zaplať ho pri pokladni ako obvykle.</string>
    <string name="Snabble.SaleStop.ErrorMsg.title">Prepáč</string>
    <string name="Snabble.save">Uložiť</string>
    <string name="Snabble.Scanner.Accessibility.actionHideHint">Skryť upozornenie natrvalo</string>
    <string name="Snabble.Scanner.Accessibility.actionUnderstood">Rozumiem</string>
    <string name="Snabble.Scanner.Accessibility.enterQuantity">Zadaj množstvo v %s</string>
    <string name="Snabble.Scanner.Accessibility.eventBackInScanner">Si opäť v skeneri</string>
    <string name="Snabble.Scanner.Accessibility.eventBarcodeDetected">Čiarový kód bol rozpoznaný</string>
    <string name="Snabble.Scanner.Accessibility.eventCartOpened">Košík je otvorený</string>
    <string name="Snabble.Scanner.Accessibility.eventMaxQuantityReached">Nemôžeš vložiť do košíka ďalšie položky</string>
    <!-- Example: 3 times Banana for 3$ -->
    <string name="Snabble.Scanner.Accessibility.eventQuantityUpdate">%1$s krát %2$s pre %3$s</string>
    <string name="Snabble.Scanner.Accessibility.eventScannerOpened">Otvoril(a) si skener.</string>
    <string name="Snabble.Scanner.Accessibility.hintCartContent">V košíku je %1$s položiek pre %2$s.</string>
    <string name="Snabble.Scanner.Accessibility.hintCartIsEmpty">Tvoj košík je momentálne prázdny.</string>
    <string name="Snabble.Scanner.Accessibility.hintPermission">Na skenovanie potrebujeme od teba oprávnenie.</string>
    <string name="Snabble.Scanner.addCodeAsIs">Pridať %s takto</string>
    <string name="Snabble.Scanner.addToCart">Pridať do košíka</string>
    <string name="Snabble.Scanner.batterySaverHint">Činnosť skenera bola prerušená. Pre pokračovanie sa dotkni obrazovky, prosím.</string>
    <string name="Snabble.Scanner.BundleDialog.headline">Výber jednotky balenia</string>
    <string name="Snabble.Scanner.Camera.accessDenied">Prístup k fotoaparátu bol zamietnutý</string>
    <string name="Snabble.Scanner.Camera.allowAccess">Na skenovanie čiarových kódov potrebujeme prístup k fotoaparátu. Povoľ prístup v nastaveniach a vráť sa sem opäť.</string>
    <string name="Snabble.Scanner.couponAdded">Poukážka „%s“ je pridaná</string>
    <string name="Snabble.Scanner.duplicateDepositScanned">Každý doklad o zálohe môže byť naskenovaný len raz.</string>
    <string name="Snabble.Scanner.enterBarcode">Zadanie kódu</string>
    <string name="Snabble.Scanner.enterCodeButton">Zadať\nčiarový kód</string>
    <!-- Text der Snackbar die Angezeigt wird, wenn der Benutzer noch nie ein Produkt gescannt hat -->
    <string name="Snabble.Scanner.firstScan">Naskenuj prvý produkt. Prilož čiarový kód produktu pod kameru.</string>
    <string name="Snabble.Scanner.goToCart">Košík: %s</string>
    <string name="Snabble.Scanner.GoToCart.empty">Košík</string>
    <string name="Snabble.Scanner.introText">Naskenuj čiarové kódy produktov a vlož ich do svojho košíka.</string>
    <string name="Snabble.Scanner.manualCouponAdded">K poslednej položke si zadal/a zľavnenú cenu. Upozorňujeme, že tvoj nákup bude skontrolovaný pracovníkom/pracovníčkou.</string>
    <string name="Snabble.Scanner.multiPack">Nezabudni!</string>
    <string name="Snabble.Scanner.networkError">Produkt nie je možné nájsť. Prosím, skontroluj svoje internetové pripojenie.</string>
    <string name="Snabble.Scanner.noMatchesFound">Položka nebola nájdená</string>
    <string name="Snabble.Scanner.plusDeposit">+ %s záloha</string>
    <string name="Snabble.Scanner.scannedAgeRestrictedProduct">Preto bude tvoj vek pri platbe jednorazovo skontrolovaný.</string>
    <string name="Snabble.Scanner.scannedShelfCode">Odváž produkt a naskenuj čiarový kód na etikete</string>
    <string name="Snabble.Scanner.scanningTitle">Naskenovať čiarový kód</string>
    <string name="Snabble.Scanner.serverError">Produkt nie je možné nájsť.</string>
    <string name="Snabble.Scanner.start">Spusti skener</string>
    <string name="Snabble.Scanner.title">Skener</string>
    <string name="Snabble.Scanner.torchButton">Svetlo</string>
    <string name="Snabble.Scanner.unknownBarcode">Informácie o cene tohto produktu nie sú k dispozícii</string>
    <string name="Snabble.Scanner.updateCart">Aktualizovať košík</string>
    <string name="Snabble.SEPA.editingHint">Tvoje SEPA údaje budeme uchovávať len v šifrovanej forme, a preto nemôžu byť spracované.</string>
    <string name="Snabble.SEPA.encryptionError">Chyba pri kódovaní</string>
    <string name="Snabble.SEPA.iAgree">Súhlasím</string>
    <string name="Snabble.SEPA.IbanTransferAlert.message">Chceš uložiť tieto údaje účtu (IBAN: %s) pre nákupy v budúcnosti?</string>
    <string name="Snabble.SEPA.IbanTransferAlert.title">Uložiť údaje účtu</string>
    <string name="Snabble.SEPA.mandate">Mandát na inkaso v SEPA</string>
    <string name="Snabble.SEPA.payNow">SEPA platba teraz</string>
    <string name="Snabble.SEPA.scoTransferHint">Ešte zadaj meno uvedené na karte, aby si ju mohol/mohla uložiť pre platby priamo prostredníctvom aplikácie.</string>
    <string name="Snabble.Settings">Nastavenia</string>
    <!-- <street and house number> in <ZIP code> <city name> -->
    <string name="Snabble.Shop.Address.accessibility">%1$s v %2$s %3$s</string>
<<<<<<< HEAD
    <string name="Snabble.Shop.Detail.startNavigation">Chcete zapnúť navigáciu?</string>
    <string name="Snabble.Shop.Detail.title">Detaily</string>
    <string name="Snabble.Shop.Details.friday">Piatok</string>
    <string name="Snabble.Shop.Details.monday">Pondelok</string>
    <string name="Snabble.Shop.Details.saturday">Sobota</string>
=======
    <string name="Snabble.Shop.Detail.openingHours">Otváracie hodiny</string>
    <string name="Snabble.Shop.Detail.Phonenumber.accessibility">Phonenumber %s</string>
    <string name="Snabble.Shop.Detail.shopNow">Teraz nakúpiť tu</string>
    <string name="Snabble.Shop.Detail.startNavigation">Chcete zapnúť navigáciu?</string>
    <string name="Snabble.Shop.Detail.title">Detaily</string>
    <string name="Snabble.Shop.Details.contractingParty">Contracting Party</string>
    <string name="Snabble.Shop.Details.friday">Piatok</string>
    <string name="Snabble.Shop.Details.MapDisabled.actionTitle">Activate</string>
    <string name="Snabble.Shop.Details.MapDisabled.title">You have disabled the use of %s.</string>
    <string name="Snabble.Shop.Details.monday">Pondelok</string>
    <string name="Snabble.Shop.Details.saturday">Sobota</string>
    <string name="Snabble.Shop.Details.StartCall.accessibility">Call</string>
>>>>>>> 8c016a8f
    <string name="Snabble.Shop.Details.sunday">Nedeľa</string>
    <string name="Snabble.Shop.Details.thursday">Štvrtok</string>
    <string name="Snabble.Shop.Details.tuesday">Utorok</string>
    <string name="Snabble.Shop.Details.wednesday">Streda</string>
<<<<<<< HEAD
=======
    <string name="Snabble.Shop.Distance.accessibility">In %s</string>
>>>>>>> 8c016a8f
    <plurals name="Snabble.Shop.Finder.storeCount">
        <item quantity="few">%d obchody</item>
        <item quantity="many">%d obchodov</item>
        <item quantity="one">%d obchod</item>
        <item quantity="other">%d  obchody/obchodov</item>
        <item quantity="zero">Žiadne obchody</item>
    </plurals>
    <string name="Snabble.Shop.Finder.youarehere">Nachádzate sa tu</string>
    <string name="Snabble.Shop.List.Colapse.accessibility">zatvoriť</string>
    <string name="Snabble.Shop.List.EventShopColapsed.accessibility">%s zatvorený</string>
    <string name="Snabble.Shop.List.EventShopExpanded.accessibility">%s otvorený</string>
    <string name="Snabble.Shop.List.Expand.accessibility">otvoriť</string>
<<<<<<< HEAD
=======
    <string name="Snabble.Shop.List.ShowDetails.accessibility">Show shop details</string>
>>>>>>> 8c016a8f
    <string name="Snabble.Shopping.title">Nakúpiť</string>
    <string name="Snabble.Shoppingcart.Accessibility.actionAdd">Pridať</string>
    <string name="Snabble.Shoppingcart.Accessibility.actionDelete">Vymazať</string>
    <string name="Snabble.Shoppingcart.Accessibility.actionUse">Použiť</string>
    <string name="Snabble.Shoppingcart.Accessibility.cardEndsWith">Končí sa s %s</string>
    <string name="Snabble.Shoppingcart.Accessibility.closeDialog">Zatvoriť dialóg</string>
    <string name="Snabble.Shoppingcart.Accessibility.contextInCart">V košíku</string>
    <string name="Snabble.Shoppingcart.Accessibility.decreaseQuantity">Znížiť počet</string>
    <string name="Snabble.Shoppingcart.Accessibility.descriptionForPrice">pre %s</string>
    <string name="Snabble.Shoppingcart.Accessibility.descriptionQuantity">%s krát</string>
    <string name="Snabble.Shoppingcart.Accessibility.descriptionWithDiscount">so zľavou</string>
    <string name="Snabble.Shoppingcart.Accessibility.descriptionWithoutDiscount">bez zľavy</string>
    <string name="Snabble.Shoppingcart.Accessibility.increaseQuantity">Zvýšiť počet</string>
    <string name="Snabble.Shoppingcart.Accessibility.paymentMethod">Spôsob platby: %s</string>
    <string name="Snabble.Shoppingcart.Accessibility.quantity">Počet</string>
    <string name="Snabble.Shoppingcart.Accessibility.selected">Vybraté</string>
    <string name="Snabble.Shoppingcart.articleRemoved">Položka bola odstránená</string>
    <string name="Snabble.Shoppingcart.buyProducts">Kúpiť %1$d položky/položiek za %2$s</string>
    <string name="Snabble.Shoppingcart.BuyProducts.now">Zaplatiť teraz</string>
    <string name="Snabble.Shoppingcart.BuyProducts.one">Kúpiť %1$d položku za %2$s</string>
    <string name="Snabble.Shoppingcart.BuyProducts.selectPaymentMethod">Vybrať spôsob platby</string>
    <string name="Snabble.Shoppingcart.coupon">Poukážka</string>
    <string name="Snabble.Shoppingcart.coupons">Poukážky</string>
    <string name="Snabble.Shoppingcart.deposit">Záloha</string>
    <string name="Snabble.Shoppingcart.discounts">Rabat</string>
    <string name="Snabble.Shoppingcart.EmptyState.buttonTitle">Skenovať teraz</string>
    <string name="Snabble.Shoppingcart.EmptyState.description">Košík je prázdny. Naskenuj čiarové kódy produktov, ktoré si chceš kúpiť.</string>
    <string name="Snabble.Shoppingcart.EmptyState.restartButtonTitle">Začať nový nákup</string>
    <string name="Snabble.Shoppingcart.EmptyState.restoreButtonTitle">Obnoviť predchádzajúci košík</string>
    <string name="Snabble.Shoppingcart.EmptyState.title">Tvoj košík je ešte prázdny</string>
    <string name="Snabble.Shoppingcart.giveaway">Darček zadarmo</string>
    <string name="Snabble.Shoppingcart.howToPay">Ako chceš zaplatiť?</string>
    <string name="Snabble.Shoppingcart.includesDeposit">vrátane zálohy</string>
    <string name="Snabble.Shoppingcart.noPaymentData">Pridať teraz</string>
    <string name="Snabble.Shoppingcart.notForThisPurchase">Pre tento nákup nie je k dispozícii</string>
    <string name="Snabble.Shoppingcart.notForVendor">Nepodporovaná obchodom</string>
    <plurals name="Snabble.Shoppingcart.numberOfItems">
        <item quantity="few">%d položky</item>
        <item quantity="many">%d položiek</item>
        <item quantity="one">%d položka</item>
        <item quantity="other">%d položiek</item>
        <item quantity="zero">%d položiek</item>
    </plurals>
    <string name="Snabble.Shoppingcart.removeItem">Naozaj chceš odstrániť %s z košíka?</string>
    <string name="Snabble.Shoppingcart.removeItems">Naozaj chceš odstrániť všetky produkty z košíka?</string>
    <string name="Snabble.ShoppingCart.title">Košík</string>
    <!-- Hinweiß der angezeigt wird wenn ein Artikel der Einkaufsliste hinzugefügt wurde -->
    <string name="Snabble.ShoppingList.added">%s uložené</string>
    <!-- Beschreibung für den Scan-Knopf -->
    <string name="Snabble.ShoppingList.AddItem.viaScan">Skenovanie produktov</string>
    <!-- Beschreibung für den Microfon-Knopf -->
    <string name="Snabble.ShoppingList.AddItem.viaVoice">Diktovanie produktov</string>
    <string name="Snabble.ShoppingList.addToList">Pridať do zoznamu</string>
    <string name="Snabble.ShoppingList.changeEntry">Zmeniť položku</string>
    <string name="Snabble.ShoppingList.changeQuantity">Zmeniť množstvo</string>
    <!-- Titel des Drilldown Popups wenn ein Marke mehrere Projekte hat -->
    <string name="Snabble.ShoppingList.CreateList.drilldownTitle">Vytvoriť nový nákupný zoznam pre %s</string>
    <!-- Der Titel des Dialogs zur Erzeugung einer neuen Einkaufsliste -->
    <string name="Snabble.ShoppingList.CreateList.title">Vytvoriť nový nákupný zoznam</string>
    <!-- Name des zu editierenden Eintrags -->
    <string name="Snabble.ShoppingList.EditItem.name">Meno</string>
    <!-- Beim Editieren von Einträgen der Einkaufsliste darf der Name nicht leer sein -->
    <string name="Snabble.ShoppingList.EditItem.nameRequired">Meno nesmie zostať prázdne</string>
    <!-- Der Title beim Editieren von Einträgen der Einkaufsliste -->
    <string name="Snabble.ShoppingList.EditItem.title">Spracovanie záznamu</string>
    <!-- Der Löschen-Knopf beim Editieren von Einkaufslisten -->
    <string name="Snabble.ShoppingList.EditList.delete">Vymazať</string>
    <!-- Der Speichern-Knopf beim Editieren von Einkaufslisten -->
    <string name="Snabble.ShoppingList.EditList.save">Uložiť</string>
    <!-- Der Titel des Popups zum bearbeiten von Einkaufslisten -->
    <string name="Snabble.ShoppingList.EditList.title">Upraviť nákupný zoznam</string>
    <string name="Snabble.ShoppingList.isDeleted">Nákupný zoznam bol vymazaný</string>
    <!-- Der Text wird angezeigt wenn man ein Element der Einkaufsliste wegwischt -->
    <string name="Snabble.ShoppingList.itemDeleted">%s vymazané</string>
    <!-- Der Call-To-Action wenn man das löschen eines Elements der Einkaufsliste rückgänig machen möchte -->
    <string name="Snabble.ShoppingList.ItemDeleted.undo">Obnoviť</string>
    <!-- Der Inhalt der Snackbar wenn eine Einkaufsliste gelöscht wurde -->
    <string name="Snabble.ShoppingList.ListDeleted.title">Nákupný zoznam bol vymazaný</string>
    <!-- Der Call-To-Action wenn eine Einkaufsliste wiederhergestellt werden soll -->
    <string name="Snabble.ShoppingList.ListDeleted.undo">Obnoviť</string>
    <!-- Der Call-To-Action beim Empty-State Text wenn der Einkaufszettel noch leer ist  -->
    <string name="Snabble.ShoppingList.ListEmpty.add">Pridať produkt</string>
    <!-- Empty-State Text wenn der Einkaufszettel noch leer ist -->
    <string name="Snabble.ShoppingList.ListEmpty.title">Tvoj nákupný zoznam je prázdny.</string>
    <!-- Der Call-To-Action beim Empty-State Text wenn noch kein Einkaufszettel angelegt wurde -->
    <string name="Snabble.ShoppingList.NoLists.add">Vytvoriť nákupný zoznam</string>
    <!-- Der Empty-State wenn noch kein Einkaufszettel angelegt wurde -->
    <string name="Snabble.ShoppingList.NoLists.title">Ešte si nevytvoril/a žiadny nákupný zoznam.</string>
    <string name="Snabble.ShoppingList.notAvailable">Nákupný zoznam nie je k dispozícii</string>
    <!-- Hinweiß der angezeigt wird wenn ein Artikel nicht gefunden wurde -->
    <string name="Snabble.ShoppingList.notFound">Neznámy produkt</string>
    <!-- Titel der Toolbar für den Sortiermodus -->
    <string name="Snabble.ShoppingList.OrderItems.title">Zmeniť usporiadanie</string>
    <!-- Der Hint der angezeigt wird wenn man einen Artikel per Suche hinzufügen möchte -->
    <string name="Snabble.ShoppingList.searchHint">Vyhľadať alebo zadať priamo</string>
    <string name="Snabble.ShoppingList.Section.categories">Kategórie</string>
    <string name="Snabble.ShoppingList.Section.products">Produkty</string>
    <!-- Der Titel der übersichtsseite der Einkaufslisten -->
    <string name="Snabble.ShoppingList.title">Nákupný zoznam</string>
    <string name="Snabble.ShoppingList.updateQuantity">Aktualizovať množstvo</string>
    <!-- Man soll verschiedene Artikel mit einem "und" in die Einkaufsliste legen können. Hier geht es nur um das Wort "und" -->
    <string name="Snabble.ShoppingList.Voice.connectingWord">a</string>
    <!-- Hinweis der Eingeblendet wird wenn der Benutzer das erste mal vermutlich falsch mehrere Artikel zum Einkaufszettel ergänezen wollte -->
    <string name="Snabble.ShoppingList.Voice.details">Chceš pridať viac vecí do nákupného zoznamu? Tak spoj svoje jednotlivé položky použitím „a“ – napríklad takto: Toaletný papier a cestoviny a droždie</string>
    <string name="Snabble.ShoppingList.Voice.discardCommand">Zamietnuť</string>
    <string name="Snabble.ShoppingList.Voice.doneCommand">Hotovo</string>
    <string name="Snabble.ShoppingList.Voice.example">Povedz teraz napríklad:\n\n„Chlieb a mydlo a vajíčka“\n\nPre dokončenie povedz „Hotovo“,\nalebo povedz „Zamietnuť“, ak nechceš uložiť zadanie</string>
    <!-- Der Hinweis der bei der Spracherkennung angezeigt werden soll was der Benutzer jetzt sagen soll -->
    <string name="Snabble.ShoppingList.Voice.hint">Čo potrebuješ?</string>
    <!-- Hinweis der Eingeblendet wird wenn der Benutzer das erste mal vermutlich falsch mehrere Artikel zum Einkaufszettel ergänezen wollte -->
    <string name="Snabble.ShoppingList.Voice.title">Tip</string>
    <!-- Der Titel der übersichtsseite der Einkaufslisten -->
    <string name="Snabble.ShoppingLists.title">Nákupné zoznamy</string>
    <string name="Snabble.SpeechAndMicRequired.message">Len tak môžeš nadiktovať svoj nákupný zoznam.</string>
    <string name="Snabble.SpeechAndMicRequired.title">Snabble potrebuje prístup k mikrofónu a rozpoznávaniu reči</string>
    <string name="Snabble.Taxation.Consume.inhouse">konzumovať tu</string>
    <string name="Snabble.Taxation.Consume.takeaway">zobrať so sebou</string>
    <string name="Snabble.Taxation.consumeWhere">Chceš svoj nákup</string>
    <string name="Snabble.Taxation.pleaseChoose">Vyber niektorú možnosť</string>
    <string name="Snabble.TWINT.payNow">Zaplatiť cez TWINT teraz</string>
    <string name="Snabble.undo">Vrátiť späť</string>
    <string name="Snabble.Violations.couponAlreadyVoided">Jeden kupón už bol uplatnený a bude odstránený z nákupného koša</string>
    <string name="Snabble.Violations.couponCurrentlyNotValid">Jeden kupón je momentálne neplatný a bude odstránený z nákupného koša</string>
    <string name="Snabble.Violations.couponInvalid">Jeden kupón je neplatný a bude odstránený z nákupného koša</string>
    <string name="Snabble.Violations.title">Neplatný nákupný kôš</string>
    <string name="Snabble.yes">Áno</string>
</resources><|MERGE_RESOLUTION|>--- conflicted
+++ resolved
@@ -18,7 +18,7 @@
     <string name="Snabble.Biometry.touchId">Touch ID</string>
     <string name="Snabble.cancel">Zrušiť</string>
     <string name="Snabble.CC.3dsecureHint.retailer">Zadaj svoje údaje tu. Následne ťa presmerujeme do tvojej banky za účelom potvrdenia tvojich údajov. Dovtedy si rezervujeme 1 € (na %s), a potom ti budú peniaze opäť priamo pripísané.</string>
-    <string name="Snabble.CC.3dsecureHint.retailerWithPrice">Zadaj svoje údaje tu. Následne ťa presmerujeme do tvojej banky za účelom potvrdenia tvojich údajov. Dovtedy si rezervujeme %1$s (na %2$s), a potom ti budú peniaze opäť priamo pripísané.</string>
+    <string name="Snabble.CC.3dsecureHint.retailerWithPrice">Zadaj svoje údaje tu. Následne ťa presmerujeme do tvojej banky za účelom potvrdenia tvojich údajov. Dovtedy si rezervujeme %s (na %s), a potom ti budú peniaze opäť priamo pripísané.</string>
     <string name="Snabble.CC.cardNumber">Číslo karty</string>
     <string name="Snabble.CC.editingHint">Údaje tvojej kreditnej karty budeme uchovávať len v šifrovanej forme, a preto nemôžu byť spracované.</string>
     <string name="Snabble.CC.noEntryPossible">Momentálne nemôžete uložiť žiadnu kreditnú kartu.</string>
@@ -65,11 +65,12 @@
         <item quantity="other">ešte %d týždňov</item>
         <item quantity="zero">Platnosť už skončila</item>
     </plurals>
+    <string name="Snabble.Coupons.none">Kupóny nie sú k dispozícii</string>
     <string name="Snabble.Coupons.title">Kupóny</string>
     <string name="Snabble.CreditCard.payNow">Teraz zaplatiť kreditnou kartou</string>
-    <string name="Snabble.Dashboard.lastPurchase">Your last purchase</string>
-    <string name="Snabble.Dashboard.lastPurchases">Your last purchases</string>
-    <string name="Snabble.Dashboard.lastPurchasesShowAll">Show All</string>
+    <string name="Snabble.Dashboard.lastPurchase">Tvoj posledný nákup</string>
+    <string name="Snabble.Dashboard.lastPurchases">Tvoje posledné nákupy</string>
+    <string name="Snabble.Dashboard.lastPurchasesShowAll">Všetko</string>
     <string name="Snabble.delete">Vymazať</string>
     <string name="Snabble.done">Hotovo</string>
     <string name="Snabble.DynamicStack.Shop.show">Zobraziť obchody</string>
@@ -98,11 +99,8 @@
     <string name="Snabble.noDiscount">žiadna zľava</string>
     <string name="Snabble.NotForSale.ErrorMsg.scan">Tento produkt momentálne nie je možné zaplatiť cez aplikáciu. Zaplať ho pri pokladni ako obvykle.</string>
     <string name="Snabble.ok">OK</string>
-<<<<<<< HEAD
-=======
     <string name="Snabble.Onboarding.Deeplink.accessibility">Otvoriť %s</string>
     <string name="Snabble.Onboarding.done">Hotovo</string>
->>>>>>> 8c016a8f
     <string name="Snabble.Onboarding.Link.show">Prezrieť</string>
     <string name="Snabble.Onboarding.next">Ďalej</string>
     <string name="Snabble.Paydirekt.AuthorizationFailed.message">Skús neskôr znovu, prosím</string>
@@ -238,9 +236,9 @@
     <string name="Snabble.Scanner.Accessibility.eventCartOpened">Košík je otvorený</string>
     <string name="Snabble.Scanner.Accessibility.eventMaxQuantityReached">Nemôžeš vložiť do košíka ďalšie položky</string>
     <!-- Example: 3 times Banana for 3$ -->
-    <string name="Snabble.Scanner.Accessibility.eventQuantityUpdate">%1$s krát %2$s pre %3$s</string>
+    <string name="Snabble.Scanner.Accessibility.eventQuantityUpdate">%s krát %s pre %s</string>
     <string name="Snabble.Scanner.Accessibility.eventScannerOpened">Otvoril(a) si skener.</string>
-    <string name="Snabble.Scanner.Accessibility.hintCartContent">V košíku je %1$s položiek pre %2$s.</string>
+    <string name="Snabble.Scanner.Accessibility.hintCartContent">V košíku je %s položiek pre %s.</string>
     <string name="Snabble.Scanner.Accessibility.hintCartIsEmpty">Tvoj košík je momentálne prázdny.</string>
     <string name="Snabble.Scanner.Accessibility.hintPermission">Na skenovanie potrebujeme od teba oprávnenie.</string>
     <string name="Snabble.Scanner.addCodeAsIs">Pridať %s takto</string>
@@ -283,34 +281,23 @@
     <string name="Snabble.Settings">Nastavenia</string>
     <!-- <street and house number> in <ZIP code> <city name> -->
     <string name="Snabble.Shop.Address.accessibility">%1$s v %2$s %3$s</string>
-<<<<<<< HEAD
-    <string name="Snabble.Shop.Detail.startNavigation">Chcete zapnúť navigáciu?</string>
-    <string name="Snabble.Shop.Detail.title">Detaily</string>
-    <string name="Snabble.Shop.Details.friday">Piatok</string>
-    <string name="Snabble.Shop.Details.monday">Pondelok</string>
-    <string name="Snabble.Shop.Details.saturday">Sobota</string>
-=======
     <string name="Snabble.Shop.Detail.openingHours">Otváracie hodiny</string>
-    <string name="Snabble.Shop.Detail.Phonenumber.accessibility">Phonenumber %s</string>
+    <string name="Snabble.Shop.Detail.Phonenumber.accessibility">Telefónne číslo %s</string>
     <string name="Snabble.Shop.Detail.shopNow">Teraz nakúpiť tu</string>
     <string name="Snabble.Shop.Detail.startNavigation">Chcete zapnúť navigáciu?</string>
     <string name="Snabble.Shop.Detail.title">Detaily</string>
-    <string name="Snabble.Shop.Details.contractingParty">Contracting Party</string>
+    <string name="Snabble.Shop.Details.contractingParty">Zmluvný partner</string>
     <string name="Snabble.Shop.Details.friday">Piatok</string>
-    <string name="Snabble.Shop.Details.MapDisabled.actionTitle">Activate</string>
-    <string name="Snabble.Shop.Details.MapDisabled.title">You have disabled the use of %s.</string>
+    <string name="Snabble.Shop.Details.MapDisabled.actionTitle">Aktivovať</string>
+    <string name="Snabble.Shop.Details.MapDisabled.title">Deaktivoval/a si používanie služby %s.</string>
     <string name="Snabble.Shop.Details.monday">Pondelok</string>
     <string name="Snabble.Shop.Details.saturday">Sobota</string>
-    <string name="Snabble.Shop.Details.StartCall.accessibility">Call</string>
->>>>>>> 8c016a8f
+    <string name="Snabble.Shop.Details.StartCall.accessibility">Zavolať</string>
     <string name="Snabble.Shop.Details.sunday">Nedeľa</string>
     <string name="Snabble.Shop.Details.thursday">Štvrtok</string>
     <string name="Snabble.Shop.Details.tuesday">Utorok</string>
     <string name="Snabble.Shop.Details.wednesday">Streda</string>
-<<<<<<< HEAD
-=======
-    <string name="Snabble.Shop.Distance.accessibility">In %s</string>
->>>>>>> 8c016a8f
+    <string name="Snabble.Shop.Distance.accessibility">Vo vzdialenosti %s</string>
     <plurals name="Snabble.Shop.Finder.storeCount">
         <item quantity="few">%d obchody</item>
         <item quantity="many">%d obchodov</item>
@@ -323,10 +310,7 @@
     <string name="Snabble.Shop.List.EventShopColapsed.accessibility">%s zatvorený</string>
     <string name="Snabble.Shop.List.EventShopExpanded.accessibility">%s otvorený</string>
     <string name="Snabble.Shop.List.Expand.accessibility">otvoriť</string>
-<<<<<<< HEAD
-=======
-    <string name="Snabble.Shop.List.ShowDetails.accessibility">Show shop details</string>
->>>>>>> 8c016a8f
+    <string name="Snabble.Shop.List.ShowDetails.accessibility">Zobraziť detaily obchodu</string>
     <string name="Snabble.Shopping.title">Nakúpiť</string>
     <string name="Snabble.Shoppingcart.Accessibility.actionAdd">Pridať</string>
     <string name="Snabble.Shoppingcart.Accessibility.actionDelete">Vymazať</string>
