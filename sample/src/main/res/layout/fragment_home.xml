--- conflicted
+++ resolved
@@ -36,11 +36,13 @@
         android:layout_width="wrap_content"
         android:layout_height="wrap_content"
         android:padding="8dp"
-<<<<<<< HEAD
+        android:id="@+id/clear_cache"
+        android:text="Clear Cache" />
+
+    <Button
+        android:layout_width="wrap_content"
+        android:layout_height="wrap_content"
+        android:padding="8dp"
         android:id="@+id/show_pm"
         android:text="Show Payment Methods" />
-=======
-        android:id="@+id/clear_cache"
-        android:text="Clear Cache" />
->>>>>>> 111a470b
 </LinearLayout>