--- conflicted
+++ resolved
@@ -1,15 +1,10 @@
 package io.snabble.testapp;
 
 import android.app.Application;
-<<<<<<< HEAD
-=======
 import androidx.annotation.Nullable;
 import androidx.appcompat.app.AppCompatDelegate;
 
->>>>>>> 87ab9481
 import android.util.Log;
-
-import androidx.annotation.Nullable;
 
 import org.apache.commons.io.IOUtils;
 
@@ -36,22 +31,12 @@
     @Override
     public void onCreate() {
         super.onCreate();
-<<<<<<< HEAD
-=======
-
-        if (LeakCanary.isInAnalyzerProcess(this)) {
-            // This process is dedicated to LeakCanary for heap analysis.
-            // You should not init your app in this process.
-            return;
-        }
-        LeakCanary.install(this);
+        instance = this;
 
         // if you are using a light mode theme, disable night mode resources
         // this seems like a bug in android
         AppCompatDelegate.setDefaultNightMode(AppCompatDelegate.MODE_NIGHT_NO);
 
->>>>>>> 87ab9481
-        instance = this;
     }
 
     public void initBlocking() {
