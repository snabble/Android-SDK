package io.snabble.sdk.domain

data class Root(
    val configuration: Configuration,
    val widgets: List<Widget>,
)

data class Configuration(
    val image: Int?,
    val style: String,
    val padding: Padding,
)

sealed interface Widget {

    val id: String
    val padding: Padding
}

interface HasText {
    val text: String
}

data class TextItem(
    override val id: String,
    override val text: String,
    val textColorSource: Int? = null,
    val textStyleSource: String? = null,
    val showDisclosure: Boolean,
    override val padding: Padding,
) : Widget, HasText

data class ImageItem(
    override val id: String,
    val imageSource: Int?,
    override val padding: Padding,
) : Widget

data class ButtonItem(
    override val id: String,
    override val text: String,
    val foregroundColorSource: Int?,
    val backgroundColorSource: Int?,
    override val padding: Padding,
) : Widget, HasText

data class InformationItemItem(
    override val id: String,
    override val text: String,
    val imageSource: Int?,
    val hideable: Boolean,
    override val padding: Padding,
) : Widget, HasText

data class PurchasesItem(
    override val id: String,
    val projectId: String,
    override val padding: Padding,
) : Widget

data class ToggleItem(
    override val id: String,
    override val text: String,
    val key: String,
    override val padding: Padding,
) : Widget, HasText

data class SectionItem(
    override val id: String,
    val header: String,
    val items: List<Widget>,
    override val padding: Padding,
) : Widget

data class LocationPermissionItem(
    override val id: String,
<<<<<<< HEAD
    override val padding: Int
) : Widget

data class SeeAllStoresItem(
    override val id: String,
    override val padding: Int
) : Widget

data class StartShoppingItem(
    override val id: String,
    override val padding: Int
) : Widget
=======
    override val padding: Padding,
) : Widget

data class Padding(
    val start: Int,
    val top: Int,
    val end: Int,
    val bottom: Int,
) {

    constructor(all: Int)
        : this(start = all, top = all, end = all, bottom = all)

    constructor(horizontal: Int, vertical: Int)
        : this(start = horizontal, top = vertical, end = horizontal, bottom = vertical)
}
>>>>>>> df41aebb
<|MERGE_RESOLUTION|>--- conflicted
+++ resolved
@@ -74,20 +74,6 @@
 
 data class LocationPermissionItem(
     override val id: String,
-<<<<<<< HEAD
-    override val padding: Int
-) : Widget
-
-data class SeeAllStoresItem(
-    override val id: String,
-    override val padding: Int
-) : Widget
-
-data class StartShoppingItem(
-    override val id: String,
-    override val padding: Int
-) : Widget
-=======
     override val padding: Padding,
 ) : Widget
 
@@ -104,4 +90,13 @@
     constructor(horizontal: Int, vertical: Int)
         : this(start = horizontal, top = vertical, end = horizontal, bottom = vertical)
 }
->>>>>>> df41aebb
+
+data class SeeAllStoresItem(
+    override val id: String,
+    override val padding: Int
+) : Widget
+
+data class StartShoppingItem(
+    override val id: String,
+    override val padding: Int
+) : Widget