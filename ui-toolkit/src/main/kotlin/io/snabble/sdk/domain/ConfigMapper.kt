--- conflicted
+++ resolved
@@ -49,14 +49,10 @@
                 is InformationDto -> toInformation()
                 is CustomerCardDto -> toCustomCardItem()
                 is LocationPermissionDto -> toLocationPermission()
-<<<<<<< HEAD
+                is SeeAllStoresDto -> toSeeAllStores()
                 is PurchasesDto -> toPurchases()
-=======
-                is SeeAllStoresDto -> toSeeAllStores()
                 is StartShoppingDto -> toStartShopping()
                 is ConnectWifiDto -> toConnectWifi()
-                is PurchasesDto -> TODO()
->>>>>>> 3128bb0d
                 is SectionDto -> TODO()
                 is ToggleDto -> TODO()
             }
@@ -86,8 +82,6 @@
         padding = padding.toPadding()
     )
 
-<<<<<<< HEAD
-=======
     private fun InformationDto.toInformation(): InformationItem = InformationItem(
         id = id,
         text = text,
@@ -102,35 +96,19 @@
         padding = padding.toPadding()
     )
 
->>>>>>> 3128bb0d
     private fun LocationPermissionDto.toLocationPermission(): LocationPermissionItem =
         LocationPermissionItem(
             id = id,
             padding = padding.toPadding()
         )
 
-<<<<<<< HEAD
-    private fun SeeAllStoresDto.toSeeAllStores(): SeeAllStoresItem =
-        io.snabble.sdk.domain.SeeAllStoresItem(
-            id = id,
-            padding = padding.toPadding()
-        )
-
-    private fun StartShoppingDto.toStartShopping(): StartShoppingItem = StartShoppingItem(
-=======
     private fun SeeAllStoresDto.toSeeAllStores(): SeeAllStoresItem = SeeAllStoresItem(
->>>>>>> 3128bb0d
         id = id,
         padding = padding.toPadding()
     )
 
-<<<<<<< HEAD
-    private fun PurchasesDto.toPurchases(): PurchasesItem = PurchasesItem(
-=======
     private fun StartShoppingDto.toStartShopping(): StartShoppingItem = StartShoppingItem(
->>>>>>> 3128bb0d
         id = id,
-        projectId = ProjectId(projectId),
         padding = padding.toPadding()
     )
 
@@ -138,4 +116,10 @@
         id = id,
         padding = padding.toPadding()
     )
+
+    private fun PurchasesDto.toPurchases(): PurchasesItem = PurchasesItem(
+        id = id,
+        projectId = ProjectId(projectId),
+        padding = padding.toPadding()
+    )
 }