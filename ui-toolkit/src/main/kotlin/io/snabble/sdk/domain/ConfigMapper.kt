--- conflicted
+++ resolved
@@ -98,13 +98,6 @@
             padding = padding.toPadding()
         )
 
-<<<<<<< HEAD
-    private fun SeeAllStoresDto.toSeeAllStores(): SeeAllStoresItem =
-        io.snabble.sdk.domain.SeeAllStoresItem(
-            id = id,
-            padding = padding.toPadding()
-        )
-=======
     private fun PurchasesDto.toPurchases(): PurchasesItem = PurchasesItem(
         id = id,
         projectId = ProjectId(projectId),
@@ -115,7 +108,6 @@
         id = id,
         padding = padding.toPadding()
     )
->>>>>>> 6e0b1d47
 
     private fun StartShoppingDto.toStartShopping(): StartShoppingItem = StartShoppingItem(
         id = id,
