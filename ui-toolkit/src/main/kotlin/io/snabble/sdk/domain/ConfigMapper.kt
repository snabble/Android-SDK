package io.snabble.sdk.domain

import android.content.Context
import io.snabble.sdk.data.ButtonDto
import io.snabble.sdk.data.ConfigurationDto
import io.snabble.sdk.data.ImageDto
import io.snabble.sdk.data.InformationDto
import io.snabble.sdk.data.LocationPermissionDto
import io.snabble.sdk.data.PurchasesDto
import io.snabble.sdk.data.RootDto
import io.snabble.sdk.data.SectionDto
import io.snabble.sdk.data.TextDto
import io.snabble.sdk.data.ToggleDto
<<<<<<< HEAD
import io.snabble.sdk.utils.getResourceString
import io.snabble.sdk.utils.resolveColorId
=======
import io.snabble.sdk.utils.getComposeColor
>>>>>>> 54e700f0
import io.snabble.sdk.utils.resolveImageId
import io.snabble.sdk.data.Widget as WidgetDto

interface ConfigMapper {

    fun mapTo(rootDto: RootDto): Root
}

class ConfigMapperImpl(private val context: Context) : ConfigMapper {

    override fun mapTo(rootDto: RootDto): Root = Root(
        configuration = rootDto.configuration.toConfiguration(),
        widgets = rootDto.widgets.toWidgets(rootDto.configuration.padding)
    )

    private fun ConfigurationDto.toConfiguration(): Configuration = Configuration(
        image = context.resolveImageId(image),
        style = style,
        padding = padding
    )

    private fun List<WidgetDto>.toWidgets(padding: Int): List<Widget> = map { widget ->
        with(widget) {
            when (this) {
                is ImageDto -> toImage(padding)
                is TextDto -> toText(padding)
                is ButtonDto -> toButton(padding)
                is InformationDto -> TODO()
                is LocationPermissionDto -> TODO()
                is PurchasesDto -> TODO()
                is SectionDto -> TODO()
                is ToggleDto -> TODO()
            }
        }
    }

    private fun ImageDto.toImage(padding: Int): Image = Image(
        id = id,
        imageSource = context.resolveImageId(imageSource),
        spacing = spacing ?: 5,
        padding = padding
    )

    private fun TextDto.toText(padding: Int): Text = Text(
        id = id,
        text = text,
        textColorSource = context.getComposeColor(textColorSource),
        textStyleSource = textStyleSource,
        showDisclosure = showDisclosure ?: false,
        spacing = spacing ?: 5,
        padding = padding
    )

<<<<<<< HEAD
    private fun ButtonDto.toButton(padding: Int): Button = Button(
        id = id,
        text = "${context.getResourceString(text)}",
        foregroundColorSource = context.resolveColorId(foregroundColorSource),
        backgroundColorSource = context.resolveColorId(backgroundColorSource),
        spacing = spacing ?: 5,
        padding = padding
    )
=======
>>>>>>> 54e700f0
}<|MERGE_RESOLUTION|>--- conflicted
+++ resolved
@@ -11,12 +11,9 @@
 import io.snabble.sdk.data.SectionDto
 import io.snabble.sdk.data.TextDto
 import io.snabble.sdk.data.ToggleDto
-<<<<<<< HEAD
+import io.snabble.sdk.utils.getComposeColor
 import io.snabble.sdk.utils.getResourceString
 import io.snabble.sdk.utils.resolveColorId
-=======
-import io.snabble.sdk.utils.getComposeColor
->>>>>>> 54e700f0
 import io.snabble.sdk.utils.resolveImageId
 import io.snabble.sdk.data.Widget as WidgetDto
 
@@ -70,7 +67,6 @@
         padding = padding
     )
 
-<<<<<<< HEAD
     private fun ButtonDto.toButton(padding: Int): Button = Button(
         id = id,
         text = "${context.getResourceString(text)}",
@@ -79,6 +75,4 @@
         spacing = spacing ?: 5,
         padding = padding
     )
-=======
->>>>>>> 54e700f0
 }