package io.snabble.sdk.home

import androidx.compose.foundation.background
import androidx.compose.foundation.layout.fillMaxSize
import androidx.compose.runtime.Composable
import androidx.compose.ui.Modifier
import androidx.compose.ui.graphics.Color
import androidx.compose.ui.graphics.Color.Companion.Magenta
import androidx.compose.ui.graphics.toArgb
import androidx.compose.ui.layout.ContentScale
import androidx.compose.ui.platform.LocalContext
import androidx.compose.ui.tooling.preview.Preview
import androidx.lifecycle.viewmodel.compose.viewModel
import io.snabble.sdk.domain.Configuration
import io.snabble.sdk.domain.ImageItem
import io.snabble.sdk.domain.LocationPermissionItem
import io.snabble.sdk.domain.Padding
import io.snabble.sdk.domain.ProjectId
import io.snabble.sdk.domain.PurchasesItem
import io.snabble.sdk.domain.Root
import io.snabble.sdk.domain.SeeAllStoresItem
import io.snabble.sdk.domain.StartShoppingItem
import io.snabble.sdk.domain.TextItem
import io.snabble.sdk.ui.AppTheme
import io.snabble.sdk.ui.DynamicView
import io.snabble.sdk.ui.toPaddingValues
import io.snabble.sdk.ui.toolkit.R
import io.snabble.sdk.ui.widgets.ImageWidget
import io.snabble.sdk.utils.getComposeColor

@Preview(
    backgroundColor = 0xFFFFFF,
    showBackground = true,
    showSystemUi = true,
)
@Composable
fun HomeScreenPreview() {
    HomeScreen(
        homeConfig = Root(
            configuration = Configuration(
                image = R.drawable.home_default_background,
                style = "",
<<<<<<< HEAD
=======
                padding = Padding(0)
>>>>>>> 3128bb0d
            ),
            widgets = listOf(
                TextItem(
                    id = "hello.world.text",
                    text = "Willkommen bei Snabble",
                    textColorSource = AppTheme.colors.snabble_primaryColor.toArgb(),
                    textStyleSource = "header",
                    showDisclosure = false,
                    padding = Padding(start = 16, top = 16, end = 16),
                ),
                TextItem(
                    id = "title",
                    text = "Deine App für Scan and Go!",
                    textColorSource = AppTheme.colors.snabble_textColorDark.toArgb(),
                    textStyleSource = "body",
                    showDisclosure = false,
                    padding = Padding(horizontal = 16),
                ),
                TextItem(
                    id = "brand",
                    text = "Snabble",
                    textColorSource = null,
                    textStyleSource = "footer",
                    showDisclosure = false,
                    padding = Padding(start = 16, top = 10, end = 16),
                ),
                StartShoppingItem(
                    id = "start",
                    padding = Padding(start = 16, top = 5, end = 16, bottom = 5),
                ),
                SeeAllStoresItem(
                    id = "stores",
                    padding = Padding(start = 16, top = 5, end = 16, bottom = 5),
                ),
                LocationPermissionItem(
                    id = "location",
                    padding = Padding(start = 16, top = 5, end = 16, bottom = 5)
                ),
                PurchasesItem(
                    id = "last.purchases",
                    projectId = ProjectId("0123"),
                    padding = Padding(0),
                )
            )
        ),
    )
}

@Composable
fun HomeScreen(
    homeConfig: Root,
    viewModel: HomeViewModel = viewModel()
) {
    DynamicView(
        modifier = Modifier
            .fillMaxSize()
            .background(
                Color(
                    LocalContext.current.getComposeColor("snabble_background") ?: Magenta.toArgb()
                )
            ),
        contentPadding = homeConfig.configuration.padding.toPaddingValues(),
        background = {
            if (homeConfig.configuration.image != null) {
                ImageWidget(
                    model = ImageItem(
                        "background.image",
                        homeConfig.configuration.image,
                        Padding(all = 0)
                    ),
                    contentScale = ContentScale.Fit,
                )
            }
        },
        widgets = homeConfig.widgets,
        onClick = { widgetId ->
            viewModel.onClick(widgetId)
        },
    )
}<|MERGE_RESOLUTION|>--- conflicted
+++ resolved
@@ -40,10 +40,7 @@
             configuration = Configuration(
                 image = R.drawable.home_default_background,
                 style = "",
-<<<<<<< HEAD
-=======
                 padding = Padding(0)
->>>>>>> 3128bb0d
             ),
             widgets = listOf(
                 TextItem(
