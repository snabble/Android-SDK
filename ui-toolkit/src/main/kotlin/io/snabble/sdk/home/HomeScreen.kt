package io.snabble.sdk.home

import android.util.Log
import androidx.compose.runtime.Composable
import androidx.compose.ui.layout.ContentScale
import androidx.compose.ui.platform.LocalContext
import androidx.compose.ui.tooling.preview.Preview
import io.snabble.sdk.domain.Button
import io.snabble.sdk.domain.Configuration
import io.snabble.sdk.domain.Image
import io.snabble.sdk.domain.Root
import io.snabble.sdk.domain.Text
import io.snabble.sdk.ui.DynamicView
import io.snabble.sdk.ui.toolkit.R
import io.snabble.sdk.utils.getComposeColor
import io.snabble.sdk.ui.widgets.ImageWidget
import io.snabble.sdk.utils.getComposeColor

@Preview(backgroundColor = 0xFFFFFF, showBackground = true, showSystemUi = true)
@Composable
fun HomeScreenPreview() {
    HomeScreen(
        homeConfig = Root(
            configuration = Configuration(
                image = R.drawable.snabble_gps_fixed,
                style = "",
                padding = 8
            ),
            widgets = listOf(
                Text(
                    id = "hello.world.text",
                    text = "Willkommen bei Snabble",
                    textColorSource = LocalContext.current.getComposeColor("snabble_onboarding_primary"),
                    textStyleSource = "header",
                    showDisclosure = false,
                    spacing = 0,
                    padding = 16
                ),
                Text(
                    id = "title",
                    text = "Deine App für Scan and Go!",
                    textColorSource = LocalContext.current.getComposeColor(null),
                    textStyleSource = "body",
                    showDisclosure = false,
                    spacing = 10,
                    padding = 16
                ),
                Text(
                    id = "brand",
                    text = "Snabble",
                    textColorSource = null,
                    textStyleSource = "footer",
                    showDisclosure = false,
                    spacing = 5,
<<<<<<< HEAD
                    padding = 5
                ),
                Button(
                    id = "stores.button",
                    text = "See all stores",
                    foregroundColorSource = null,
                    backgroundColorSource = LocalContext.current
                        .getComposeColor("snabble_onboarding_primary"),
                    spacing = 5,
                    padding = 5
                )
=======
                    padding = 16
                ),
>>>>>>> 54e700f0
            )
        ),
    )
}

@Composable
fun HomeScreen(
    homeConfig: Root,
) {
    DynamicView(
        background = {
            if (homeConfig.configuration.image != null) {
                ImageWidget(
                    model = Image("background.image", homeConfig.configuration.image, 0, 8),
                    contentScale = ContentScale.Crop,
                )
            }
        },
        widgets = homeConfig.widgets,
        onClick = { widgetId ->
            Log.i("HomeScreen", "::onClick widgetId -> $widgetId")
        },
    )
}<|MERGE_RESOLUTION|>--- conflicted
+++ resolved
@@ -12,7 +12,6 @@
 import io.snabble.sdk.domain.Text
 import io.snabble.sdk.ui.DynamicView
 import io.snabble.sdk.ui.toolkit.R
-import io.snabble.sdk.utils.getComposeColor
 import io.snabble.sdk.ui.widgets.ImageWidget
 import io.snabble.sdk.utils.getComposeColor
 
@@ -52,8 +51,7 @@
                     textStyleSource = "footer",
                     showDisclosure = false,
                     spacing = 5,
-<<<<<<< HEAD
-                    padding = 5
+                    padding = 16
                 ),
                 Button(
                     id = "stores.button",
@@ -64,10 +62,6 @@
                     spacing = 5,
                     padding = 5
                 )
-=======
-                    padding = 16
-                ),
->>>>>>> 54e700f0
             )
         ),
     )
