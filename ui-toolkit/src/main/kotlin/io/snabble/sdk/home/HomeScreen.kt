package io.snabble.sdk.home

import android.util.Log
import androidx.compose.foundation.background
import androidx.compose.foundation.layout.fillMaxSize
import androidx.compose.runtime.Composable
import androidx.compose.ui.Modifier
import androidx.compose.ui.graphics.Color
import androidx.compose.ui.graphics.Color.Companion.Magenta
import androidx.compose.ui.graphics.toArgb
import androidx.compose.ui.layout.ContentScale
import androidx.compose.ui.platform.LocalContext
import androidx.compose.ui.tooling.preview.Preview
import io.snabble.sdk.domain.Configuration
import io.snabble.sdk.domain.ImageItem
<<<<<<< HEAD
import io.snabble.sdk.domain.LocationPermissionItem
import io.snabble.sdk.domain.Root
import io.snabble.sdk.domain.SeeAllStoresItem
import io.snabble.sdk.domain.SpacerItem
import io.snabble.sdk.domain.StartShoppingItem
=======
import io.snabble.sdk.domain.Padding
import io.snabble.sdk.domain.Root
>>>>>>> df41aebb
import io.snabble.sdk.domain.TextItem
import io.snabble.sdk.ui.AppTheme
import io.snabble.sdk.ui.DynamicView
import io.snabble.sdk.ui.toolkit.R
import io.snabble.sdk.ui.widgets.ImageWidget
import io.snabble.sdk.utils.getComposeColor

@Preview(
    backgroundColor = 0xFFFFFF,
    showBackground = true,
    showSystemUi = true,
)
@Composable
fun HomeScreenPreview() {
    HomeScreen(
        homeConfig = Root(
            configuration = Configuration(
                image = R.drawable.home_default_background,
                style = "",
                padding = Padding(horizontal = 8, vertical = 0),
            ),
            widgets = listOf(
                TextItem(
                    id = "hello.world.text",
                    text = "Willkommen bei Snabble",
                    textColorSource = AppTheme.colors.snabble_primaryColor.toArgb(),
                    textStyleSource = "header",
                    showDisclosure = false,
                    padding = Padding(start = 16, top = 16, end = 16, bottom = 0),
                ),
                TextItem(
                    id = "title",
                    text = "Deine App für Scan and Go!",
                    textColorSource = AppTheme.colors.snabble_textColorDark.toArgb(),
                    textStyleSource = "body",
                    showDisclosure = false,
                    padding = Padding(16, 0),
                ),
                TextItem(
                    id = "brand",
                    text = "Snabble",
                    textColorSource = null,
                    textStyleSource = "footer",
                    showDisclosure = false,
                    padding = Padding(start = 16, top = 10, end = 16, bottom = 0),
                ),
<<<<<<< HEAD
                SpacerItem(length = 5),
                StartShoppingItem(
                    id = "start",
                    padding = 16,
                ),
                SpacerItem(length = 5),
                SeeAllStoresItem(
                    id = "stores",
                    padding = 16
                ),
                SpacerItem(length = 5),
                LocationPermissionItem(
                    id = "location",
                    padding = 16
                )
=======
                ButtonItem(
                    id = "stores.button",
                    text = "See all stores",
                    foregroundColorSource = null,
                    backgroundColorSource = LocalContext.current
                        .getComposeColor("snabble_onboarding_primary"),
                    padding = Padding(start = 16, top = 5, end = 16, bottom = 5),
                ),
>>>>>>> df41aebb
            )
        ),
    )
}

@Composable
fun HomeScreen(
    homeConfig: Root,
) {
    DynamicView(
        modifier = Modifier
            .fillMaxSize()
            .background(
                Color(
                    LocalContext.current.getComposeColor("snabble_background") ?: Magenta.toArgb()
                )
            ),
        background = {
            if (homeConfig.configuration.image != null) {
                ImageWidget(
                    model = ImageItem(
                        "background.image",
                        homeConfig.configuration.image,
                        Padding(all = 0)
                    ),
                    contentScale = ContentScale.Fit,
                )
            }
        },
        widgets = homeConfig.widgets,
        onClick = { widgetId ->
            Log.i("HomeScreen", "::onClick widgetId -> $widgetId")
        },
    )
}<|MERGE_RESOLUTION|>--- conflicted
+++ resolved
@@ -13,16 +13,12 @@
 import androidx.compose.ui.tooling.preview.Preview
 import io.snabble.sdk.domain.Configuration
 import io.snabble.sdk.domain.ImageItem
-<<<<<<< HEAD
 import io.snabble.sdk.domain.LocationPermissionItem
+import io.snabble.sdk.domain.Padding
 import io.snabble.sdk.domain.Root
 import io.snabble.sdk.domain.SeeAllStoresItem
 import io.snabble.sdk.domain.SpacerItem
 import io.snabble.sdk.domain.StartShoppingItem
-=======
-import io.snabble.sdk.domain.Padding
-import io.snabble.sdk.domain.Root
->>>>>>> df41aebb
 import io.snabble.sdk.domain.TextItem
 import io.snabble.sdk.ui.AppTheme
 import io.snabble.sdk.ui.DynamicView
@@ -69,23 +65,6 @@
                     showDisclosure = false,
                     padding = Padding(start = 16, top = 10, end = 16, bottom = 0),
                 ),
-<<<<<<< HEAD
-                SpacerItem(length = 5),
-                StartShoppingItem(
-                    id = "start",
-                    padding = 16,
-                ),
-                SpacerItem(length = 5),
-                SeeAllStoresItem(
-                    id = "stores",
-                    padding = 16
-                ),
-                SpacerItem(length = 5),
-                LocationPermissionItem(
-                    id = "location",
-                    padding = 16
-                )
-=======
                 ButtonItem(
                     id = "stores.button",
                     text = "See all stores",
@@ -93,8 +72,18 @@
                     backgroundColorSource = LocalContext.current
                         .getComposeColor("snabble_onboarding_primary"),
                     padding = Padding(start = 16, top = 5, end = 16, bottom = 5),
+                StartShoppingItem(
+                    id = "start",
+                    padding = 16,
                 ),
->>>>>>> df41aebb
+                SeeAllStoresItem(
+                    id = "stores",
+                    padding = 16
+                ),
+                LocationPermissionItem(
+                    id = "location",
+                    padding = 16
+                )
             )
         ),
     )
