package io.snabble.sdk.screens.shopfinder

import android.annotation.SuppressLint
import android.content.Context
import android.content.Intent
import android.graphics.Bitmap
import android.location.Location
import android.net.Uri
import android.os.Build
import android.os.Bundle
import android.text.format.DateFormat
import android.text.method.LinkMovementMethod
import android.view.LayoutInflater
import android.view.View
import android.view.ViewGroup
import android.view.ViewGroup.MarginLayoutParams
import android.view.ViewTreeObserver.OnGlobalLayoutListener
import android.widget.Button
import android.widget.ImageView
import android.widget.TextView
import android.widget.Toast
import androidx.appcompat.app.AppCompatActivity
import androidx.core.view.isVisible
import androidx.fragment.app.Fragment
import androidx.lifecycle.Observer
import androidx.lifecycle.lifecycleScope
import com.google.android.gms.maps.CameraUpdateFactory
import com.google.android.gms.maps.GoogleMap
import com.google.android.gms.maps.GoogleMap.OnCameraMoveStartedListener
import com.google.android.gms.maps.MapView
import com.google.android.gms.maps.model.*
import com.google.android.material.bottomsheet.BottomSheetBehavior
import io.snabble.accessibility.isTalkBackActive
import io.snabble.accessibility.setClickDescription
import io.snabble.sdk.Project
import io.snabble.sdk.Shop
import io.snabble.sdk.Snabble
import io.snabble.sdk.SnabbleUiToolkit
import io.snabble.sdk.checkin.CheckInLocationManager
import io.snabble.sdk.extensions.getQueryIntentActivitiesCompat
import io.snabble.sdk.screens.shopfinder.utils.ISO3Utils.getDisplayNameByIso3Code
import io.snabble.sdk.screens.shopfinder.utils.ShopFinderPreferences
import io.snabble.sdk.screens.shopfinder.utils.distanceTo
import io.snabble.sdk.screens.shopfinder.utils.formatDistance
import io.snabble.sdk.screens.shopfinder.utils.toLatLng
import io.snabble.sdk.ui.toolkit.R
import io.snabble.sdk.ui.utils.behavior
import io.snabble.sdk.ui.utils.dpInPx
import io.snabble.sdk.ui.utils.setOneShotClickListener
import io.snabble.sdk.utils.PhoneNumberUtils
import io.snabble.sdk.utils.isNotNullOrBlank
import io.snabble.sdk.utils.setTextOrHide
import kotlinx.coroutines.launch
import java.text.DateFormatSymbols
import java.text.ParseException
import java.text.SimpleDateFormat
import java.util.*

/**
 * Displays the details of the selected shop.
 *
 * To set a custom page title override resource string 'Snabble_Shop_Details_title'.
 * By default the title matches the current shop title.
 * Keep in mind that if this string is set it is used for every details shop page.
 *
 * To set up a the details button with a resource string via 'Snabble_Shop_Details_button'.
 * The button fires a SnabbleUiToolkit 'SHOW_DETAILS_BUTTON_ACTION' event. Simply set up
 * setUiAction for this event to declare the action for the button click.
 */
open class ShopDetailsFragment : Fragment() {

    private val dayTable: Map<String, String>
    private val sortedWeek: List<String>
    private lateinit var locationManager: CheckInLocationManager
    private lateinit var shop: Shop
    private lateinit var mapViewPermission: View
    private lateinit var bottomSheet: View
    private lateinit var debugCheckin: TextView
    private lateinit var mapPinHome: ImageView
    private lateinit var mapPinShop: ImageView
    private lateinit var mapPinNavigate: ImageView
    private lateinit var image: ImageView
    private lateinit var address: TextView
    private lateinit var phone: TextView
    private lateinit var distance: TextView
    private lateinit var timetableTitle: View
    private lateinit var timetable: ViewGroup
    private lateinit var companyNotice: TextView
    private lateinit var companyHeader: TextView
    private lateinit var companyCountry: TextView
    private lateinit var companyName: TextView
    private lateinit var companyStreet: TextView
    private lateinit var companyZip: TextView

    private var preferences: ShopFinderPreferences? = null
    private var project: Project? = null
    private var mapView: MapView? = null
    private var cachedGoogleMap: GoogleMap? = null
    private var homePinned = false
    private var storePinned = false

    private val isMultiProject: Boolean
        get() = Snabble.projects.size > 1

    private val isCheckedInToShop: Boolean
        get() = Snabble.currentCheckedInShop.value != null
                && Snabble.checkedInProject.value != null
                && Snabble.currentCheckedInShop.value?.id == shop.id

    private val locationObserver = Observer<Location?> { value ->
        val currentLocation = value ?: return@Observer

        distance.isVisible = true
        val distanceString = currentLocation.toLatLng()
            .distanceTo(LatLng(shop.latitude, shop.longitude))
            .formatDistance()
        if (distance.text != distanceString) {
            distance.text = distanceString
            distance.contentDescription =
                getString(R.string.Snabble_Shop_Distance_accessibility, distanceString)
        }
    }

    init {
        val usWeekdays = DateFormatSymbols.getInstance(Locale.US).weekdays.drop(1)
        val localWeekdays = DateFormatSymbols.getInstance().weekdays.drop(1)

        dayTable = usWeekdays.mapIndexed { index, englishWeekday ->
            englishWeekday to localWeekdays[index]
        }.toMap()

        sortedWeek = usWeekdays
        val firstDayOfWeek = GregorianCalendar.getInstance().firstDayOfWeek
        Collections.rotate(sortedWeek, -(firstDayOfWeek - 1))
    }

    override fun onCreateView(
        inflater: LayoutInflater,
        container: ViewGroup?,
        savedInstanceState: Bundle?,
    ): View? = inflater.inflate(R.layout.snabble_shop_details_fragment, container, false).apply {
        val view = this

        image = findViewById(R.id.image)
        address = findViewById(R.id.address)
        phone = findViewById(R.id.phone)
        distance = findViewById(R.id.distance)
        timetableTitle = findViewById(R.id.timetable_title)
        timetable = findViewById(R.id.timetable)
        companyHeader = findViewById(R.id.company_header)
        companyCountry = findViewById(R.id.company_country)
        companyName = findViewById(R.id.company_name)
        companyStreet = findViewById(R.id.company_street)
        companyZip = findViewById(R.id.company_zip)
        debugCheckin = findViewById(R.id.debug_checkin)

        preferences = ShopFinderPreferences.getInstance(requireContext())
        locationManager = Snabble.checkInLocationManager
        shop = getShop()
        project = Snabble.projects.firstOrNull { project ->
            project.shops.any { projectShop -> projectShop.id == shop.id }
        }

        cachedGoogleMap = null
        mapViewPermission = findViewById(R.id.map_view_permission)
        bottomSheet = findViewById(R.id.bottom_sheet)

        setUpMapViewPermissionLayout(view)

        mapPinHome = findViewById(R.id.map_pin_home)
        mapPinHome.setOneShotClickListener {
            if (!homePinned) {
                zoomToHome()
            }
        }

        mapPinShop = findViewById(R.id.map_pin_store)
        mapPinShop.setOneShotClickListener {
            if (!storePinned) {
                zoomToShop(shop, true)
            }
        }

        mapPinNavigate = findViewById(R.id.map_directions)
        mapPinNavigate.setOneShotClickListener {
            val uri = Uri.parse("google.navigation:q=${shop.latitude},${shop.longitude}")
            val intent = Intent(Intent.ACTION_VIEW, uri)
            intent.setPackage("com.google.android.apps.maps")
            if (isIntentAvailable(requireContext(), intent)) {
                startActivity(intent)
            }
            SnabbleUiToolkit.executeAction(
                requireContext().applicationContext,
                SnabbleUiToolkit.Event.START_NAVIGATION
            )
        }

        companyNotice = findViewById(R.id.company_notice)
        project?.let { project ->
            val text = project.getText("companyNotice")
            companyNotice.setTextOrHide(text)
        }

        Snabble.currentCheckedInShop.observe(viewLifecycleOwner) {
            updateShopDetails(view)
        }

        applyBottomSheetPeekHeight(view)
        updateShopDetails(view)
    }

    private fun getShop(): Shop = if (Build.VERSION.SDK_INT >= Build.VERSION_CODES.TIRAMISU) {
        arguments?.getParcelable(BUNDLE_KEY_SHOP, Shop::class.java)
    } else {
        @Suppress("DEPRECATION")
        arguments?.getParcelable(BUNDLE_KEY_SHOP)
    }
        ?: throw IllegalArgumentException("Missing necessary bundle args")

    // Returns a textview message to activate google maps if it is not enabled otherwise it sets up the mapview.
    // The activation is only possible if the project contains a google maps api key
    private fun setUpMapViewPermissionLayout(view: View) {
        if (preferences?.isMapsEnabled == true && preferences?.hasGoogleMapsKey == true) {
            setupMapView(view)
        } else {
            val activateMapButton = view.findViewById<View>(R.id.activate_map)
            val activateMessage = view.findViewById<TextView>(R.id.maps_notice)
            activateMessage.text = getString(R.string.Snabble_Shop_Details_MapDisabled_title, "Google Maps")
            activateMapButton.setOnClickListener {
                if (preferences?.hasGoogleMapsKey == true) {
                    preferences?.isMapsEnabled = true
                    setupMapView(view)
                    mapView?.onStart()
                    val lp = mapViewPermission.layoutParams as MarginLayoutParams
                    setMapPadding(lp.leftMargin, lp.topMargin, lp.rightMargin, lp.bottomMargin)
                } else {
                    Toast.makeText(context, "No Google Maps API key found!", Toast.LENGTH_SHORT).show()
                }
            }
            mapViewPermission.viewTreeObserver.addOnGlobalLayoutListener(
                object : OnGlobalLayoutListener {
                    override fun onGlobalLayout() {
                        mapViewPermission.viewTreeObserver.removeOnGlobalLayoutListener(this)
                        applyBottomSheetPeekHeight(view)
                    }
                })
        }
    }

    @SuppressLint("MissingPermission")
    private fun setupMapView(v: View) {
        mapViewPermission.isVisible = false

        val mapControls = v.findViewById<View>(R.id.map_controls)
        mapControls.isVisible = true

        mapView = v.findViewById(R.id.map_view)
        mapView?.isVisible = true
        mapView?.onCreate(null)
        mapView?.viewTreeObserver?.addOnGlobalLayoutListener(
            object : OnGlobalLayoutListener {
                override fun onGlobalLayout() {
                    mapView?.viewTreeObserver?.removeOnGlobalLayoutListener(this)
                    applyBottomSheetPeekHeight(v)
                }
            })

        val pushUpBehavior = mapView?.behavior as? MapPushUpBehavior
        pushUpBehavior?.setShopDetailsFragment(this)

        accessGoogleMap { googleMap ->
            project?.let { project ->
                for (shop in project.shops) {
                    project.assets.get("icon") { bitmap: Bitmap? ->
                        if (bitmap != null) {
                            val bd = BitmapDescriptorFactory.fromBitmap(bitmap)
                            val latLng = LatLng(shop.latitude, shop.longitude)
                            googleMap.addMarker(
                                MarkerOptions()
                                    .icon(bd)
                                    .anchor(0.5f, 0.5f)
                                    .position(latLng)
                            )
                        }
                    }
                }
            }

            googleMap.uiSettings.isMyLocationButtonEnabled = false
            googleMap.uiSettings.isMapToolbarEnabled = false

            if (preferences?.isInDarkMode == true) {
                googleMap.setMapStyle(
                    MapStyleOptions.loadRawResourceStyle(
                        requireContext(),
                        R.raw.google_maps_dark_style
                    )
                )
            }

            if (locationManager.isLocationAvailable()) {
                googleMap.isMyLocationEnabled = true
            }

            googleMap.setOnCameraMoveStartedListener { reason: Int ->
                if (reason != OnCameraMoveStartedListener.REASON_DEVELOPER_ANIMATION) {
                    homePinned = false
                    mapPinHome.setImageResource(R.drawable.snabble_map_user_postition)
                    storePinned = false
                    mapPinShop.setImageResource(R.drawable.snabble_map_store)
                }
            }

            zoomToShop(shop, false)
        }
    }

    //Todo refactor
    private fun applyBottomSheetPeekHeight(v: View) {
        val bottomSheetBehavior = BottomSheetBehavior.from(bottomSheet)
        var desiredPeekHeight = 200.dpInPx

        val detailsButton = v.findViewById<View>(R.id.start_scanner)
        if (detailsButton.isVisible) {
            desiredPeekHeight = detailsButton.bottom + 12.dpInPx
        }

        if (requireContext().isTalkBackActive) {
            bottomSheetBehavior.halfExpandedRatio = 0.5f
            bottomSheetBehavior.isFitToContents = false
            bottomSheetBehavior.state = BottomSheetBehavior.STATE_HALF_EXPANDED
        } else {
            bottomSheetBehavior.peekHeight = desiredPeekHeight
        }
    }

    @SuppressLint("SetTextI18n", "MissingPermission")
    fun updateShopDetails(view: View) {
        address.text = shop.street + "\n" + shop.zipCode + " " + shop.city
        address.contentDescription = getString(
            R.string.Snabble_Shop_Address_accessibility,
            shop.street,
            shop.zipCode,
            shop.city
        )

        if (shop.phone.isNotNullOrBlank()) {
            phone.text = PhoneNumberUtils.convertPhoneNumberToUrlSpan(shop.phone)
            phone.movementMethod = LinkMovementMethod.getInstance()
            phone.setClickDescription(R.string.Snabble_Shop_Detail_Phonenumber_accessibility)
        } else {
            phone.isVisible = false
        }

        if (isMultiProject) {
            project?.assets?.get("logo") { bm -> image.setImageBitmap(bm) }

            val company = project?.company
            companyCountry.setTextOrHide(project?.company?.country?.let(::getDisplayNameByIso3Code))
            companyName.setTextOrHide(project?.company?.name)
            companyStreet.setTextOrHide(project?.company?.street)
            if (company != null) {
                companyZip.text = company.zip + " " + company.city
            } else {
                companyHeader.isVisible = false
                companyZip.isVisible = false
            }
        } else {
            companyHeader.isVisible = false
        }

        val startScanner = view.findViewById<Button>(R.id.start_scanner)
        val startScannerTitle = resources.getText(R.string.Snabble_Scanner_start)

        locationManager.location.removeObserver(locationObserver)

        if (!isCheckedInToShop) {
            startScanner.isVisible = false

            if (locationManager.location.value == null) {
                distance.isVisible = false
            }
            locationManager.location.observe(viewLifecycleOwner, locationObserver)
        } else {
            startScanner.setTextOrHide(startScannerTitle)
            distance.isVisible = false
        }

        setUpTimeTable()
        setupDebugCheckIn(view)

        startScanner.setOneShotClickListener {
            SnabbleUiToolkit.executeAction(
                requireContext(),
                SnabbleUiToolkit.Event.DETAILS_SHOP_BUTTON_ACTION
            )
        }
    }

    private fun setupDebugCheckIn(view: View) {
        val isDebuggingAvailable = preferences?.isDebuggingAvailable == true
        val isCheckInAllowed = preferences?.projectCode != null && project?.id == Snabble.projects[0].id
        lifecycleScope.launch {
            preferences?.areDevSettingsEnabled?.collect { areDevSettingsEnabled ->
                val isDebugCheckInEnabled = areDevSettingsEnabled || isCheckInAllowed || isDebuggingAvailable
                enableDebugCheckIn(isDebugCheckInEnabled, view)
            }
        }
    }

    @SuppressLint("MissingPermission")
    private fun enableDebugCheckIn(
        isDebugCheckInEnabled: Boolean,
        view: View,
    ) {
        debugCheckin.isVisible = isDebugCheckInEnabled

        if (isDebugCheckInEnabled) {
            updateDebugCheckInText()
            debugCheckin.setOneShotClickListener {
                val checkInManager = Snabble.checkInManager
                if (isCheckedInToShop) {
                    Snabble.checkedInProject.setValue(null)
                    checkInManager.shop = null
                    checkInManager.startUpdating()
                    locationManager.startTrackingLocation()
                } else {
                    checkInManager.shop = shop
                    Snabble.checkedInProject.setValue(project)
                    checkInManager.stopUpdating()
                    locationManager.stopTrackingLocation()
                }
                updateDebugCheckInText()
                updateShopDetails(view)
            }
        }
    }

    private fun updateDebugCheckInText() {
        debugCheckin.text = if (isCheckedInToShop) {
            "Checkout"
        } else {
            "Checkin"
        }
    }

    @SuppressLint("SetTextI18n")
    private fun setUpTimeTable() {
        if (shop.openingHours.isNullOrEmpty()) {
            timetableTitle.isVisible = false
        } else {
            timetable.removeAllViews()
            val weekDays = sortedWeek.toMutableList()
            shop.openingHours.sortBy { it.opens }
            shop.openingHours.sortBy { weekDays.indexOf(it.dayOfWeek) }
            shop.openingHours?.forEach { spec ->
                val day = TextView(context)
                if (weekDays.contains(spec.dayOfWeek)) {
                    day.text = "${dayTable[spec.dayOfWeek]}: "
                    weekDays.remove(spec.dayOfWeek)
                } else {
                    day.text = ""
                }
                timetable.addView(
                    day,
                    ViewGroup.LayoutParams.WRAP_CONTENT,
                    ViewGroup.LayoutParams.WRAP_CONTENT
                )
                val textView = TextView(context)
                textView.text = spec.opens.toLocalTime() + " \u2013 " + spec.closes.toLocalTime()
                timetable.addView(
                    textView,
                    ViewGroup.LayoutParams.WRAP_CONTENT,
                    ViewGroup.LayoutParams.WRAP_CONTENT
                )
            }
        }
    }

    private val localTimeParser = SimpleDateFormat("HH:mm:ss", Locale.GERMANY)

    private val formatter: SimpleDateFormat by lazy {
        val pattern = if (DateFormat.is24HourFormat(requireContext())) "HH:mm" else "hh:mm a"
        SimpleDateFormat(pattern, Locale.getDefault())
    }

    private fun String.toLocalTime(): String {
        val hourSecondsCount = 5
        return try {
            val date = localTimeParser.parse(this) ?: return take(hourSecondsCount)
            formatter.format(date)
        } catch (e: ParseException) {
            take(hourSecondsCount)
        }
    }

    private fun accessGoogleMap(run: (googleMap: GoogleMap) -> Unit) {
        val cachedMap = cachedGoogleMap
        if (cachedMap == null) {
            mapView?.getMapAsync { map ->
                cachedGoogleMap = map
                run(map)
            }
        } else {
            run(cachedMap)
        }
    }

    fun setMapPadding(left: Int, top: Int, right: Int, bottom: Int) {
        accessGoogleMap { googleMap ->
            val cameraPosition = googleMap.cameraPosition
            googleMap.setPadding(left, top, right, bottom)
            googleMap.moveCamera(CameraUpdateFactory.newCameraPosition(cameraPosition))
        }
    }

    private fun zoomToLocation(latLng: LatLng, animate: Boolean) {
        accessGoogleMap { googleMap ->
            val cameraUpdate = CameraUpdateFactory.newCameraPosition(
                CameraPosition.builder()
                    .target(latLng)
                    .zoom(17f)
                    .bearing(0f)
                    .tilt(0f)
                    .build()
            )
            if (animate) {
                googleMap.animateCamera(cameraUpdate)
            } else {
                googleMap.moveCamera(cameraUpdate)
            }
        }
    }

    private fun zoomToHome() {
        locationManager.location.observe(viewLifecycleOwner) { currentLocation ->
            currentLocation?.let {
                if (storePinned) {
                    storePinned = false
                    mapPinShop.setImageResource(R.drawable.snabble_map_store)
                }
                mapPinHome.setImageResource(R.drawable.snabble_map_user_position_active)
                homePinned = true
                zoomToLocation(it.toLatLng(), true)
            }
        }
    }

    private fun zoomToShop(shop: Shop, animate: Boolean) {
        if (homePinned) {
            homePinned = false
            mapPinHome.setImageResource(R.drawable.snabble_map_user_postition)
        }
        mapPinShop.setImageResource(R.drawable.snabble_map_store_active)
        storePinned = true
        zoomToLocation(LatLng(shop.latitude, shop.longitude), animate)
    }

    override fun onStart() {
        super.onStart()

        mapView?.onStart()

        setupActionBar()
    }

    private fun setupActionBar() {
        val supportActionBar = (context as? AppCompatActivity)?.supportActionBar ?: return

        val toolbarTitle = resources.getText(R.string.Snabble_Shop_Detail_title)
            .let { it.ifBlank { shop.name } }

        supportActionBar.title = toolbarTitle
        supportActionBar.setDisplayHomeAsUpEnabled(true)
    }

    override fun onResume() {
        super.onResume()

        mapView?.onResume()
    }

    override fun onPause() {
        mapView?.onPause()

        super.onPause()
    }

    override fun onStop() {
        mapView?.onStop()

        super.onStop()
    }

    override fun onDestroyView() {
        mapView?.onDestroy()

        super.onDestroyView()
    }

    override fun onLowMemory() {
        mapView?.onLowMemory()

        super.onLowMemory()
    }

<<<<<<< HEAD
    override fun onSaveInstanceState(outState: Bundle) {
        super.onSaveInstanceState(outState)
        if (mapView != null) {
            var mapViewBundle = outState.getBundle(BUNDLE_KEY_MAPVIEW)
            if (mapViewBundle == null) {
                mapViewBundle = Bundle()
                outState.putBundle(BUNDLE_KEY_MAPVIEW, mapViewBundle)
            }
            mapView?.onSaveInstanceState(mapViewBundle)
        }
    }

    private companion object {
=======
    companion object {
>>>>>>> e5783146

        const val BUNDLE_KEY_SHOP = "shop"

        fun isIntentAvailable(context: Context, intent: Intent): Boolean =
            context.packageManager.getQueryIntentActivitiesCompat(intent).isNotEmpty()
    }
}<|MERGE_RESOLUTION|>--- conflicted
+++ resolved
@@ -604,23 +604,7 @@
         super.onLowMemory()
     }
 
-<<<<<<< HEAD
-    override fun onSaveInstanceState(outState: Bundle) {
-        super.onSaveInstanceState(outState)
-        if (mapView != null) {
-            var mapViewBundle = outState.getBundle(BUNDLE_KEY_MAPVIEW)
-            if (mapViewBundle == null) {
-                mapViewBundle = Bundle()
-                outState.putBundle(BUNDLE_KEY_MAPVIEW, mapViewBundle)
-            }
-            mapView?.onSaveInstanceState(mapViewBundle)
-        }
-    }
-
     private companion object {
-=======
-    companion object {
->>>>>>> e5783146
 
         const val BUNDLE_KEY_SHOP = "shop"
 
