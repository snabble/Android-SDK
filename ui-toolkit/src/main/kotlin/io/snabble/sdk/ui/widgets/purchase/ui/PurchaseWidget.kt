package io.snabble.sdk.ui.widgets.purchase.ui

import androidx.compose.foundation.Image
import androidx.compose.foundation.clickable
import androidx.compose.foundation.interaction.MutableInteractionSource
import androidx.compose.foundation.isSystemInDarkTheme
import androidx.compose.foundation.layout.Box
import androidx.compose.foundation.layout.PaddingValues
import androidx.compose.foundation.layout.Row
import androidx.compose.foundation.layout.Spacer
import androidx.compose.foundation.layout.fillMaxWidth
import androidx.compose.foundation.layout.padding
import androidx.compose.foundation.layout.size
import androidx.compose.foundation.layout.width
import androidx.compose.material.ripple.LocalRippleTheme
import androidx.compose.material.ripple.RippleAlpha
import androidx.compose.material.ripple.RippleTheme
import androidx.compose.material.ripple.rememberRipple
import androidx.compose.material3.Card
import androidx.compose.material3.CardDefaults
import androidx.compose.material3.ExperimentalMaterial3Api
import androidx.compose.material3.MaterialTheme
import androidx.compose.material3.Text
import androidx.compose.runtime.Composable
import androidx.compose.runtime.CompositionLocalProvider
import androidx.compose.runtime.remember
import androidx.compose.ui.Alignment
import androidx.compose.ui.Modifier
import androidx.compose.ui.graphics.Color
import androidx.compose.ui.res.painterResource
import androidx.compose.ui.text.font.FontWeight
import androidx.compose.ui.text.style.TextAlign
import androidx.compose.ui.text.style.TextOverflow
import androidx.compose.ui.tooling.preview.Preview
import androidx.compose.ui.unit.ExperimentalUnitApi
import androidx.compose.ui.unit.dp
import androidx.compose.ui.unit.sp
import androidx.constraintlayout.compose.ConstraintLayout
import androidx.constraintlayout.compose.Dimension
import androidx.lifecycle.Lifecycle
import androidx.lifecycle.viewmodel.compose.viewModel
import io.snabble.sdk.domain.Padding
import io.snabble.sdk.domain.ProjectId
import io.snabble.sdk.domain.PurchasesItem
import io.snabble.sdk.ui.theme.properties.Elevation
import io.snabble.sdk.ui.theme.properties.LocalElevation
import io.snabble.sdk.ui.theme.properties.LocalPadding
import io.snabble.sdk.ui.theme.properties.applyElevation
import io.snabble.sdk.ui.theme.properties.applyPadding
import io.snabble.sdk.ui.theme.properties.elevation
import io.snabble.sdk.ui.theme.properties.padding
import io.snabble.sdk.ui.toolkit.R
import io.snabble.sdk.ui.widgets.purchase.OnLifecycleEvent
import io.snabble.sdk.ui.widgets.purchase.Purchase
import io.snabble.sdk.ui.widgets.purchase.viewmodel.Loading
import io.snabble.sdk.ui.widgets.purchase.viewmodel.PurchaseViewModel
import io.snabble.sdk.ui.widgets.purchase.viewmodel.ShowPurchases

@Composable
internal fun PurchaseWidget(
    model: PurchasesItem,
    viewModel: PurchaseViewModel = viewModel()
) {
    OnLifecycleEvent(Lifecycle.Event.ON_RESUME) { _, _ ->
        viewModel.updatePurchases()
    }

    when (val state = viewModel.state) {
        Loading -> Unit
        is ShowPurchases -> {
            if (state.data.isNotEmpty()) {
                Purchases(model = model, purchaseList = state.data)
            }
        }
    }
}

@Composable
private fun Purchases(
    model: PurchasesItem,
    purchaseList: List<Purchase>,
) {
    ConstraintLayout(
        modifier = Modifier
            .fillMaxWidth()
            .padding(bottom = model.padding.bottom.dp)
    ) {
        val (title, more, purchases) = createRefs()
        Text(
            text = "Previous purchases",
            style = MaterialTheme.typography.titleLarge,
            maxLines = 1,
            overflow = TextOverflow.Ellipsis,
            modifier = Modifier
                .padding(PaddingValues(horizontal = model.padding.start.dp + MaterialTheme.padding.small))
                .constrainAs(title) {
                    linkTo(start = parent.start, end = more.start, bias = 0f)
                    top.linkTo(parent.top)
                    width = Dimension.preferredWrapContent
                }
        )
        Box(
            contentAlignment = Alignment.Center,
            modifier = Modifier
                .constrainAs(more) {
                    end.linkTo(parent.end)
                    top.linkTo(title.top)
                    bottom.linkTo(title.bottom)
                    height = Dimension.fillToConstraints
                }
                .padding(PaddingValues(horizontal = model.padding.start.dp + MaterialTheme.padding.small))
                .clickable(
                    interactionSource = remember { MutableInteractionSource() },
                    indication = rememberRipple(
                        bounded = false,
                        color = MaterialTheme.colorScheme.primary
                    ),
                ) {

                }
        ) {
            Text(
                text = "More",
                style = MaterialTheme.typography.titleLarge,
                textAlign = TextAlign.Center,
                fontSize = 13.sp,
                fontWeight = FontWeight.Bold,
                color = MaterialTheme.colorScheme.primary,
                maxLines = 1,
                overflow = TextOverflow.Ellipsis,
            )
        }
        Row(
            modifier = Modifier
                .padding(top = MaterialTheme.padding.large)
                .constrainAs(purchases) {
                    start.linkTo(parent.start)
                    top.linkTo(title.bottom)
                }
        ) {
            purchaseList.forEachIndexed { index, purchase ->
                PurchaseDetail(
                    modifier = Modifier
                        .weight(1f),
                    data = purchase
                )
                if (index < purchaseList.lastIndex) {
                    Spacer(modifier = Modifier.width(MaterialTheme.padding.large))
                }
            }
        }
    }
}

@OptIn(ExperimentalUnitApi::class, ExperimentalMaterial3Api::class)
@Composable
private fun PurchaseDetail(
    modifier: Modifier = Modifier,
    data: Purchase,
) {
    CompositionLocalProvider(
        // TODO: Providing this app wide?
        LocalRippleTheme provides object : RippleTheme {

            @Composable
            override fun defaultColor(): Color = MaterialTheme.colorScheme.primary

            @Composable
            override fun rippleAlpha(): RippleAlpha =
                RippleTheme.defaultRippleAlpha(Color.Black, lightTheme = !isSystemInDarkTheme())
        }
    ) {
        Card(
            modifier = modifier,
            colors = CardDefaults.cardColors(containerColor = MaterialTheme.colorScheme.secondaryContainer),
            elevation = CardDefaults.cardElevation(defaultElevation = MaterialTheme.elevation.small),
            shape = MaterialTheme.shapes.small,
            onClick = {}
        ) {
            ConstraintLayout(
                modifier = Modifier
                    .fillMaxWidth()
                    .padding(PaddingValues(MaterialTheme.padding.medium))
            ) {
                val (icon, amount, title, time) = createRefs()
                Image(
                    painter = painterResource(id = R.drawable.ic_snabble),
                    contentDescription = "",
                    modifier = Modifier
                        .size(24.dp)
                        .constrainAs(icon) {
                            top.linkTo(parent.top)
                            start.linkTo(parent.start)
                        }
                )
                Text(
                    text = data.amount,
                    color = MaterialTheme.colorScheme.onTertiaryContainer,
                    style = MaterialTheme.typography.bodyMedium,
                    maxLines = 1,
                    overflow = TextOverflow.Ellipsis,
                    textAlign = TextAlign.End,
                    modifier = Modifier
                        .constrainAs(amount) {
                            top.linkTo(icon.top)
                            bottom.linkTo(icon.bottom)
                            linkTo(
                                start = icon.end,
                                end = parent.end,
                                bias = 1f,
                                startMargin = 4.dp
                            )
                            width = Dimension.fillToConstraints
                        }
                )
                Text(
                    text = "${data.title}\n\n",
                    style = MaterialTheme.typography.bodyLarge,
                    maxLines = 2,
                    overflow = TextOverflow.Ellipsis,
                    modifier = Modifier
                        .constrainAs(title) {
                            top.linkTo(icon.bottom, margin = 12.dp)
                        }
                )
                Text(
                    text = data.time,
                    color = MaterialTheme.colorScheme.onTertiaryContainer,
                    style = MaterialTheme.typography.bodyMedium,
                    maxLines = 1,
                    overflow = TextOverflow.Ellipsis,
                    modifier = Modifier
                        .constrainAs(time) {
                            top.linkTo(title.bottom, margin = 4.dp)
                        }
                )
            }
        }
    }
}

@Preview(backgroundColor = 0xEBEBEB, showBackground = true)
@Composable
private fun PurchaseDetailPreview() {
    CompositionLocalProvider(
        LocalPadding provides io.snabble.sdk.ui.theme.properties.Padding().applyPadding(),
        LocalElevation provides Elevation().applyElevation()
    ) {

        PurchaseDetail(data = Purchase("7,56 €", "Snabble Store Bonn Dransdorf", "Yesterday"))
    }
}

@Preview(backgroundColor = 0xEBEBEB, showBackground = true)
@Composable
private fun PurchaseWidgetPreview() {
<<<<<<< HEAD
    CompositionLocalProvider(
        LocalPadding provides io.snabble.sdk.ui.theme.properties.Padding().applyPadding(),
        LocalElevation provides Elevation().applyElevation()
    ) {

        PurchasesWidget(
            model = PurchasesItem(
                id = "last.purchases",
                projectId = ProjectId("0123"),
                padding = Padding(horizontal = 0)
            ),
            purchaseList = listOf(Purchase("13,37 €", "Snabble Store Bonn", "Today"))
        )
    }
=======
    Purchases(
        model = PurchasesItem(
            id = "last.purchases",
            projectId = ProjectId("0123"),
            padding = Padding(horizontal = 0)
        ),
        purchaseList = listOf(Purchase("13,37 €", "Snabble Store Bonn", "Today"))
    )
>>>>>>> 6e32f17c
}

@Preview(backgroundColor = 0xEBEBEB, showBackground = true)
@Composable
private fun TwoPurchasesPreview() {
<<<<<<< HEAD
    CompositionLocalProvider(
        LocalPadding provides io.snabble.sdk.ui.theme.properties.Padding().applyPadding(),
        LocalElevation provides Elevation().applyElevation()
    ) {

        PurchasesWidget(
            model = PurchasesItem(
                id = "last.purchases",
                projectId = ProjectId("0123"),
                padding = Padding(horizontal = 0)
            ),
            purchaseList = listOf(
                Purchase("13,37 €", "Snabble Store Bonn", "Today"),
                Purchase("7,56 €", "Snabble Store Bonn Dransdorf", "Yesterday"),
            )
=======
    Purchases(
        model = PurchasesItem(
            id = "last.purchases",
            projectId = ProjectId("0123"),
            padding = Padding(horizontal = 0)
        ),
        purchaseList = listOf(
            Purchase("13,37 €", "Snabble Store Bonn", "Today"),
            Purchase("7,56 €", "Snabble Store Bonn Dransdorf", "Yesterday"),
>>>>>>> 6e32f17c
        )
    }
}<|MERGE_RESOLUTION|>--- conflicted
+++ resolved
@@ -254,13 +254,12 @@
 @Preview(backgroundColor = 0xEBEBEB, showBackground = true)
 @Composable
 private fun PurchaseWidgetPreview() {
-<<<<<<< HEAD
     CompositionLocalProvider(
         LocalPadding provides io.snabble.sdk.ui.theme.properties.Padding().applyPadding(),
         LocalElevation provides Elevation().applyElevation()
     ) {
 
-        PurchasesWidget(
+        Purchases(
             model = PurchasesItem(
                 id = "last.purchases",
                 projectId = ProjectId("0123"),
@@ -269,28 +268,17 @@
             purchaseList = listOf(Purchase("13,37 €", "Snabble Store Bonn", "Today"))
         )
     }
-=======
-    Purchases(
-        model = PurchasesItem(
-            id = "last.purchases",
-            projectId = ProjectId("0123"),
-            padding = Padding(horizontal = 0)
-        ),
-        purchaseList = listOf(Purchase("13,37 €", "Snabble Store Bonn", "Today"))
-    )
->>>>>>> 6e32f17c
 }
 
 @Preview(backgroundColor = 0xEBEBEB, showBackground = true)
 @Composable
 private fun TwoPurchasesPreview() {
-<<<<<<< HEAD
     CompositionLocalProvider(
         LocalPadding provides io.snabble.sdk.ui.theme.properties.Padding().applyPadding(),
         LocalElevation provides Elevation().applyElevation()
     ) {
 
-        PurchasesWidget(
+        Purchases(
             model = PurchasesItem(
                 id = "last.purchases",
                 projectId = ProjectId("0123"),
@@ -300,17 +288,6 @@
                 Purchase("13,37 €", "Snabble Store Bonn", "Today"),
                 Purchase("7,56 €", "Snabble Store Bonn Dransdorf", "Yesterday"),
             )
-=======
-    Purchases(
-        model = PurchasesItem(
-            id = "last.purchases",
-            projectId = ProjectId("0123"),
-            padding = Padding(horizontal = 0)
-        ),
-        purchaseList = listOf(
-            Purchase("13,37 €", "Snabble Store Bonn", "Today"),
-            Purchase("7,56 €", "Snabble Store Bonn Dransdorf", "Yesterday"),
->>>>>>> 6e32f17c
         )
     }
 }