--- conflicted
+++ resolved
@@ -1,17 +1,10 @@
 package io.snabble.sdk.ui
 
-<<<<<<< HEAD
-import androidx.compose.runtime.Composable
-import io.snabble.sdk.domain.Text
-import io.snabble.sdk.domain.Widget
-import io.snabble.sdk.ui.widgets.TextWidget
-=======
 import androidx.compose.material.Text
 import androidx.compose.runtime.Composable
 import io.snabble.sdk.domain.Image
 import io.snabble.sdk.domain.Text
 import io.snabble.sdk.domain.Widget
->>>>>>> 4f82e33f
 
 interface WidgetFactory {
 
@@ -23,25 +16,9 @@
 class WidgetFactoryImpl : WidgetFactory {
 
     @Composable
-<<<<<<< HEAD
-    override fun createWidget(widget: Widget, click: WidgetClick): @Composable () -> Unit {
-        return when (widget) {
-            is Text -> {
-                {
-                    TextWidget(
-                        model = widget
-                    )
-                }
-            }
-            else -> {
-                {}
-            }
-        }
-=======
     override fun createWidget(widget: Widget, click: WidgetClick) = when (widget) {
         is Text -> Text(text = widget.text)
         is Image -> ImageWidget(model = widget)
         else -> {}
->>>>>>> 4f82e33f
     }
 }