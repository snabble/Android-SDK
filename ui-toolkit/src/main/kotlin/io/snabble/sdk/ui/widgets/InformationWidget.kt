--- conflicted
+++ resolved
@@ -27,7 +27,6 @@
 import androidx.compose.ui.tooling.preview.Preview
 import io.snabble.sdk.domain.InformationItem
 import io.snabble.sdk.domain.Padding
-<<<<<<< HEAD
 import io.snabble.sdk.ui.WidgetClick
 import io.snabble.sdk.ui.theme.properties.Elevation
 import io.snabble.sdk.ui.theme.properties.LocalElevation
@@ -36,36 +35,12 @@
 import io.snabble.sdk.ui.theme.properties.applyPadding
 import io.snabble.sdk.ui.theme.properties.elevation
 import io.snabble.sdk.ui.theme.properties.padding
-import io.snabble.sdk.ui.toPaddingValues
-import io.snabble.sdk.ui.toolkit.R
-
-@Preview(backgroundColor = 0xFFFFFF, showBackground = true)
-@Composable
-fun InformationWidgetPreview() {
-    CompositionLocalProvider(
-        LocalPadding provides io.snabble.sdk.ui.theme.properties.Padding().applyPadding(),
-        LocalElevation provides Elevation().applyElevation()
-    ) {
-        InformationWidget(
-            model = InformationItem(
-                id = "an.image",
-                text = "Füge deine Kundenkarte hinzu.",
-                imageSource = R.drawable.store_logo,
-                padding = Padding(start = 16, top = 8, end = 16, bottom = 8),
-            ),
-            onclick = {}
-        )
-    }
-}
-
-=======
 import io.snabble.sdk.ui.AppTheme
 import io.snabble.sdk.ui.DynamicAction
 import io.snabble.sdk.ui.OnDynamicAction
 import io.snabble.sdk.ui.toPaddingValues
 import io.snabble.sdk.ui.toolkit.R
 
->>>>>>> 6e32f17c
 @OptIn(ExperimentalMaterial3Api::class)
 @Composable
 fun InformationWidget(
@@ -74,7 +49,6 @@
     onClick: OnDynamicAction
 ) {
     CompositionLocalProvider(
-
         // TODO: Providing this app wide?
         LocalRippleTheme provides object : RippleTheme {
 
@@ -102,18 +76,14 @@
             Row(
                 modifier = modifier
                     .defaultMinSize(minHeight = 48.dp)
-                    .padding(horizontal = 8.dp)
+                    .padding(horizontal = MaterialTheme.padding.medium)
                     .fillMaxWidth(),
                 verticalAlignment = Alignment.CenterVertically,
             ) {
                 if (model.imageSource != null) {
                     Image(
                         modifier = Modifier
-<<<<<<< HEAD
-                            .padding(end = MaterialTheme.padding.large),
-=======
-                            .padding(top = 8.dp, bottom = 8.dp, end = 8.dp),
->>>>>>> 6e32f17c
+                            .padding(top = MaterialTheme.padding.large, bottom = MaterialTheme.padding.large, end = MaterialTheme.padding.large),
                         contentScale = ContentScale.Fit,
                         painter = painterResource(id = model.imageSource),
                         contentDescription = "",
@@ -132,13 +102,18 @@
 @Preview(backgroundColor = 0xFFFFFF, showBackground = true)
 @Composable
 fun InformationWidgetPreview() {
-    InformationWidget(
-        model = InformationItem(
-            id = "an.image",
-            text = "Füge deine Kundenkarte hinzu.",
-            imageSource = R.drawable.store_logo,
-            padding = Padding(start = 16, top = 8, end = 16, bottom = 8),
-        ),
-        onClick = {}
-    )
+    CompositionLocalProvider(
+        LocalPadding provides io.snabble.sdk.ui.theme.properties.Padding().applyPadding(),
+        LocalElevation provides Elevation().applyElevation()
+    ) {
+        InformationWidget(
+            model = InformationItem(
+                id = "an.image",
+                text = "Füge deine Kundenkarte hinzu.",
+                imageSource = R.drawable.store_logo,
+                padding = Padding(start = 16, top = 8, end = 16, bottom = 8),
+            ),
+            onClick = {}
+        )
+    }
 }