package io.snabble.sdk.ui.widgets

import androidx.compose.foundation.layout.Box
import androidx.compose.foundation.layout.fillMaxWidth
import androidx.compose.foundation.layout.padding
import androidx.compose.foundation.shape.RoundedCornerShape
import androidx.compose.material.Button
import androidx.compose.material.ButtonDefaults
import androidx.compose.material.MaterialTheme
import androidx.compose.material.Text
import androidx.compose.runtime.Composable
import androidx.compose.ui.Modifier
import androidx.compose.ui.graphics.Color
import androidx.compose.ui.graphics.toArgb
import androidx.compose.ui.platform.LocalContext
import androidx.compose.ui.tooling.preview.Preview
import androidx.compose.ui.unit.dp
import io.snabble.sdk.domain.ButtonItem
import io.snabble.sdk.domain.Padding
import io.snabble.sdk.domain.Widget
import io.snabble.sdk.ui.AppTheme
import io.snabble.sdk.ui.WidgetClick
import io.snabble.sdk.ui.toPaddingValues
import io.snabble.sdk.utils.getComposeColor
import io.snabble.sdk.utils.getResourceString

@Preview(backgroundColor = 0xFFFFFF, showBackground = true)
@Composable
fun ButtonPreview() {
    ButtonWidget(
        model = ButtonItem(
            id = "a.button",
            text = LocalContext.current
                .getResourceString("Sample_Dashboard_button")
                .toString(),
            foregroundColorSource = null,
            backgroundColorSource = LocalContext.current
                .getComposeColor("snabble_onboarding_primary"),
<<<<<<< HEAD
            padding = Padding(horizontal = 8),
=======
            padding = Padding(horizontal = 8, 0),
>>>>>>> 3128bb0d
        )
    )
}

@Composable
fun ButtonWidget(
    modifier: Modifier = Modifier,
    model: ButtonItem,
    onClick: WidgetClick = {},
) {
    Box(
        modifier = modifier
            .fillMaxWidth()
            .padding(model.padding.toPaddingValues())
    ) {
        Button(
            onClick = { onClick },
            colors = ButtonDefaults.buttonColors(
                backgroundColor = Color(
                    model.backgroundColorSource ?: MaterialTheme.colors.primary.toArgb()
                ),
            ),
            shape = RoundedCornerShape(8.dp),
            modifier = Modifier
                .fillMaxWidth(),
        ) {
            Text(
                text = model.text,
                color = Color(
                    model.foregroundColorSource ?: MaterialTheme.colors.onPrimary.toArgb()
                )
            )
        }
    }
}

@Composable
fun ButtonWidget(
    modifier: Modifier = Modifier,
    widget: Widget,
    text: String,
    onClick: WidgetClick = {}
) {
    Box(
        modifier = modifier
            .padding(widget.padding.toPaddingValues())
    ) {
        Button(
            modifier = Modifier.fillMaxWidth(),
            onClick = { onClick(widget.id) },
            colors = ButtonDefaults.buttonColors(
                backgroundColor = AppTheme.colors.snabble_primaryColor,
            ),
            shape = RoundedCornerShape(8.dp),
        ) {
            Text(
                text = text,
                color = AppTheme.colors.snabble_colorOnPrimary
            )
        }
    }
}
<|MERGE_RESOLUTION|>--- conflicted
+++ resolved
@@ -36,11 +36,7 @@
             foregroundColorSource = null,
             backgroundColorSource = LocalContext.current
                 .getComposeColor("snabble_onboarding_primary"),
-<<<<<<< HEAD
             padding = Padding(horizontal = 8),
-=======
-            padding = Padding(horizontal = 8, 0),
->>>>>>> 3128bb0d
         )
     )
 }
