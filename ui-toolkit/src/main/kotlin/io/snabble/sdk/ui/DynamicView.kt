--- conflicted
+++ resolved
@@ -8,7 +8,6 @@
 import androidx.compose.foundation.lazy.items
 import androidx.compose.runtime.Composable
 import androidx.compose.ui.Modifier
-import androidx.compose.ui.platform.LocalContext
 import androidx.lifecycle.viewmodel.compose.viewModel
 import io.snabble.sdk.domain.ButtonItem
 import io.snabble.sdk.domain.ConnectWifiItem
@@ -32,7 +31,6 @@
 import io.snabble.sdk.ui.widgets.StartShoppingWidget
 import io.snabble.sdk.ui.widgets.TextWidget
 import io.snabble.sdk.ui.widgets.purchase.ui.PurchaseScreen
-import io.snabble.sdk.usecase.GetAvailableWifiUseCase
 
 typealias WidgetClick = (id: String) -> Unit
 
@@ -83,7 +81,7 @@
         ConnectWifiWidget(
             model = widget,
             onclick = { click(widget.id) },
-            isVisible = GetAvailableWifiUseCase(LocalContext.current)().value
+            isVisible = true // FIXME: Move to ViewModel: GetAvailableWifiUseCase(LocalContext.current)().value
         )
     }
     is ImageItem -> {
@@ -104,12 +102,9 @@
             permissionState = viewModel.permissionState.value,
             onClick = click
         )
-<<<<<<< HEAD
-=======
     }
     is PurchasesItem -> {
         PurchaseScreen(model = widget)
->>>>>>> 6e0b1d47
     }
     is SeeAllStoresItem -> {
         SeeAllStoresWidget(
@@ -124,8 +119,6 @@
             checkinState = viewModel.checkInState.value,
             onClick = click
         )
-<<<<<<< HEAD
-=======
     }
     is TextItem -> {
         TextWidget(
@@ -133,7 +126,6 @@
             modifier = Modifier
                 .clickable { click(widget.id) }
         )
->>>>>>> 6e0b1d47
     }
     else -> Unit
 }