--- conflicted
+++ resolved
@@ -12,26 +12,20 @@
 import androidx.lifecycle.viewmodel.compose.viewModel
 import io.snabble.sdk.domain.ButtonItem
 import io.snabble.sdk.domain.ImageItem
-<<<<<<< HEAD
+import io.snabble.sdk.domain.LocationPermissionItem
 import io.snabble.sdk.domain.PurchasesItem
-=======
-import io.snabble.sdk.domain.LocationPermissionItem
 import io.snabble.sdk.domain.SeeAllStoresItem
 import io.snabble.sdk.domain.StartShoppingItem
->>>>>>> c022af38
 import io.snabble.sdk.domain.TextItem
 import io.snabble.sdk.domain.Widget
 import io.snabble.sdk.home.HomeViewModel
 import io.snabble.sdk.ui.widgets.ButtonWidget
 import io.snabble.sdk.ui.widgets.ImageWidget
-<<<<<<< HEAD
+import io.snabble.sdk.ui.widgets.LocationPermissionWidget
 import io.snabble.sdk.ui.widgets.Purchase
 import io.snabble.sdk.ui.widgets.PurchasesWidget
-=======
-import io.snabble.sdk.ui.widgets.LocationPermissionWidget
 import io.snabble.sdk.ui.widgets.SeeAllStoresWidget
 import io.snabble.sdk.ui.widgets.StartShoppingWidget
->>>>>>> c022af38
 import io.snabble.sdk.ui.widgets.TextWidget
 import io.snabble.sdk.usecase.GetPermissionStateUseCase
 
@@ -66,11 +60,10 @@
     click: WidgetClick,
     viewModel: HomeViewModel = viewModel()
 ) = when (widget) {
-    is TextItem -> {
-        TextWidget(
+    is ButtonItem -> {
+        ButtonWidget(
             model = widget,
-            modifier = Modifier
-                .clickable { click(widget.id) }
+            onClick = click,
         )
     }
     is ImageItem -> {
@@ -80,13 +73,18 @@
                 .clickable { click(widget.id) }
         )
     }
-    is ButtonItem -> {
-        ButtonWidget(
+    is LocationPermissionItem -> {
+
+        val permissionIsGranted: Boolean by remember {
+            val getPermissionStateUseCase = GetPermissionStateUseCase()
+            getPermissionStateUseCase()
+        }
+        LocationPermissionWidget(
             model = widget,
-            onClick = click,
+            permissionState = permissionIsGranted,
+            onClick = click
         )
     }
-<<<<<<< HEAD
     is PurchasesItem -> {
         PurchasesWidget(
             model = widget,
@@ -107,21 +105,27 @@
                 Purchase(amount = "20,01 €", title = "Snabble Store London", time = "Last month"),
             )
         )
-=======
-    is LocationPermissionItem -> {
-
-        val permissionIsGranted: Boolean by remember {
-            val getPermissionStateUseCase = GetPermissionStateUseCase()
-            getPermissionStateUseCase()
-        }
-        LocationPermissionWidget(model = widget, permissionState = permissionIsGranted, onClick = click)
     }
     is SeeAllStoresItem -> {
-        SeeAllStoresWidget(model = widget, checkinState = viewModel.checkInState.value, onClick = click)
+        SeeAllStoresWidget(
+            model = widget,
+            checkinState = viewModel.checkInState.value,
+            onClick = click
+        )
     }
     is StartShoppingItem -> {
-        StartShoppingWidget(model = widget, checkinState = viewModel.checkInState.value, onClick = click)
->>>>>>> c022af38
+        StartShoppingWidget(
+            model = widget,
+            checkinState = viewModel.checkInState.value,
+            onClick = click
+        )
+    }
+    is TextItem -> {
+        TextWidget(
+            model = widget,
+            modifier = Modifier
+                .clickable { click(widget.id) }
+        )
     }
     else -> {}
 }