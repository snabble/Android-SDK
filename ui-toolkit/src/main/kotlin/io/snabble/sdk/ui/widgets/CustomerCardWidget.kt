--- conflicted
+++ resolved
@@ -19,6 +19,7 @@
 ) {
     if (isVisible) {
         InformationWidget(
+            modifier = modifier,
             model = (model.toInformationItem()),
             onClick = { onClick(DynamicAction(model)) },
         )
@@ -38,20 +39,4 @@
         isVisible = true,
         onClick = {}
     )
-<<<<<<< HEAD
-}
-=======
-}
-
-@Composable
-fun CustomerCardWidget(
-    modifier: Modifier = Modifier,
-    isVisible: Boolean = true,
-    model: CustomerCardItem,
-    onClick: WidgetClick
-) {
-    if (isVisible) {
-        InformationWidget(modifier = modifier, model = (model.toInformationItem()), onclick = onClick)
-    }
-}
->>>>>>> bf3ba3c7
+}