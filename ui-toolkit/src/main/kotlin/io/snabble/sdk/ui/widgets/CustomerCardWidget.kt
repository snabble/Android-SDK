--- conflicted
+++ resolved
@@ -6,17 +6,14 @@
 import androidx.compose.ui.tooling.preview.Preview
 import io.snabble.sdk.domain.CustomerCardItem
 import io.snabble.sdk.domain.Padding
-<<<<<<< HEAD
 import io.snabble.sdk.ui.WidgetClick
 import io.snabble.sdk.ui.theme.properties.Elevation
 import io.snabble.sdk.ui.theme.properties.LocalElevation
 import io.snabble.sdk.ui.theme.properties.LocalPadding
 import io.snabble.sdk.ui.theme.properties.applyElevation
 import io.snabble.sdk.ui.theme.properties.applyPadding
-=======
 import io.snabble.sdk.ui.DynamicAction
 import io.snabble.sdk.ui.OnDynamicAction
->>>>>>> 6e32f17c
 import io.snabble.sdk.ui.toInformationItem
 import io.snabble.sdk.ui.toolkit.R
 
@@ -39,7 +36,6 @@
 @Preview(backgroundColor = 0xFFFFFF, showBackground = true)
 @Composable
 fun CustomerCardWidgetPreview() {
-<<<<<<< HEAD
     CompositionLocalProvider(
         LocalPadding provides io.snabble.sdk.ui.theme.properties.Padding().applyPadding(),
         LocalElevation provides Elevation().applyElevation()
@@ -56,29 +52,4 @@
             onClick = {}
         )
     }
-}
-
-@Composable
-fun CustomerCardWidget(
-    modifier: Modifier = Modifier,
-    isVisible: Boolean = true,
-    model: CustomerCardItem,
-    onClick: WidgetClick
-) {
-    if (isVisible) {
-        InformationWidget(modifier = modifier, model = (model.toInformationItem()), onclick = onClick)
-    }
-}
-=======
-    CustomerCardWidget(
-        model = CustomerCardItem(
-            id = "an.image",
-            text = "Füge deine Kundenkarte hinzu.",
-            imageSource = R.drawable.store_logo,
-            padding = Padding(start = 8, top = 8, end = 8, bottom = 8),
-        ),
-        isVisible = true,
-        onClick = {}
-    )
-}
->>>>>>> 6e32f17c
+}