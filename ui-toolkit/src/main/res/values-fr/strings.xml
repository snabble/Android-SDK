<?xml version="1.0" encoding="UTF-8"?>
<resources>
<<<<<<< HEAD
    <plurals name="Snabble.Shop.Finder.storeCount">
        <item quantity="many">%d succursales</item>
        <item quantity="one">%d succursale</item>
        <item quantity="other">%d succursales</item>
    </plurals>
=======
    <string name="Snabble.Onboarding.Deeplink.accessibility">Ouvrir %s</string>
    <string name="Snabble.Onboarding.done">Terminé</string>
    <string name="Snabble.Onboarding.Link.show">Consulter</string>
    <string name="Snabble.Onboarding.next">Continuer</string>
>>>>>>> 8c016a8f
</resources><|MERGE_RESOLUTION|>--- conflicted
+++ resolved
@@ -1,15 +1,39 @@
 <?xml version="1.0" encoding="UTF-8"?>
 <resources>
-<<<<<<< HEAD
-    <plurals name="Snabble.Shop.Finder.storeCount">
-        <item quantity="many">%d succursales</item>
-        <item quantity="one">%d succursale</item>
-        <item quantity="other">%d succursales</item>
-    </plurals>
-=======
     <string name="Snabble.Onboarding.Deeplink.accessibility">Ouvrir %s</string>
     <string name="Snabble.Onboarding.done">Terminé</string>
     <string name="Snabble.Onboarding.Link.show">Consulter</string>
     <string name="Snabble.Onboarding.next">Continuer</string>
->>>>>>> 8c016a8f
+    <!-- <street and house number> in <ZIP code> <city name> -->
+    <string name="Snabble.Shop.Address.accessibility">%1$s à %2$s %3$s</string>
+    <string name="Snabble.Shop.Detail.openingHours">Heures d\'ouverture</string>
+    <string name="Snabble.Shop.Detail.Phonenumber.accessibility">Numéro de téléphone %s</string>
+    <string name="Snabble.Shop.Detail.shopNow">Acheter ici maintenant</string>
+    <string name="Snabble.Shop.Detail.startNavigation">Vous souhaitez lancer la navigation ?</string>
+    <string name="Snabble.Shop.Detail.title">Détails</string>
+    <string name="Snabble.Shop.Details.contractingParty">Partenaire contractuel</string>
+    <string name="Snabble.Shop.Details.friday">Vendredi</string>
+    <string name="Snabble.Shop.Details.MapDisabled.actionTitle">Activer</string>
+    <string name="Snabble.Shop.Details.MapDisabled.title">Tu as désactivé l\'utilisation de %s.</string>
+    <string name="Snabble.Shop.Details.monday">Lundi</string>
+    <string name="Snabble.Shop.Details.saturday">Samedi</string>
+    <string name="Snabble.Shop.Details.StartCall.accessibility">Appeler</string>
+    <string name="Snabble.Shop.Details.sunday">Dimanche</string>
+    <string name="Snabble.Shop.Details.thursday">Jeudi</string>
+    <string name="Snabble.Shop.Details.tuesday">Mardi</string>
+    <string name="Snabble.Shop.Details.wednesday">Mercredi</string>
+    <string name="Snabble.Shop.Distance.accessibility">À une distance de %s</string>
+    <plurals name="Snabble.Shop.Finder.storeCount">
+        <item quantity="many"/>
+        <item quantity="one">Filiale %d</item>
+        <item quantity="other">Filiales %d</item>
+        <item quantity="zero">Aucune filiale</item>
+    </plurals>
+    <string name="Snabble.Shop.Finder.title">Boutiques</string>
+    <string name="Snabble.Shop.Finder.youarehere">Vous êtes ici</string>
+    <string name="Snabble.Shop.List.Colapse.accessibility">fermer</string>
+    <string name="Snabble.Shop.List.EventShopColapsed.accessibility">%s fermé</string>
+    <string name="Snabble.Shop.List.EventShopExpanded.accessibility">%s ouvert</string>
+    <string name="Snabble.Shop.List.Expand.accessibility">ouvrir</string>
+    <string name="Snabble.Shop.List.ShowDetails.accessibility">Afficher les détails de la boutique</string>
 </resources>