apply plugin: 'com.android.library'
apply plugin: 'kotlin-android'
apply from: '../scripts/maven.gradle'
apply plugin: 'org.jetbrains.dokka'
apply plugin: 'org.jetbrains.kotlin.plugin.parcelize'

description = "Snabble UI-Toolkit: Attentional views for simple and sample apps for using the snabble SDK"

android {
    compileSdkVersion project.compileSdkVersion

    defaultConfig {
        minSdkVersion project.minSdkVersion
        targetSdkVersion project.targetSdkVersion
        testInstrumentationRunner 'androidx.test.runner.AndroidJUnitRunner'
    }

    buildTypes {
        release {
            postprocessing {
                removeUnusedCode false
                removeUnusedResources false
                obfuscate false
                optimizeCode false
                proguardFile 'proguard-rules.pro'
            }
        }
    }

    compileOptions {
        coreLibraryDesugaringEnabled true
        sourceCompatibility JavaVersion.VERSION_1_8
        targetCompatibility JavaVersion.VERSION_1_8
    }

    sourceSets {
        getByName("main").java.srcDirs("src/main/kotlin")
        getByName("test").java.srcDirs("src/test/kotlin")
        getByName("androidTest").java.srcDirs("src/androidTest/kotlin")
    }

    kotlinOptions {
        freeCompilerArgs = ['-Xjvm-default=all']
        jvmTarget = '1.8'
    }

    lint {
        disable 'LabelFor', 'MissingTranslation'
    }
}

dependencies {
    implementation 'androidx.gridlayout:gridlayout:1.0.0'
    coreLibraryDesugaring "com.android.tools:desugar_jdk_libs:${project.desugarVersion}"

    implementation project(':accessibility-toolbox')
    implementation project(':utils')
<<<<<<< HEAD
    implementation project(':core')
    implementation project(':ui')

=======
    implementation project(':ui')
>>>>>>> 755b3a63

    implementation 'androidx.core:core-ktx:1.8.0'
    implementation 'androidx.appcompat:appcompat:1.4.1'
    implementation 'androidx.navigation:navigation-runtime-ktx:2.5.1'
    implementation 'androidx.navigation:navigation-fragment-ktx:2.5.1'

<<<<<<< HEAD
    implementation 'com.google.android.material:material:1.6.0'
    implementation 'com.google.android.gms:play-services-location:20.0.0'
    api 'androidx.preference:preference-ktx:1.2.0'
=======
    implementation 'com.google.android.material:material:1.6.1'
>>>>>>> 755b3a63

    implementation 'com.squareup.picasso:picasso:2.8'

    implementation 'com.google.android.gms:play-services-maps:18.0.2'

}<|MERGE_RESOLUTION|>--- conflicted
+++ resolved
@@ -55,26 +55,18 @@
 
     implementation project(':accessibility-toolbox')
     implementation project(':utils')
-<<<<<<< HEAD
     implementation project(':core')
     implementation project(':ui')
 
-=======
-    implementation project(':ui')
->>>>>>> 755b3a63
 
     implementation 'androidx.core:core-ktx:1.8.0'
     implementation 'androidx.appcompat:appcompat:1.4.1'
     implementation 'androidx.navigation:navigation-runtime-ktx:2.5.1'
     implementation 'androidx.navigation:navigation-fragment-ktx:2.5.1'
 
-<<<<<<< HEAD
-    implementation 'com.google.android.material:material:1.6.0'
+    implementation 'com.google.android.material:material:1.6.1'
     implementation 'com.google.android.gms:play-services-location:20.0.0'
     api 'androidx.preference:preference-ktx:1.2.0'
-=======
-    implementation 'com.google.android.material:material:1.6.1'
->>>>>>> 755b3a63
 
     implementation 'com.squareup.picasso:picasso:2.8'
 
