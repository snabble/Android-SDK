apply plugin: 'com.android.library'
apply plugin: 'kotlin-android'
apply from: '../scripts/maven.gradle'
apply plugin: 'org.jetbrains.dokka'
apply plugin: 'org.jetbrains.kotlin.plugin.parcelize'

description = "Snabble UI-Toolkit: Attentional views for simple and sample apps for using the snabble SDK"

android {
    compileSdkVersion project.compileSdkVersion

    defaultConfig {
        minSdkVersion project.minSdkVersion
        targetSdkVersion project.targetSdkVersion
        testInstrumentationRunner 'androidx.test.runner.AndroidJUnitRunner'
    }

    buildTypes {
        release {
            postprocessing {
                removeUnusedCode false
                removeUnusedResources false
                obfuscate false
                optimizeCode false
                proguardFile 'proguard-rules.pro'
            }
        }
    }

    compileOptions {
        coreLibraryDesugaringEnabled true
        sourceCompatibility JavaVersion.VERSION_1_8
        targetCompatibility JavaVersion.VERSION_1_8
    }

    sourceSets {
        getByName("main").java.srcDirs("src/main/kotlin")
        getByName("test").java.srcDirs("src/test/kotlin")
        getByName("androidTest").java.srcDirs("src/androidTest/kotlin")
    }

    kotlinOptions {
        freeCompilerArgs = ['-Xjvm-default=all']
        jvmTarget = '1.8'
    }

    lint {
        disable 'LabelFor', 'MissingTranslation'
    }
}

dependencies {
    implementation 'androidx.gridlayout:gridlayout:1.0.0'
    coreLibraryDesugaring "com.android.tools:desugar_jdk_libs:${project.desugarVersion}"

    implementation project(':accessibility-toolbox')
    implementation project(':utils')
<<<<<<< HEAD
    implementation project(':core')
    implementation project(':ui')

=======
    implementation project(':ui')
>>>>>>> f34b0e6b

    implementation 'androidx.core:core-ktx:1.8.0'
    implementation 'androidx.appcompat:appcompat:1.4.1'
    implementation 'androidx.navigation:navigation-runtime-ktx:2.5.1'
    implementation 'androidx.navigation:navigation-fragment-ktx:2.5.1'

<<<<<<< HEAD
    implementation 'com.google.android.material:material:1.6.0'
    implementation 'com.google.android.gms:play-services-location:20.0.0'
    api 'androidx.preference:preference-ktx:1.2.0'
=======
    implementation 'com.google.android.material:material:1.6.1'
>>>>>>> f34b0e6b

    implementation 'com.squareup.picasso:picasso:2.8'

    implementation 'com.google.android.gms:play-services-maps:18.0.2'

}<|MERGE_RESOLUTION|>--- conflicted
+++ resolved
@@ -50,34 +50,18 @@
 }
 
 dependencies {
-    implementation 'androidx.gridlayout:gridlayout:1.0.0'
     coreLibraryDesugaring "com.android.tools:desugar_jdk_libs:${project.desugarVersion}"
 
     implementation project(':accessibility-toolbox')
     implementation project(':utils')
-<<<<<<< HEAD
-    implementation project(':core')
     implementation project(':ui')
-
-=======
-    implementation project(':ui')
->>>>>>> f34b0e6b
 
     implementation 'androidx.core:core-ktx:1.8.0'
     implementation 'androidx.appcompat:appcompat:1.4.1'
     implementation 'androidx.navigation:navigation-runtime-ktx:2.5.1'
     implementation 'androidx.navigation:navigation-fragment-ktx:2.5.1'
 
-<<<<<<< HEAD
-    implementation 'com.google.android.material:material:1.6.0'
-    implementation 'com.google.android.gms:play-services-location:20.0.0'
-    api 'androidx.preference:preference-ktx:1.2.0'
-=======
     implementation 'com.google.android.material:material:1.6.1'
->>>>>>> f34b0e6b
 
     implementation 'com.squareup.picasso:picasso:2.8'
-
-    implementation 'com.google.android.gms:play-services-maps:18.0.2'
-
 }