--- conflicted
+++ resolved
@@ -124,12 +124,8 @@
 </fragment>
 ```
 
-<<<<<<< HEAD
-#### Required: 
-=======
 **Required**
 
->>>>>>> f34b0e6b
 1. the arguments resId needs to be set as shown in the example, to display at least the Terms or privacy.
 2. the deeplink need to be set to handle the given Uri. The Uri given in the configuration need to match the deeplink to
    navigate to the terms fragment. optional: imagePath and headerTitle are optional arguments. If set they will be
@@ -146,11 +142,10 @@
 Observe the onboardingSeen property to handle events than the onboarding is finished
 
 ```kotlin
-<<<<<<< HEAD
-    viewModel.onboardingSeen.observe(this) { 
-        // Your code to handle finished event
-        navController.popBackStack()
-    }
+viewModel.onboardingSeen.observe(this) {
+    // Your code to handle finished event
+    navController.popBackStack()
+}
 ```
 
 ## Shopfinder
@@ -241,10 +236,4 @@
         this@MainActivity,
         SnabbleUiToolkit.Event.SHOW_DETAILS_BUTTON_ACTION)
         { _, _ -> /**your action*/}
-=======
-viewModel.onboardingSeen.observe(this) {
-    // Your code to handle finished event
-    navController.popBackStack()
-}
->>>>>>> f34b0e6b
 ```