--- conflicted
+++ resolved
@@ -4,11 +4,8 @@
 ## UNRELEASED
 ### Added
 * ui: Add UI for deposit return vouchers (APPS-1643)
-<<<<<<< HEAD
+* core: Handle invalid items (APPS-2039)
 * ui/core: Integrate new states for deposit return vouchers into the checkout process and handle them
-=======
-* core: Handle invalid items (APPS-2039)
->>>>>>> f922819a
 ### Changed
 ### Removed
 * ui/core: Remove everything related to the old deposit return voucher feature
