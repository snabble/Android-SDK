--- conflicted
+++ resolved
@@ -1,7 +1,6 @@
 # Changelog
 All notable changes to this project will be documented in this file.
 
-<<<<<<< HEAD
 ## [0.69.0]
 
 ### Changed
@@ -10,12 +9,11 @@
 
 ### Breaking Changes
 - Renamed some colors which should be only used internal only
-=======
+
 ## [0.68.6]
 
-# Changed
+### Changed
 - Apply new Phrase key structure
->>>>>>> 52948b33
 
 ## [0.68.5]
 
