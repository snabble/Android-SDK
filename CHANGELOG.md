# Changelog
All notable changes to this project will be documented in this file.

## UNRELEASED
### Added
### Changed
* ui: Refactor RemoteThemingExtensions
### Removed
### Fixed
* ui: subject dialog for external billing now works in dark mode
<<<<<<< HEAD
* core: Fix theming related bug by setting restored shop in CheckInManager
=======
* ui: external billing icon works with dark mode now
* core: prevent SQLiteLockedException and recover from it on product database update
>>>>>>> 1bb1124b

## [0.75.7]
### Added
* Add views to handle and apply the remote theme automatically
* Add `customizationConig` to project to load remote assets
### Fixed
* Handle npe when loading the shopping cart data and restore from it

## [0.75.6]
### Changed
* Replace items depositText w/ local i18n text
* Switch to only delete a pre auth if a card was successfully saved
### Fixed
* Fix SQLiteDatabaseLockedException

## [0.75.5]
### Fixed
* Fix npe while calculating the modified price

## [0.75.4]
### Added
* Provide integration ready Fiserv composable

## [0.75.3]
### Added
* Add empty implementation for the ShoppingCartListener #201

## [0.75.2]
### Fixed
* ui: crash due to missing project id when adding a credit card

## [0.75.1]
### Added
* ui: add function `updateCart()` to update the cart manually for the `ShoppingCartScreen`

## [0.75.0]
### Changed
* ui: update fiserv 3D's flow. The user now has to enter additional information to add a credit card.
  * instead of using the `CreditCardInput` it is now required to use the `FiservInput` instead.
* ui: update datatrans 3D's flow. The user now has to enter additional information to add a credit card.
  * the new flow can be integrated via the new `SnabbleUi.Event` `SHOW_DATATRANS_INPUT`
    * u can directly integrate the `DatatransFragment` as navigation target for this event

## [0.74.0]
### Added
* core: add new and update existing user agent headers
* core: add new methods to check if a coupon is applied and to remove it
* ui: add button to deactivate coupons on the coupons details page
### Changed
* core: 
  * migrate the `ShoppingCart` and its logic to kotlin
  * everything related to the shopping cart has been moved into the package io.snabble.sdk.shoppingcart like:
    * io.snabble.sdk.ShoppingCart -> io.snabble.sdk.shoppingcart.ShoppingCart
    * io.snabble.sdk.ShoppingCart.ShoppingCartListener -> io.snabble.sdk.shoppingcart.data.listener.ShoppingCartListener
    * io.snabble.sdk.ShoppingCart.SimpleShoppingCartListener -> io.snabble.sdk.shoppingcart.data.listener.SimpleShoppingCartListener
* ui:
  * the ShoppingCartFragment and view is deprecated and will be removed in the future. It has been moved to a new package:
    * io.snabble.sdk.ui.cart.ShoppingCartFragment -> io.snabble.sdk.ui.cart.deprecated.ShoppingCartFragment
  * migrate `ShoppingCartAdapter` to compose. To integrate the new implementation follow these steps:
    * If you're not already using compose, add the the required dependencies for the [ComposeView](https://developer.android.com/reference/kotlin/androidx/compose/ui/platform/ComposeView)
      (don't forget to enable the compose feature and to set the compose compiler options)
    * Replace the recycler view with the compose view and use the new `ShoppingCartScreen` instead as it's content.
    ```kotlin
          composeContainer = findViewById(R.id.cart_items_compose)

          composeContainer.setContent {
              ShoppingCartScreen(
                  onItemDeleted = { item: ShoppingCart.Item, index: Int ->
                      // Do something with the deleted item
                  }
              )
          }
    ```

## [0.73.0]
### Added
* ui/ui-toolkit: i18n using the Lokalise
* Autofill support for PAYONE credit card forms
* core/ui: Add support for project specific custom properties
  * Make the external billing subject text max length configurable
  * BREAKING CHANGE in ui module due to restricted API usage the unused SnackbarPushUpBehavior has been removed
### Removed
* ui: Remove phrase for i18n

## [0.72.5]
### Changed
* ui: The `ProductResolver.Builder` now requires a project as constructor param, since the default value has been removed
### Fixed
* core: Handle `SQLiteDatabaseLockedException` to fix app crash when updating the database
* ui: Avoid npe caused by `isEmpty()` check on a null shopping cart
* ui: Change project reference in `ProductResolver.kt` to get rid of IllegalArgumentException

## [0.72.4] 
### Added
* core, io: Option to limit payment methods offered to add (#173)

## [0.72.3]
### Fixed
* core, ui: Bind Giropay to its project (#172)

## [0.72.2]
### Changed
* core: Explicitly enable buildConfig (#171)
* kotlin-sample: Explicitly enable buildConfig (#171)
* ui: Re-enable Giropay integration (#169)
* ui-toolkit: Explicitly enable buildConfig (#171)
* utils: Explicitly enable buildConfig (#171)

## [0.72.1]
### Added
* Address and email input fields for credit cards via PAYONE

## [0.72.0]
### Added
* core: Add missing payment state transferred
  * if the checkout process receives the final state transferred it updates the checkout state with PAYMENT_TRANSFERRED.
### Changed
* core/ui : Update icons and description from paydirekt to GiroPay
  * The use of the following functions changed:
    * PaydirektInputActivity/Fragment/View changed to GirpayInputActivity/Fragment/View
    * PaymentCredentials.fromPaydirekt(...)  changed to PaymentCredentials.fromGiropay(...)
    * PaydirektAuthorizationData changed to GiropayAuthorizationData and is now a data class
    * PaydirektData changed to GiropayData and is now a data class
    * The UI event for paydirekt changed from SHOW_PAYDIREKT_INPUT to SHOW_GIROPAY_INPUT
* core: Paymentcredentials type is now nullable
### Fixed
* ui: Fixed crash caused by missing project id when calling the PaydirektInputFragment via the PaymentInputViewHelper
* ui: Fixed crash caused by npe in the PaymentStatusView
### Removed
* core/ui: Removed LEINWEBER_CUSTOMER_ID as payment methods 

## [0.71.8]
### Changed
* Use nio API desugaring instead of the default variant (#159)
### Removed
* Obsolete use of API desugaring (#159)
* Remove FileUtils.moveFile fix, now fixed by adding nio API desugaring (#159)
### Fixed
* Add missing CreditCards to validity check and automated removal (#161)
* Add `checkInManager.update()` that's been missing under rare debug circumstances (#162)

## [0.71.7]
### Changed
* ui: Change wording from 'Bezahlverfahren' to 'Zahlungsmethode'

## [0.71.6]
### Fixed
* Fix another crash caused by org.apache.commons.io.FileUtils.moveFile

## [0.71.5]
### Fixed
* Fix crash caused by org.apache.commons.io.FileUtils.moveFile w/ API level below 26 (Android Oreo)

## [0.71.4]
### Added
* utils: Add QR code generator (#154)
### Changed 
* ui: Separate payment method meta data from PaymentSelectionHelper into new PaymentMethodMetaData (#154)
* ui-toolkit: Refactor mapping function in PurchasesRepo to be more concise (#151)
* core: Add logging extensions to core module (#154)
### Removed
* ui-toolkit: Remove logging class (moved to core module) (#154)

## [0.71.3]
### Fixed
* core: Attempt to fix bug where old checkout processes has been processed
  * The saved checkout is only used if it's related to the current cart

## [0.71.2]
### Added
* ui-toolkit: New icon for empty state of the receipt list (#150)

## [0.71.1]
### Fixed
* ui-toolkit: Wrong behaviour of the purchase widget (#149)

## [0.71.0]
### Changed
* Dependency updates and remove obsolete samples (#141)
* core: Update onActivityResult deprecation info for Google Pay integration (#139)
* ui: Change external billing payment method hint (#143)
* ui: Update external billing description (#142)
* ui: Solve ProgressDialog deprecation (#138)
### Fixed
* ui: Fix ui bug in external billing login (#144)
* ui: Fix ui for user weighted items (#140)

## [0.70.4]
### Added
* Add method to filter ratings events  #135
* Add missing annotation #136
* Add property shoppingCartFlow to project #137
### Changed
* Convert events.kt to kotlin #135
### Fixed
* Fix payment method related crash #133
* Fix several deprecations #123

## [0.70.3]
### Added
* core: method to provide only the local token
### Fixed
* ui: wrong observer behaviour of the ShopDetailsFragment

## [0.70.2]
### Fixed
* ui:  wrong ui state of the ShopDetailsFragment after checkin/checkout

## [0.70.1]
### Added
* new payment method external billing
### Fixed
* ui: crash related to MapView's _onSaveInstanceState(Bundle)_

## [0.70.0]
### Changed
* ui: Fiserv is now displayed via hosted form

## [0.69.9]
### Changed
* ui: Add the ability to show a header for the CheckoutActivity

## [0.68.8]
### Changed
* ui: Show bin icon instead of minus if the quantity of the line item is 1
* ui: Show the trash (minus) icon for all deletable line items

## [0.69.7]
### Changed
* Convert all grade files to gradle.kts files
* Add version catalog and dependency update plugin
* Add release on tag

### Fixed
* Serialization Exception due to usage of com.google.gson.internal.LinkedTreeMap

## [0.69.6]
### Changed
* ui: Update translations

## [0.69.5]
### Added
* ui: Add animation for a successful checkout (#111)
* ui: Add new payment status UI with additional feedback option (#110)
* ui: Add support for a custom checkout header (#109)

## [0.69.4]
### Added
* ui: Pre-fill IBAN for PAYONE SEPA after checkout

### Fixed
* core: Fix add IBAN crash by implementing missing Serializable interface
* ui: Fix PAYONE SEPA country code ui

## [0.69.3]
### Changed
* ui: Set the screen orientation of the 'CheckoutActivity' to 'userPortrait'
* ui: Adjust detection rect implementation
* ui: Speed up ZXing's barcode by using TRY_HARDER mode

## [0.69.2]
### Added
* core: Add customizable ShoppingCart::isMergeable() behavior

### Changed
* ui-toolkit: Enable debug check-in for all environments, including production

## [0.69.1]
### Added
- core,ui: Added payment method PAYONE SEPA (#91)
- ui-toolkit: DynamicView to build Screens by a _(JSON-)_ Configuration

### Changed
- core: Update CA certificates (#81)
- ui: Set the cart adapter after a project change (different fix for the same bug from #90) (#93)

### Fixed
- ui: Fixed app crash when removing the last item from the cart

## [0.69.1-beta07]
### Fixed
- kotlin-sample: Fixed navigation when using manual product search (#90)
- ui: Fixed app crash when removing the last item from the cart (#90)

## [0.69.1-beta06]
### Added
- ui-toolkit: Add VersionWidget to display the app and sdk version (#87)
- ui-toolkit: Add Developer Settings to the Profile Screen (#88)

## [0.69.1-beta05]
### Added
- ui-toolkit: Add a screen for the not-checked-in state (#63)
- ui-toolkit: Add WLANManager for the WifiWidget (#82)
- ui-toolkit: Support headerless sections (#79)

### Changed
- core: Update CA certificates (#81)
- ui-toolkit: Theme update (#78)

### Fixed
- ui-toolkit: Fix crash on empty project list (#77)

## [0.69.1-beta04] (withdrawn)
### Added
- ui-toolkit: Add a screen for the not-checked-in state (#63)
- ui-toolkit: Add WLANManager for the WifiWidget (#82)
- ui-toolkit: Support headerless sections (#79)

### Changed
- core: Update CA certificates (#81)
- ui-toolkit: Theme update (#78)

### Fixed
- ui-toolkit: Fix crash on empty project list (#77)

## [0.69.1-beta03]
### Changed
- ui-toolkit: UI/UX changes for easier customization and styling

## [0.69.1-beta02]
### Fixed
- ui-toolkit: Added accidentally removed sourceSets from ui-toolkit/build.gradle

## [0.69.1-beta01]
### Added
- ui-toolkit: DynamicView to build Screens by a _(JSON)_ Configuration
- ui-toolkit: Handle conflict status code when creating a new process (#70)

## [0.69.0]
### Changed

- Added ui-toolkit for more realistic sample app with onboarding
- Moved accessibility toolbox to an own dependency
- Report cart change events only on user interactions (#67)
- Phrase content and keys updated

### Breaking Changes

- Renamed some colors which should be used internally only

## [0.68.6]
### Changed

- Apply new Phrase key structure

## [0.68.5]

### Fixed

- Fixed checkout being stuck in payment status when fulfillment allocations failed
- Allow canceling of checkout processing if the checkout process disappears on the backend side

## [0.68.4]

### Fixed

- Fixed a rare formatting bug in AcceptedLanguageInterceptor

## [0.68.3]

### Fixed

- Fixed a regression when pre-weighed products to the shopping cart

## [0.68.2]

### Fixed

- Fixed a regression in shopping cart when using multiple manual coupons

## [0.68.1]

### Fixed

- Fixed a crash in single project apps when in PaymentCredentialsListView

## [0.68.0]

### Fixed

- Fixed a race condition when fetching for exit tokens

### Changed

- Added experimental customization with OverlayThemes for coupons

### Breaking Changes

- Renamed CouponFragment to CouponDetailFragment

## [0.67.3]

### Fixed

- Fixed a NullPointerException that could occur when persisting shopping carts

## [0.67.2]

### Fixed

- Repeated keyguard dialogs occurring after canceling out of a keyguard and returning to a view

## [0.67.1]

### Fixed

- Offline startup with prefetched metadata

## [0.67.0]

We now have a gradle plugin which supports snabble SDK version from this version and above:

[Gradle-Plugin](https://plugins.gradle.org/plugin/io.snabble.setup)

### Breaking Changes

- Renamed firebase-detector module to mlkit-scanner-engine

### Changed

- Added support for parsing config files using property files in resources. Use 'snabble_$env_config.xml'.
- Added support for the new gradle plugin, which automatically generated the config files mentioned above.
- Fixed gps position updates when system time is not in sync with gps time

## [0.66.2]

This release is identical to 0.66.0, but re-released to deploy the documentation

## [0.66.0]

### Breaking Changes

- Added "onCartDataChanged" to ShoppingCartListener

### Changed

- Allow manual initialization by omitting 'snabble_app_id' or 'snabble_secret'
- `ShoppingCart` serialization is now per shop, instead of per project
- Allow the user to enter a PIN as a Fallback when prompting for the users Fingerprint
- `ShoppingCartView` is now able to listen for `Snabble.checkedInProject` changes
- `SelfScanningView` is now able to listen for `Snabble.checkedInProject` changes
- Converted to `ShoppingCartStorage` to Kotlin
- Separated `ShoppingCart` data into `ShoppingCartData`

### Fixed

- Coupon manager which might cause NPE after leaving a shop
- When a checkout can not be aborted, dont route the user automatically to the payment status screen
- Checkout now does not get stuck in status PAYMENT_ABORT_FAILED
- Excess whitespace on `DefaultProductConfirmationDialog` when a product has no price

## [0.65.0]

### Added

- Added support for displaying coupons
  - Added `CouponFragment` to display a single coupon
  - Added `CouponDetailActivity` to display a single coupon in an `Activity`
  - Added `CouponOverviewView` to display a collection of coupons depending on the project

### Changed

- Added lots of Javadoc documentation to core classes
- Converted to `OkHttpClientFactory` to Kotlin
- Converted to `MetadataDownloader` to Kotlin
- Converted to `FulfillmentState` to Kotlin
- Converted to `OnProductAvailableListener` to Kotlin
- Converted to `PaymentMethod` to Kotlin
- Converted to `PaymentOriginCandidateHelper` to Kotlin
- Converted to `ScannedCode` to Kotlin
- Replaced view extension properties `marginTop`/`Bottom` with `margin.top`/`bottom`

## [0.64.1]

### Fixed

- API documentation build
- ViolationNotification dialog

## [0.64.0]

### Breaking Changes

- Removed `SetupCompletionListener` in favor of `getInitializationState()`
- SDK now automatically initialized itself using `androidx.startup`
  - You can opt-out of this by specifying:

  ```xml
    <meta-data
    android:name="snabble_auto_initialization_disabled"
    android:value="true" />
  ```

  in the application section of the `AndroidManifest.xml`.

  - Supported config parameters are identical with the `Config` class:
    - Required
      - snabble_app_id
      - snabble_secret
    - Optional
      - snabble_endpoint_baseurl
      - snabble_bundled_metadata_asset_path
      - snabble_version_name
      - snabble_generate_search_index
      - snabble_max_product_database_age
      - snabble_max_shopping_cart_age
      - snabble_disable_certificate_pinning
      - snabble_initial_sql
      - snabble_vibrate_to_confirm_cart_filled
      - snabble_load_active_shops
      - snabble_check_in_radius
      - snabble_check_out_radius
      - snabble_last_seen_threshold"
      - snabble_network_interceptor
      - snabble_manual_product_database_updates
- The `View` extensions in `ViewExt.kt` are now exposed for Java-Code as `ViewUtils`

### Added

- SDK initialization can now be done by specifying attributes in `AndroidManifest.xml`
- New extension methods to read project specific overwritten translations including plurals support
- Added `Violation` support: It is currently only used for invalid/expired or used coupons. You will be notified via
  `ShoppingCartListener.onViolationDetected(...)`. A list of `ViolationNotification` which will be passed holding all
  data to show a dialog to inform the user why some coupons were removed. For simplicity there is a new extension
  function `ViolationNotificationUtils.showNotificationOnce(...)` which will build the localized error message and show
  a dialog with the error.

### Changes

- The `Config` is now persisted

## [0.63.0]

### Breaking Changes

- Changed the way the project used by the UI is determined. You now only set the Shop you are currently in
  via `Snabble.setCheckedInShop(...)` which automatically determines in which project you are currently
- Removed deprecated `setShop(...)`/`getShop()` functions in `Checkout`
- Moved `setCheckedInShop(...)` from `Project` to `Snabble`
- `SnabbleUI.project` is now read only, use instead `Snabble.checkedInProject`
- Removed add/remove state listener for Checkout. Instead only the `LiveData` equivalents remain
- Moved Checkout to package `io.snabble.sdk.checkout`
- Removed `getOrderId()` from `Checkout`

### Deprecation

- `SnabbleUI.project` and `SnabbleUI.projectAsLiveData` are replaced by
  `Snabble.checkedInProject`

### Important note
`Snabble.checkedInProject` uses `LiveData` with a slightly modification: All changes will be directly applied so
that `getValue()` will return always the latest data no matter on which thread set. The changes will be propagated as
expected normal on the UI-Thread. You can also use a new `value` property in Kotlin.

### Added

- Added state persistence for checkout
- `CheckoutActivity` restores itself when the checkout is in a state that requires the users attention

### Changes

- Migrated Checkout to Kotlin
- Added ViewModel to `ProductConfirmationDialog`

### Fixed

- `CheckoutOfflineView`, `CheckoutPOSView`, `CheckoutCustomerCardView` and `PaymentStatusView` not updating
  it's `Project` correctly, when the `CheckoutActivity` gets recreated due to state restoration

## [0.62.4]

### Fixed

- Visibility of rating layout

### Changes

- Load product database updates by default. For opt-out `manualProductDatabaseUpdate` is added as a config parameter

## [0.62.3]

### Changes

- Accessibility improvements

## [0.62.2]

### Fixed

- Fixed first data 3DS authentication flow

## [0.62.1]

### Changes

- 'width' and 'height' is now optional for coupon images

## [0.62.0]

### Breaking Changes

- Renamed Project.customerCardInfos to Project.customerCardInfo

### Added

- Added CheckoutPreconditionHandler to CheckoutBar

### Fixed

- Fixed double backing out of point of sale checkout aborts
- Fixed rare crash when approving offline payment methods

## [0.61.3]

### Fixed

- Fixed out of bounds crash when using firebase decoder with updated play services

## [0.61.2]

### Added

- Added networkInterceptor to config

### Changed

- Added checkout id to QRCodeCSV

### Fixed

- Crashes when showing payment status while being offline
- Fixed payment status polling forever when checking out using an offline payment method

## [0.61.1]

### Fixed

- Make termsOfService optional (for demo-projects)

## [0.61.0]

### Breaking Changes

- The base Snabble class is now a kotlin object and can be used without using Snabble.getInstance()
- Setting a project is now persisted and all Fragments are waiting for the SDK initialization to be done.
- Removed 'x509TrustManager' and 'socketFactory' from the config.

### Changed

- All used TextView's are now using Material3 text appearances
- Improvements to layouts when using higher font and display scaling settings

### Fixed

- Fixed a bug that caused product flags (such as notForSale) to be ignored when in a bundle

## [0.60.2]

### Changed

- Updated Datatrans SDK and other dependencies

## [0.60.1]

### Added

- Added customizable Snabble.Widget.MaterialComponents.Button.Passive style

## [0.60.0]

### Fixed

- "qrCodeOffline" checkouts now always result in a PaymentStatus page
- Allow 0 cost checkouts

## [0.60.0-alpha02]

### Changes

- Add support for new Routing Targets API

## [0.60.0-alpha01]

### Breaking Changes

- Removed 'ui-integration' module and integrated it into 'ui'
  - All Fragments have its package name changed due to this.
- Now supporting Activities for all screens. For example 'SelfScanningActivity' for the Scanner. Refer to the
  Documentation for a list of all Activites/Fragments and View's
- Removed SnabbleUI.registerUiCallbacks in favor of SnabbleUI.setUiAction
  - UI Callback are now entirely optional, and Activites will be launched if a UI Event is not implemented by the
    hosting application
  - Upgrading from 0.52.x requires the callbacks to be changed, but the general flow is the same if you were using
    Fragments
  - Cleanup is done automatically, no SnabbleUI.unregisterUiCallbacks is necessary anymore!
- Checkout is now done in it's own Activity and can be started by using CheckoutActivity.startCheckoutFlow

### Notes

- Toolbar can be enabled in Activities by setting **snabbleToolbarStyle** in your Application theme

## [0.53.0]

### Changed

- IBAN transfer flow
- Hide payment selection when cart price is 0
- Added missing discount line
- Added support for Leinweber billing with customer number

### Fixed

- Multiple lint warnings
- Payone credit card input issues on legecy devices which no EM6 support
- Fixed potential crash bugs

## [0.52.0]

### Changed

- Handle the quiet zone in QR-Codes correctly in the dark mode, in the light mode it will be omitted at all since there
  is enough white space.

## [0.52.0-beta05]

### Updated

- Updated Datatrans SDK to v1.4.3

### Fixed

- Crash when validating payment methods

## [0.52.0-beta04]

### Breaking Changes

- Updated UI components to use Material 3. Usage of UI components now requires a Material 3 theme

## [0.52.0-beta03]

Identical to 0.52.0-beta02, Rerelease because of conflict in GitHub Packages

## [0.52.0-beta02]

### Fixed

- Fixed an issue with Keyguard popping up multiple times on Android < 9 while entering PayOne Credentials
- Fixed a crash when while using the CheckInLocationManager on Android < 8.
- Fixed a crash when starting location updates from a background thread

### Changes

- Skip brand selection of payment selection when only one project is being shown

## [0.52.0-beta01]

### Breaking Changes

- Added a new PaymentStatusView for displaying the current payment status in a linear fashion. It also displays
  dispatching of cigarettes and the status of the receipt
- Removed SHOW_PAYMENT_SUCCESS and SHOW_PAYMENT_FAILURE for SHOW_PAYMENT_STATUS

### Added

- Added optional CheckInManager and CheckInLocationManager which can used for geofencing store locations
- Added support for PayOne credit card tokenization and transactions

## [0.51.6]

### Fixed

- Only fallback to offline payment method if an offline capable payment method is selected

## [0.51.5]

### Fixed

- Fixed crash when parsing a barcode with a comma in it

## [0.51.4]

### Fixed

- Fixed Assets not loading after second app startup on Android 12

## [0.51.3]

### Added

- Expose the scanner engine

## [0.51.2]

### Fixed

- Fixed gs1 code parsing

## [0.51.1]

### Fixed

- Fixed payment options not showing anything if in a single project context

## [0.51.0]

### Changed

- SelfScanningFragment's getSelfScanningView() is now nullable

### Fixed

- SelfScanningFragment options menu being visible when no camera permission is given

## [0.50.8]

### Changed

- Removed listing of unsupported payment methods on different projects

## [0.50.7]

### Changed

- Removed useless observer

## [0.50.6]

### Fixed

- Change initialization order within projects

## [0.50.5]

### Changed

- Deprecated legacy PaymentCredentials.CREDIT_CARD (will be removed soon)
- Improve background updates

## [0.50.4]

### Fixed

- Coupon deletion from metadata

## [0.50.3]

### Fixed

- Interrupted coupons observer

## [0.50.2]

### Fixed

- Coupon loading behavior

## [0.50.1]

### Fixed

- Improved sessionStart and cart events only firing on the active project

## [0.50.0]

### Added

- Added support for scanning and displaying PDF_417 codes

## [0.49.3]

### Fixed

- Transaction can now not be aborted anymore when already processing and user is still in cart

## [0.49.2]

### Fixed

- Fixed added SEPA Cards not showing up in payment credentials list view

## [0.49.1]

### Fixed

- Bypass KeyStoreCipher when it can not be created

## [0.49.0]

### Important Changes
This release included a auto-migration path away from KeyStore based encryption, due to concurrency bugs in vendor
implementations resulting in loss of payment information. Payment credentials are now stored using an asynchronous RSA.

## [0.48.4]

### Changes

- Open checkout bar for customization

## [0.48.3]

### Changes

- Additional logging for KeyStore related problems
- Only invalidate KeyStore when keys are permanently inaccessible

## [0.48.2]

### Fixed

- Fix scanner which was not working on some devices

## [0.48.1]

### Updated

- Updated compile and target sdk to 31
- Updated translations
- Updated dependencies

### Added

- Added various error logs

## [0.48.0]

### Changes

- Improved payment selection flow, hinting at adding online payment methods before showing offline payment methods
- Consolidated and simplified payment options

## [0.47.2]

### Fixed

- Initialization error

## [0.47.1]

### Added

- Support for localized coupons

## [0.47.0]

### Changed

- Updated build tools to 7.0.1
- Updated firebase detector to use new mlkit on-device api's

## [0.46.0]

### Added

- Translations for fr and it

## [0.45.2]

### Fixed

- CheckoutOnlineView not updating when coming from an activity resumed state

## [0.45.1]

### Changes

- Upgraded Datatrans SDK to v1.4.2

### Fixed

- Fixed Datatrans Transaction Listener

## [0.45.0]

### Added

- Added API to get redeemed coupons

## [0.44.4]

### Added

- Added button themes for overriding button themes.

### Fixed

- Handle edge case when scanning a user weighed product with a pre weighed barcode
- Fixed an endless loop that resulted in the app freezing

## [0.44.3]

### Fixed

- Fixed visual bug in ShoppingCartView when deleting Coupons

## [0.44.2]

### Fixed

- Removed usage of removeIf, to support API < 26 without using coreLibraryDesugaring

## [0.44.1]

### Added

- Added coupon fields for colors and disclaimer

## [0.44.0]

### Added

- Added support for DIGITAL coupons with additional fields

## [0.43.2]

### Added

- Added an icon to the payment credentials list empty state

### Fixed

- PaymentOptionsView not updating when adding a credit card via datatrans

## [0.43.1]

### Fixed

- Persist shopping list on new uuid's

## [0.43.0]

### Added

- Added support for taxation

## [0.42.2]

### Fixed

- Fixed NullPointerException introduced in 0.42.1

## [0.42.1]

### Fixed

- Only update prices when the shop differs, not always when setCheckedInShop is called

## [0.42.0]

### Changed

- Removed manual discount message
- Added in memory lru cache for asset decoding
- Added async parameter for asset loading

## [0.41.0]

### Added

- Added support for payment method descriptors
- Added support for credit card payment using Datatrans

### Fixed

- Fixed internal storage directory sometimes pointing to null

## [0.40.2]

### Fixed

- Fix crash when google pay gateway is not configured correctly, showing error message instead

## [0.40.1]

### Fixed

- Fixed SelfScanningFragment being out of sync with SelfScanningView

## [0.40.0]

### Breaking Changes

- Project.getShops now returns a List instead of an Array

### Added

- Added support for "activeShops"

### Fixed

- Fixed PostFinance and Twint not selectable when skipping over project specific payment methods

## [0.39.13]

### Fixed

- Fixed crash when using standalone PaymentCredentialsListView

## [0.39.12]

### Added

- Telemetry for shopping list tags

## [0.39.11]

### Fixed

- ShoppingCart items not updating correctly when only the manual coupon state changes

## [0.39.10]

### Changed

- Remove dependency on gitter and migrate it to maven central.

## [0.39.9]

### Fixed

- Fixed crash on adding a second payment method on the same project

## [0.39.8]

### Fixed

- Removed additional padding on Snackbars when using Android 11 + OnApplyWindowInsetListener

## [0.39.7]

### Fixed

- Reversed camera torch drawable

## [0.39.6]

### Added

- Added support for "manualDiscountFinalCode"

## [0.39.5]

### Fixed

- QR codes being cutoff when maxSizeMM is higher than available view space
- Payment methods being shown to project that are not part of the project

### Updated

- Updated Datatrans SDK to v1.4.1

## [0.39.4]

### Added

- Add configuration flag `isUsingShoppingList` to avoid creating a FTS when not required

## [0.39.3]

### Fixed

- Fixed checkouts not aborting when age verification check is not passing

## [0.39.2]

### Fixed

- Added package query for Android 11+

## [0.39.1]

### Added

- Jump to play store if google pay is not installed

## [0.39.0]

### Added

- Added support for Google Pay

### Fixed

- Fixed exceptions when using coupons that affect the whole cart

## [0.38.1]

### Updated

- Updated Datatrans SDK to v1.4.0

### Fixed

- Product searches of sku's are now also working on pressing the imeActionDone.

## [0.38.0]

### Added

- Added stackable scan messages with a new Style

### Deprecated

- Deprecated UIUtils.showTopDownInfoBox

## [0.37.12]

### Added

- Added indicator if an manual discount was applied or not

### Fixed

- Fixed pull to refresh in ShoppingCartView
- Fixed selecting manual discounts resetting amount, even when no item is already in cart
- Products with manual discounts are now editable

## [0.37.11]

### Fixed

- Fixed crash when no TWINT or PostFinance payment method could be added

## [0.37.10]

### Changed

- Changed default Datatrans environment to Production

### Fixed

- Fixed listing of TWINT and PostFinace Card payment methods when no credit card payment methods are available

## [0.37.9]

### Changed

- Made credit card 3d secure hint locale aware

## [0.37.8]

### Fixed

- Only update cart when it actually changed

## [0.37.7]

### Added

- Support for switching Datatrans environments
- CreditCardInputView's 3d secure hint now used project specific i18n

## [0.37.6]

### Added

- Added option to vibrate when item was added to the cart

## [0.37.5]

### Fixed

- Fixed price override codes

## [0.37.4]

### Changed

- Not showing cart restoration after successful online checkout

## [0.37.3]

### Added

- Added age restriction indicator in shopping cart items

## [0.37.2]

### Fixed

- Fix VISA credit card input not opening

## [0.37.1]

### Fixed

- TWINT and PostFinance payment methods are now listed in their project specific lists

## [0.37.0]

### Added

- Support for transmission templates
- Added support for TWINT and PostFinance Payments using Datatrans
- searchByCode now also searches in SKU's

### Changes

- Increased the minimum required database revision to 1.25

## [0.36.0]

### Added

- Support for printed coupons

### Changed

- Support for new coupon metadata
- Improved SEPACardInputView for copy pasting IBAN's with prefixes
- Removed flash and search buttons in SelfScanningView
- Replaced scan indicator with a barcode image

### Fixed

- Remove old scan result messages

## [0.35.9]

### Fixed

- Fixed amount for manual coupons
- Fixed listener leak in CheckoutBar

## [0.35.8]

### Changes

- Add option to set project of the ProductResolver
- Changed builder method name from `setBarcodeOfProject(...)` to `setBarcode(...)` to simplify usage

## [0.35.7]

### Changes

- Extend telemetry for shopping lists

## [0.35.6]

### Changes

- Improved performance of FTS4 index creation
- Improved layout of Scan Dialog

### Fixes

- Fixed line item price being ignored in default cases

## [0.35.5]

### Fixed

- Removed unnecessary padding in SEPACardInputView

## [0.35.4]

### Fixed

- The priceHeight property of the CheckoutBar contains now the outer margin

## [0.35.3]

### Changes

- Migration ProductResolver to kotlin and make it possible to use it without a chooser
- The show() method was deprecated and replaced by resolve() since it is possible now to use the resolver without
  visible interaction
- Empty product image urls will be converted to null
- The priceHeight property of the CheckoutBar contains now its margin

## [0.35.2]

### Added

- Support for manual coupons

### Fixed

- Long messages being cut off when scanning

## [0.35.1]

### Changes

- Migration of dependencies to mavenCentral and jitpack

## [0.35.0]

### Changes

- Various structural changes

## [0.34.4]

### Changes

- Improved visuals on PaymentOptionsView

## [0.34.3]

### Fixed

- Fixed night mode confusion in not preloaded assets
- Update CameraX to 1.0.0-rc04 to fix a camera initialization crash on Samsung Galaxy S20 Ultra 5G

## [0.34.2]

### Fixed

- Fix a crash in PaymentOptionsView when a project has no brand

## [0.34.1]

### Fixed

- Products with multiple scanned codes now are using the default template when selected from a bundle

## [0.34.0]

### Added

- Add support for JPG and WEBP assets

### Fixed

- Fix vPOS updates with weight information resulting in incorrect quantities

## [0.33.11]

### Fixed

- Leak of SelfScanningView in SelfScanningFragment when in onResume()
- Camera black screen on Google Pixel 4a when using multi-window mode
- Improved camera loading behaviour when calling BarcodeScannerView.start() repeatedly

## [0.33.10]

### Fixed

- Endless recursion when handling unknown gs1 codes

## [0.33.9]

### Fixed

- Fixed incorrect display of units when processing line items from vPOS

## [0.33.8]

### Fixed

- Added more missing keyguard checks

## [0.33.7]

### Added

- Added explanation text for checkout online status screen

### Fixed

- Fixed a crash when adding a new payment method from the ShoppingCart
- Fixed scan dialog update button being cutoff when using the highest font scaling setting
- Fixed added missing keyguard after payment selection

## [0.33.6]

### Fixed

- Fixed a bug that aborted terminal payments could not be retried

## [0.33.5]

### Changed

- Use company name in 3d secure hint

## [0.33.4]

### Changed

- i18n updates

### Fixed

- Fixed crash when not providing a type to PaymentCredentialsListView

## [0.33.3]

### Fixed

- Require screen lock for payment methods that require credentials when calling from the shopping cart

## [0.33.2]

### Fixed

- Require screen lock for adding secure payment methods

## [0.33.1]

### Fixed

- Updated picasso dependency, to resolve breaking changes since 2.5

## [0.33.0]

### Fixed

- PaymentOptionsView not always updating its count
- Now using a subclassed FileProvider to avoid clashes with other libraries

## [0.33.0-beta04]

### Changes

- Mark all kotlin fragments as open

## [0.33.0-beta03]

### Changes

- Small bugfixes

## [0.33.0-beta02]

### Fixed

- PaymentOptionsView not always updating
- Improved layout of PaymentOptionsView

## [0.33.0-beta01]

### Breaking Changes

- Added support for PSD2 credit cards. This requires that existing credit cards are invalidated, which can be checked
  using PaymentCredentialsStore.hasRemovedOldCreditCards()
- 2 new views and there respective fragments related to the new credit card flow have been added: PaymentOptionsView and
  ProjectPaymentOptionsView. ProjectCredentialsListView should not be used as a Overview anymore, the new recommended
  entry point is now PaymentOptionsView.
- SnabbleUI.Callback now provides data as a Bundle. This bundle is mostly used for fragment arguments.
- EVENT_PRODUCT_CONFIRMATION_HIDE now provides its ShoppingCart.Item in the Bundle as a Serializable "cartItem".

## [0.32.11]

### Fixed

- Fixed translation error in qr code checkout screen

## [0.32.10]

### Added

- Added an error message when a deposit return voucher is already redeemed

### Fixed

- Fixed a crash when scanning deposit return vouchers

## [0.32.9]

### Fixed

- Fixed another crash in BarcodeScannerView

## [0.32.8]

### Fixed

- Fixed crash in BarcodeScannerView

## [0.32.7]

Identical to 0.32.6, release because of issues with Github Packages

## [0.32.6]

### Fixed

- React-Native incompatibility with new BarcodeScannerView implementation

## [0.32.5]

### Changes

- Mark BarcodeScannerView as 'open', for compatibility with previous SDK releases

## [0.32.4]

### Changes

- Updates translations

### Fixed

- Auto focus not always working as expected
- Checkout now waits for Exit-Code completion

## [0.32.3]

### Fixed

- Now using lineItem.amount instead of lineItem.count

## [0.32.2]

### Fixed

- Deep search for mergeable cart items
- Fix wrong add to cart button message when adding a non-mergeable item

## [0.32.1]

### Fixed

- BarcodeScannerView is now paused when initialized after already being paused

## [0.32.0]

### Major Changes

- Completely rewritten BarcodeScannerView. It now uses the Camera2 API via CameraX. The API surface did not change.

### Added

- Added translations for German, Hungarian and Slovakian languages.

### Fixed

- Products with specified quantities are not mergable anymore

## [0.31.4]

### Fixed

- Crash when database and metadata code templates mismatch

## [0.31.3]

Rerelease of 0.31.2 due to github packages conflict

## [0.31.2]

### Fixed

- Unit display when scanning GS1 codes
- Use original code when sending codes scanned from GS1 codes to backend

## [0.31.0]

### Added

- Support for Brands

## [0.30.1]

### Added

- Support for UPC-A codes in EAN13 or EAN14 codes

### Changed

- Prioritize online payment methods over offline methods if available
- Route to entering payment method if not available

### Fixed

- Fixed shopping cart not generating a new id after successful checkout

## [0.30.0]

### Added

- Support for GS1 Barcodes

## [0.29.8]

### Changed

- Update hashes used in certificate pinning

## [0.29.8]

### Changed

- Add support for lets encrypt certificates on Android versions before 7.1.1

## [0.29.7]

- More vendor specific strings

## [0.29.6]

### Changed

- Support vendor specific strings for salestop

## [0.29.5]

### Fixed

- Fixed some regressions in price display since 0.29.4

## [0.29.4]

### Added

- Add support for vPOS price reevaluation codes

## [0.29.3]

### Fixed

- Grey out checkout button when no online checkouts are available and no offline fallback is configured

## [0.29.2]

### Changed

- Now using PUT and GET instead of POST and a client-side generated uuid for checkout process to be able to reuse
  existing checkout processes

## [0.29.1]

### Fixed

- Fixed a potential crash when updating Assets
- Fixed a potential crash when payment methods are not valid anymore and needed to remove

## [0.29.0]

### Breaking Changes

- Sealed inner classes of Shop, you may need to use getter functions instead of accessing the fields directly

### Added

- Support for deposit return vouchers's
- Parse company data from Shop
- Parsing of terms of use data
- Support for exit gate's
- Support for performedBy in checks

### Fixed

- Projects that have no offline fallback as a payment method are now forced to enter payment credentials
- Fixed age restriction hint promting even when product dialog got dismissed

## [0.28.1]

### Fixed

- Stop polling for payment origin candidates on 404
- Product that were scanned with encoded data are now not showing the bundle dialog anymore

## [0.28.0]

### Added

- Support for updating the users age by external payments
- Added age restricted product warning message

### Changed

- Route to PAYMENT_ABORTED on terminal aborts
- QRCode offline layout improvements

### Fixed

- Fixed BarcodeScannerView choosing the wrong camera when multiple back cameras are available and not all camera support
  auto-focus
- Fixed NullPointerException on unknown fulfillment check state
- ProgressBar not showing when payment is processing on gatekeeper checkout

## [0.27.3]

### Fixed

- Fix a initialization crash in BarcodeScannerView
- Handle obscured urls gracefully in TokenRegistry

## [0.27.2]

### Fixed

- Fixed a crash when parsing metadata contain null payment methods

## [0.27.1]

### Fixed

- Fixed a possible freeze in BarcodeScannerView

## [0.27.0]

### Added

- Added support for normalized coordinates in ScanIndicatorView

## [0.26.7]

### Changes

- Now using lower camera preview resolution when device memory is low

### Fixed

- Fixed a bug that caused products to be scannable even when they are not available

## [0.26.6]

### Fixed

- Fixed checkout ProgressBar sometimes being endless

## [0.26.5]

### Changes

- Faster call timeout for checkout request that could be handled offline

## [0.26.4]

### Changes

- Articles can now not go below quantity of 1 when scanning
- Fixed a crash when handling old metadata

## [0.26.3]

### Changes

- Show fallback scan message when invalid scan message is set

## [0.26.2]

### Changes

- Improved CheckoutOffline layout

## [0.26.1]

### Added

- Added support for multiple pricing categories in ProductDatabase

## [0.26.0]

### Changes

- Requires schemaVersion 1.21

### Added

- Added support for 'notForSale'

## [0.25.7]

### Fixed

- Fixed customerNetwork data model - breaking change from 0.25.6

## [0.25.6]

### Changes

- Added "animateBarcode" property to BarcodeView
- Added customerNetworks to Shop
- Allow receipt pdf url to be null

## [0.25.5]

### Fixed

- Do not require keyguard authentication for employee card payment methods

## [0.25.4]

### Added

- Support for "displayNetPrice"

### Fixed

- CUSTOMER_CARD_POS payment method not displaying in payment selector

## [0.25.3]

### Fixed

- Auto-approval payment methods should now also show a progress dialog if they take too long
- Payment method that were added in other App-Id's are now excluded when populating the list
- Fixed paydirekt not going back after adding new credentials
- Fixed age verification not always popping up in new payment selection

## [0.25.2]

### Fixed

- Fixed a crash when pausing the activity while the payment selection is open
- Fixed payment select dialog not always selecting the current payment
- Fixed most http requests calling the error callback when being cancelled

## [0.25.1]

### Fixed

- Payment methods that are not requiring a intermediate status screen are now showing the payment success screen
- The OnFullfillmentUpdateListener is now not emitting onFullfillmentDone when no fulfillments are present after a
  successful payment
- Payment selector is now hiding customer card payment methods that are not added
- Fixed a crash in the payment selector when adding a new customer card

## [0.25.0]

### Added

- Support for paydirekt

## [0.24.7]

### Fixed

- Now creating a new scanned code when selecting a bundle product
- vPOS price display now multiplies by units, if available
- vPOS replace operations with products that are not in the local db are not blocking the UI anymore

## [0.24.6]

Is identical to 0.24.5

## [0.24.5]

### Fixed

- Fixed a crash while generating the list of available payment methods

## [0.24.4]

### Added

- Added checkmark for selected payment method

### Changed

- Automatically select payment method added from shopping cart

## [0.24.3]

### Fixed

- Don't show payment credentials of other app id's in new payment selector
- Skip payment method list and go directly to bottom sheet when adding payment methods from shopping cart

## [0.24.2]

### Fixed

- Payment selection now does hide completely when showing empty state
- Price does now update correctly when undoing items from empty state
- Now using Snabble.Shoppingcart.numberOfItems and Snabble.Shoppingcart.numberOfItems.one

## [0.24.1]

### Changed

- Include okhttp version in User-Agent, this requires at least okhttp 4.7.0.

## [0.24.0]

### Added

- Moved payment selection to shopping cart
- SnabbleUI.getProjectAsLiveData to get the current project as a reactive element

### Removed

- PaymentSelectionView and PaymentSelectionFragment

## [0.23.2]

### Added

- Support for availabilities

### Fixed

- Hide editing controls for products with embedded data
- Fixed a rare crash when dismissing items in the shopping cart

## [0.23.1]

### Changed

- Make checkoutProcess accessible after payment failure

## [0.23.0]

### Added

- Support for fulfillment's

## [0.22.4]

### Changed

- Check employee card payment methods for validity

### Fixed

- Its now possible to enter employee cards without access to the Android KeyStore

## [0.22.3]

### Fixed

- Fix crash on BarcodeScannerView introduced in 0.22.0

## [0.22.2]

### Fixed

- Allow setAppUserBase64 to be null to clear the current app user

## [0.22.1]

### Fixed

- Update appUser url

## [0.22.0]

### Added

- Added support for checkout process checks (age verification)

### Changed

- Show progress indicator when payment is processing
- Age verification is not optional anymore
- Removed enableAgeVerification config parameter

### Fixed

- Properly handle camera state when rapidly creating / destroying multiple copies of BarcodeScannerView from a thread
  that is not the main thread
- Only let the user add payment methods that are available to the app

## [0.21.5]

### Changed

- Exclude not used assets from asset preload

## [0.21.4]

### Changed

- Canceling a checkout by pressing cancel now goes back in the navigation hierarchy instead of showing a payment error
  message

## [0.21.3]

### Added

- Added events for product confirmation show/hide

### Changed

- Now listing added employee cards in payment method list

### Fixed

- Added workaround to fix ProductSearchView not updating when embedding in react-native applications

## [0.21.2]

### Fixed

- Invalidate tokens on new app user id

## [0.21.1]

### Fixed

- Fixed setAppUserIdBase64

## [0.21.0]

### Added

- Support for app user id's
- Support for American Express
- Limited support for german age verification

### Changed

- Now transmitting obfuscated credit card number and date when making payments

### Fixed

- Fixed a bug that caused failed fingerprint authentications to return to the previous view instead of allowing to retry
  entering the fingerprint

## [0.20.6]

### Fixed

- Fixed a bug that caused vPOS implementations to count deposit prices twice

## [0.20.5]

### Changed

- Now loading svg assets instead of png

### Fixed

- Fixed a race condition when loading assets

## [0.20.4]

### Fixed

- Fixed a regression in credit card input view
- Updated okhttp to 3.14.7 to fix an issue with Android 11

## [0.20.3]

### Fixed

- Payment finished event for customer card payments
- Use Color.WHITE for EAN13 barcode text's when a translucent window background is set

## [0.20.2]

### Fixed

- Mark customer card payment as always online payment

## [0.20.1]

### Added

- Added support for 'customerCardPOS' payment method
- Added new views and events for customerCardPOS

### Changed

- Improved support for small devices

### Fixed

- Added night mode support for dynamic assets

## [0.20.0]

### Added

- Added support for dynamic asset downloading, to update Assets use project.getAssets().update()

### Changed

- Redesigned payment screens, now with retailer specific images and less clutter

## [0.19.5]

### Fixed

- Fixed a bug that caused SEPACardInputView to retain prefilled state

## [0.19.4]

### Fixed

- Added workaround when SDK is initialized after Activity creation

## [0.19.3]

### Added

- Added support for adding payment origins over terminal payments

### Changed

- When in a single project app, adding payment methods does not show the project anymore

## [0.19.2]

### Fixed

- CreditCardInputView now works with external app 3d secure authentications

## [0.19.1]

### Fixed

- Fixed a bug that CreditCardInputView did not load when embedded in react-native
- Fixed a bug that vPOS discounts got added to the total quantity in the ShoppingCart

## [0.19.0]

### Fixed

- Fixed a bug that caused products that are reduced in price to be able to merge with the same product that is not
  reduced in price, resulting in odd behaviour

## [0.18.7] + [0.19.0-alpha05]

### Fixed

- Parsing of required customer cards now works without presence of accepted field

## [0.18.6] + [0.19.0-alpha04]

### Fixed

- Fixed a bug that caused checkouts to stop polling

## [0.19.0-alpha03]

### Fixed

- Handle PAYMENT_APPROVED in payment selection

## [0.19.0-alpha02]

### Changes

- Added RawReceipts callback

## [0.19.0-alpha01]

### Breaking Changes

- Updated UI callbacks, now using an interface with an enum instead of an interface with functions
- Splitting up of CheckoutView into multiple Views (PaymentSelectionView, CheckoutOnlineView, CheckoutOfflineView,
  CheckoutGatekeeperView and CheckoutPointOfSaleView)

### Fixed

- Various compatibility fixes for usage in react-native

## [0.18.5]

### Fixed

- Bundle products not showing up if they have a price > 0

## [0.18.4]

### Fixed

- Added missing night mode icon

## [0.18.3]

### Changed

- Added new gatekeeper icon
- Enabled credit card payments by default

## [0.18.2]

### Added

- Added setManualCameraControl to SelfScanningView to control the camera by the app itself

### Fixed

- Updating ShoppingCartView in onAttachedToWindow to fix an issue when reusing existing ShoppingCartView's and
  displaying them again instead of creating a new instance

## [0.18.1]

### Changes

- Expose client id setter

## [0.18.0]

### Changes

- Added Keyguard functionality to SDK itself
- Removed SnabbleUI.requestKeyguard callback

## [0.17.10]

### Fixed

- Fixed a bug that prevented items from counting up after scanning
- Fixed a bug that caused payment limits to display multiple times while scanning
- Fixed a bug that caused wrong totals for discounts when using vPOS

## [0.17.9]

### Fixed

- SelfScanningFragment not recreating SelfScanningView when reattached using FragmentManager

## [0.17.8]

### Added

- Support vPOS sale stop
- Added event when payment credentials are not accessible anymore

### Changed

- Show empty prices in scanner and cart
- Adjusted vertical touch slop for cart swipe to refresh

## [0.17.7]

### Fixed

- Handle overwritten scannedCodes from vPOS

## [0.17.6]

### Added

- Added support for vPOS

### Fixed

- Commission items are now not editable anymore

### New String Keys

- Snabble.Shoppingcart.discounts
- Snabble.Shoppingcart.giveaways

## [0.17.5]

### Added

- Simple filtering of payment methods

## [0.17.4]

### Fixed

- Fixed payment result not resetting on consecutive checkouts

## [0.17.3]

### Added

- Added support for terminal handover
- Added support for adding payment origins over terminal payments
- Added OnKeyListener to PaymentResolver

## [0.17.2]

### Changed

- Removed delay for checkout abort button appearance

### Fixed

- More night mode fixes

## [0.17.1]

### Fixed

- Fixed night mode icon for camera permission

## [0.17.0]

### Breaking Changes

- Minimum API Level is now 21.
- Java 8 is now required.
- All UI components are now using the material components theme.

It is now REQUIRED to use a material components theme for your app. AppCompat themes are not supported anymore.

For more detailed information see:
https://github.com/material-components/material-components-android/blob/master/docs/getting-started.md

### Added

- Night mode support, if a DayNight theme is used.
- Support for employee card payments

### Removed

- All snabble_* colors, all components are now following the material components color system. Only the snabble_info*
  colors are left, but can mostly be left untouched.

## [0.16.10]

### Fixed

- Fixed payment selection ActionBar title

### Changed

- Send cart again after checkout abort
- Increased toast message duration for longer texts
- Added 3d secure hint

## [0.16.9]

### Fixed

- Notify payment updates on main thread instead of caller thread

## [0.16.8]

### Added

- Added additional telemetry events

## [0.16.7]

### Added

- Encoded codes can now be sorted by using EncodedCodesOptions.sorter

## [0.16.6]

### Changed

- Await and block for abort calls while in checkout
- A short Checkout-ID is now visible while in payment
- Hide bundles of products without a price
- Removed restriction to german IBAN's
- Filter payment methods by appId

### New String Keys

- Snabble.Payment.cancelError.title
- Snabble.Payment.cancelError.message

## [0.16.5]

### Fixed

- Removed unnecessary cart update on empty carts

## [0.16.4]

### Changed

- Info boxes are now showing longer/shorter based on text length
- Added snabble_textColorOnPrimary, for coloring elements that are on the primary color

## [0.16.3]

### Fixed

- Improved behaviour of offline checkout retryer

## [0.16.2]

### Added

- Option to show the product sku in ProductSearchView

## [0.16.1]

### Changed

- Support finalCode for ikea code

## [0.16.0]

### Changed

- Replaced credit card icon

### New String Keys

- Snabble.Payment.CreditCard

## [0.16.0-beta3]

### Fixed

- Do not show credit card payment options when not enabling support for it

## [0.16.0-beta2]

### Fixed

- Flicker when loading credit card input

## [0.16.0-beta1]

### Breaking Changes

- Added showCreditCardInput() to SnabbleUICallback. If you don't use credit card payments, you can leave the
  implementation empty.

### Added

- Experimental support for credit card payments. To enable set Config.enableExperimentalCreditCardPayment. Only
  supported on API 21+.

- Checkouts are now persisted and will be transferred at a later time.
- Now always showing a payment method selection when entering a new payment method.

## [0.15.3]

### Added

- ProductNotFound events are now posted when a scanned product is not found

### Changed

- ReceiptInfo.getDate() is now deprecated, use getTimestamp() instead.

## [0.15.2]

### Changes

- Increased shopping cart view auto text size
- Removed payment select empty state icon

## [0.15.1]

### Fixed

- Fixed receipts pdf download

## [0.15.0]

### Breaking Changes

- Removed RECEIPT_AVAILABLE checkout state
- Changed ReceiptInfo.getProject to return a string instead of the resolved project
- Removed receipt UI components

## [0.14.18]

### Fixed

- Fixed parsing of encodedCodes

## [0.14.17]

### Fixed

- EncodedCodes CSV format headers

## [0.14.16]

### Fixed

- Properly handle unknown checkout info errors

## [0.14.15]

### Fixed

- Reuse session id on cart backup/restore
- Rare crash on BarcodeScannerView when resuming the camera
- Fixed text being cutoff on restore cart button

## [0.14.14]

### Added

- Support for new qrCodeOffline metadata

### Changed

- Removed support for old encodedCodes payment methods

## [0.14.13]

### Added

- Ability to restore the previous shopping cart, after checkout.

### Fixed

- Fixed SEPA card input not closing after entry when activity got destroyed before resuming while accepting keyguard

### New String Keys

- Snabble.Shoppingcart.emptyState.restartButtonTitle
- Snabble.Shoppingcart.emptyState.restoreButtonTitle

## [0.14.12]

### Fixed

- Crash on moto g7 plus when activating the torch

## [0.14.11]

### Changed

- Choose offline payment method based on available payment methods in metadata

## [0.14.10]

### Changed

- Added accessor to additional metadata
- Added available payment methods to project

## [0.14.9]

### Changes

- Now showing the 'checkout done' screen when pressing 'done' on encoded codes screen
- Added snap scrolling to encoded codes screen
- Improved layout for medium sized devices on encoded codes screen

### Fixed

- Fixed a race condition in shopping cart product updates

## [0.14.8]

### Changes

- Removed sorting by price in encodedCodes

## [0.14.7]

### Changes

- Added support for encodedCodes 'maxChars' property
- Layout and Behaviour improvements to the encodedCodes screen
- Renamed key Snabble.Receipt.noReceipt to Snabble.Receipts.noReceipt

### New String Keys

- Snabble.QRCode.entry.title
- Snabble.Receipts.noReceipt

## [0.14.6]

### Fixed

- Assume fractional unit is 0 when no conversion is possible of encoded unit
- Use scanned code when selecting bundle product

## [0.14.5]

### Changes

- Allow shorter codes to be matched if the last code template group is a ignore group
- Embed lookup code instead of zero-filled scanned code when searching by code

## [0.14.4]

### Fixed

- Fixed a bug that caused the checkout limit message to not appear when checking out im some cases

## [0.14.3]

### Changes

- Now exposing orderId in Checkout
- ReceiptListView is now checking for orderId while fetching

## [0.14.2]

### Fixed

- Fixed a crash when opening ReceiptListView without setting a Project first

## [0.14.1]

### Fixed

- Fixed a bug that caused transmissionCodes not to be applied in encodedCodes when not in the default code template

## [0.14.0]

### Breaking Changes

- Checkout now has a RECEIPT_AVAILABLE state, which gets fired after PAYMENT_SUCCESSFUL when the receipt is generated by
  the backend. If you relied on using UI components (using CheckoutView), this change is non-breaking.
- ShoppingCart.toBackendCart is now package-private

### Added

- Added the option to override the success and failure views in CheckoutView
- ReceiptListView is now showing when a Receipt is still in the process of being generated

### Changed

- Prefixed all resources with snabble, to avoid clashes with app resources

## [0.13.17]

### Added

- Added support for customer card prices
- Added support for scan messages

## [0.13.16]

### Added

- Project now contains getName() for a user presentable name

## [0.13.15]

### Changed

- The default scan area is now 20% bigger as the indicator indicates
- Now warming up the image cache when adding items to the shopping cart
- Added setRestrictionOvershoot to BarcodeScannerView to increase the detection area by a multiplier based on the
  indicator

### Fixed

- Fixed payment status screen not updating when in a stopped activity
- Fixed scanner shopping cart button not updating when in a stopped activity
- Fixed barcode search crashing when multiple templates were matching on a single product with the same input

## [0.13.14]

### Added

- Added Config parameter maxShoppingCartAge

### Removed

- Removed config parameter enableReceiptAutoDownload as it is no longer used

### Changes

- Add keepScreenOn flag on checkout view

### Fixed

- Null pointer in very rare circumstances using ZXing Barcode Detector
- CheckoutSuccessful Telemetry Event was not firing

## [0.13.13]

### Added

- Added support for constant code groups on code templates

### Changes

- Updated outdated product database mime types

## [0.13.12]

### Changed

- Improved SEPA mandate info dialog

### Fixed

- Now correctly escaping line feeds in product queries
- Fixed SEPA mandate dialog not showing when credentials were not encrypted using a keyguard

## [0.13.11]

### Fixed

- Now tinting payment success image with snabble_primaryColor
- Keyguard authentication on Android < 4.3

## [0.13.10]

### Fixed

- Prevent repeating of customer card ids in encoded codes

## [0.13.9]

### Fixed

- Fixed encoded codes generating multiple times per layout pass

## [0.13.8]

### Changed

- Payment status view now shows a qr code instead of a data matrix code

## [0.13.7]

### Fixed

- Handle missing customer card id in encodedCodes

## [0.13.6]

### Added

- Support for maximum size of encoded code qr code display
- Support for additional payment methods

### Fixed

- Race condition when updating product database and shopping cart prices at the same time
- Fixed a bug with BarcodeView not properly fading in when outside bounds
- Reencode user input for zero amount products in backend items

## [0.13.5]

### Added

- Added new onCheckoutLimitReached and onOnlinePaymentLimitReached callbacks to ShoppingCartListener.

This is a minor breaking change if you use the verbose listener because of additional interface methods.

- Checkout has now an additional state: NO_PAYMENT_METHOD_AVAILABLE

### Changed

- Added limit messages to shopping cart in addition to limit warnings in self scanning.
- Added new message when no payment methods are available

### New string keys

- Snabble.Payment.noMethodAvailable

## [0.13.4]

### Fixed

- Additional codes now also get prefixed with count in encoded codes csv generation

## [0.13.3]

### Changed

- Improved memory usage of encoded codes view

### Fixed

- Scanner buttons tint color on API <= 19
- Cart events are now sending correctly after a successful checkout
- Encoding of zero amount products in encoded codes
- Searches in non-default templates are now using the template for generating the selected code

## [0.13.2]

### Fixed

- Fixed a crash when generating price overrides, due to an api incompatibility
- Fixed parsing of price override codes when no transmission template or code is set

## [0.13.1]

### Added

- ScanIndicator has now Rectangle and Quadratic styles, via BarcodeScannerView.setIndicatorStyle

### Changed

- Improved BarcodeScannerView ScanIndicator
- Removed support for 'teleCashDeDirectDebit' in favor of 'deDirectDebit' payment method

### Fixed

- Show error message when no payment method is available

## [0.13.0]

### Breaking Changes

- SnabbleUICallback now needs showShoppingCart() to be implemented
- Using new ShoppingCart implementation, breaking core SDK API.
- Now using material components theme as the base for designing UI components, this may result in odd behaviour when not
  using a material components theme as your base

### Added

- Enhanced security of locally stored payment credentials by using the Android KeyStore API on Android 4.3+
- Support for automatic remote price updates and promotions

### Changed

- Lots and lots of small UI changes on almost every part in the UI components
- ShoppingCartView is now using insert/remove Animations
- PriceFormatter is now reused across projects
- Keep 4 starting digits of obfuscated iban
- Now showing original price when discounted prices are set in product confirmation dialog
- Now showing sale stops directly after scanning
- Now showing a message if a checkout limit is reached

### Fixed

- Products with a overridden base price now get properly send over to the backend
- ShoppingCart checkout button visible when cart is empty
- SearchableProductAdapter is now honoring searchable templates
- Keyguard is now correctly preventing checkout

### New string keys

- Snabble.Scanner.goToCart
- Snabble.Scanner.goToCart.empty
- Snabble.saleStop.errorMsg.scan
- Snabble.limitsAlert.title
- Snabble.limitsAlert.notAllMethodsAvailable
- Snabble.limitsAlert.checkoutNotAvailable
- Snabble.Payment.SEPA.hint
- Snabble.Keyguard.requireScreenLock

## [0.12.4]

### Fixed

- Fixed an issue that prevented repeated network calls would reuse dead connection pools and result in network errors
  even when network was available again
- Subtitle visibility for recycled shopping cart cells

## [0.12.3]

### Fixed

- Added missing Checkout-ID to QRCodePOS checkout types
- Fixed hiding of explanation text on small displays (QVGA or smaller)
- Checkout screen with QRCodePOS type now also sets the ActionBar title if an ActionBar is set with
  SnabbleUI.registerActionBar

## [0.12.2]

### Changed

- Improved layout of checkout status screen
- List dividers are now using the style attribute android:listDivider
- The color snabble_dividerColor is removed

## [0.12.1]

### Fixed

- Configured FirebaseBarcodeDetector to detect UPC-A as EAN13 to match the behaviour of ZXing

## [0.12.0]

### Fixed

- Top down info box appearing again on layout change
- Quantity is now not editable anymore over keyboard input for commission products

## [0.12.0-beta7]

### Fixed

- Restored payment credentials list empty state

## [0.12.0-beta6]

### Fixed

- Fixed border width to be the same on all bordered buttons

## [0.12.0-beta5]

### Changes

- Show network error on receipts list if receipt list could not be fetched
- Use FloatingActionButton for payment list view
- Unified ic_chevron and ic_chevron_right

### New string keys

- Snabble.networkError

## [0.12.0-beta4]

### Changes

- Add support for new receipts api
- OkHttpClient is now shared across projects

## [0.12.0-beta3]

### Important Changes

- The minimum required database schema version is now 1.18. Backwards support is dropped and opening a old database will
  result in deletion of the database and fallback to online only mode. Calling update() will download a up to date
  version of the database.

If you are using a bundled database make sure to update it to a database with schema 1.18 or higher.

### Breaking Changes

- ScannableCode is now renamed to ScannedCode
- Product.getScannableCodes() is now returning a Product.Code object

### Changes

- ScannedCode.parse is now returning a list of ScannedCode matches which need to be looked up in the database
- Support for Units is now migrated to new database schema, the older schema used in previous versions will fall back to
  g/kg only

- Added more Units and removed isXXX functions in favor of Unit.getDimension()
- Small layout improvements for qr and encoded codes checkout

### Added

- Support for code templates
- Support for product api v2

### Fixed

- Crash when a network error occurred when scanning a product

### New string keys

- Snabble.Shoppingcart.buyProducts.now

## [0.12.0-beta2]

### Added

- Added support for encoded codes csv

## [0.12.0-beta1]

### Important Changes

- All requests to our domains are now using certificate pinning

### Changed

- Renamed get/set LoyaltyCardId to CustomerCardId
- Now listing the offending products if a checkout is failing because of a sale stop or other various reasons

### Added

- Added support for Units (ml, kg, cm...)
- Added support for customer card metadata
- Added customizing options for ProductSearchView
- Added top-down info box in UIUtils
- Database error event logging (to the servers of snabble)
- Parsing of reference units

### Fixed

- Directly showing keyboard when entering barcode when no database is available and the
- Fixed dialog showing "null " + Product name when no subtitle is set
- Use reference units for weight/amount transmission when checking out

### New string keys

- Snabble.saleStop.errorMsg.title
- Snabble.saleStop.errorMsg.one
- Snabble.saleStop.errorMsg

## [0.11.2]

### Fixed

- Prices are now updated when updating the ProductDatabase
- Always show the locally calculated price for consistency

## [0.11.1]

### Fixed

- Force US locale for time formatting

## [0.11.0]

### Changes

- SnabbleUICallback has now additional interface methods that needs to be implemented, all payment related callbacks are
  optional if no online payment method is used.

showMainscreen() has been replaced with goBack() for more intuitive behaviour

For more information see the sample application

- Product dialog can now be shown anywhere, not only while having the scanner opened using the new class ProductResolver

- Exposed OkHttpClient in Project, to allow for making Requests that use certificate pinning and a valid token without
  extra effort, this also means OkHttp is now part of our public API

### Added

- Add support for online payment using SEPA
- Add support for zebra hardware scanner devices
- Add firebase barcode detector module
- Product and Shop are now Parcelable
- Added toShortString in Product and Shop
- Added config parameter maxProductDatabaseAge. Product database lookups are forced to make online requests when the
  time since the last update exceeds this value. The default is 1 hour.

### Fixed

- Fixed products with embeddedCode == 0 not showing "scanned shelf code" info
- Properly cleanup okhttp connections on error responses
- Log events in millisecond precision
- BarcodeScannerView: Immediately auto focus on startup
- BarcodeScannerView: Unrecoverable errors (such as the camera driver not responding)
  should now show the error text instead of a black screen

### Removed

- ProductDatabase.getBoostedProducts and Product.getBoost

### New String keys

- Snabble.Payment.SEPA.Name
- Snabble.Payment.SEPA.IBAN
- Snabble.Payment.SEPA.InvalidIBAN
- Snabble.Payment.SEPA.InvalidName
- Snabble.Save
- Snabble.Payment.emptyState.message
- Snabble.Payment.emptyState.add
- Snabble.Payment.delete.message
- Snabble.Payment.add
- Snabble.Checkout.verifying
- Snabble.Checkout.done
- Snabble.Checkout.payAtCashRegister
- Snabble.Checkout.error

## [0.10.6]

### Fixed

- Fixed a crash on some Android 8 and 8.1 devices when updating the ProductDatabase

## [0.10.5]

### Fixed

- Show shop unspecific price, if no price is available for selected shop and database has pricingCategories set for shop

## [0.10.4]

### Fixed

- Endless recursion when scanning non EAN13 codes starting with 0 that will not result in a match on the database

## [0.10.3]

### Added

- Barcode false positive detection

## [0.10.2]

### Fixed

- Fixed checkout cancelling
- Product search item cells should now scale with multiline text

## [0.10.1]

### Added

- Experimental support for IKEA vendor specific codes

### Changed

- ITF code detection is now restricted to ITF14

## [0.10.0]

### Added

- Added experimental support for receipts

### Changed

- Add support for CODE_39
- Parse scanFormats from metadata
- Now sorting products in qr codes by price
- Now falling back to showing qr code when no connection could be made
- Now showing undo snackbar instead of dialog for removal of products using the quantity controls

### Fixed

- Socket timeouts now call the error callbacks in every case

### New String Keys

- Snabble.Receipt.errorDownload
- Snabble.Receipt.pdfReaderUnavailable

## [0.9.4]

### Changed

- Improved auto focus speed (especially on budget devices with slow continuous video auto focus)
- Increased camera resolution, if the device supports it

## [0.9.3]

### Changed

- BarcodeFormat is now part of core
- Deprecated Checkout.setShop, use Project.setCheckedInShop instead
- Improved payment selection layout

### Added

- Added support for pricing categories
- Added support for ITF barcodes
- Added support for multiple sku requests

### Fixed

- Clearing reference to Camera PreviewCallback when leaving BarcodeScannerView
- Improved recovery from corrupted database files

## [0.9.2]

To use this release UI components you need to also migrate to androidx.
See [https://developer.android.com/topic/libraries/support-library/refactor](https://developer.android.com/topic/libraries/support-library/refactor)

### Changed

- Support for build-tools 3.2.0
- Migrated to androidx

## [0.9.1]

### Fixed

- Improved camera error handling

## [0.9.0]

This are the most notable changes from 0.8.21, for all changes see previous release notes or commit history:

### Changed

- Initialization of the SDK is now done using Snabble.getInstance().setup
- Most of the functionality that was in SnabbleSdk before is now contained in Project
- For migration you can replace most calls that were made to a SnabbleSdk instance to Project, everything that is not
  migrated to Project is contained in Snabble
- Config requires a new appId and secret
- Database bundling is now provided by using the loadDatabaseBundle function in ProductDatabase
- SnabbleUI.registerSnabbleSdk is now SnabbleUI.useProject

### Added

- Support for multiple projects using one SDK instance
- Support for new authentication scheme
- Support for new metadata format
- New products are now at the top of the shopping cart
- Added support for edeka product codes
- Added support for transmission codes
- Improved performance of code search on Android 4.x
- Improved asking for camera permission when using SelfScanningFragment
- Improved performance of BarcodeView
- Improved dialog behavior for small and larger width devices
- New info snackbar in scanner
- Code lookups of EAN8 codes are now also looking up its EAN13 counterpart
- Checkout finish/abort telemetry
- Added the option to showing a hint when adding the first item to the shopping cart

### Fixed

- Fixed BarcodeView on API 16
- Pausing the barcode scanner when showing hints
- Fixed various issues that causes the BarcodeScanner to freeze
- Restored shopping cart button ripple effects
- Fixed undo for zero amount products
- Fixed version string sometimes null in user agent
- Be more tolerant to unset project scenarios
- Fixed translating transmission codes
- Disable polling for offline payment methods
- Sorting EAN8 hits on top in code search

### New String Keys

- Snabble.OK
- Snabble.Hints.title
- Snabble.Hints.closedBags
- Snabble.goToSettings
- Snabble.askForPermission<|MERGE_RESOLUTION|>--- conflicted
+++ resolved
@@ -8,12 +8,9 @@
 ### Removed
 ### Fixed
 * ui: subject dialog for external billing now works in dark mode
-<<<<<<< HEAD
-* core: Fix theming related bug by setting restored shop in CheckInManager
-=======
 * ui: external billing icon works with dark mode now
 * core: prevent SQLiteLockedException and recover from it on product database update
->>>>>>> 1bb1124b
+* core: Fix theming related bug by setting restored shop in CheckInManager
 
 ## [0.75.7]
 ### Added
