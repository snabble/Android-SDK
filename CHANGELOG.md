# Changelog
All notable changes to this project will be documented in this file.

## UNRELEASED
### Added
### Changed
ui: the `ProductResolver.Builder` now requires a project as constructor param, since the default value has been removed
### Removed
### Fixed
<<<<<<< HEAD
ui: change project reference in `ProductResolver.kt` to get rid of IllegalArgumentException
=======
* ui: Avoid npe caused by `isEmpty()` check on a null shopping cart
>>>>>>> 69157be4

## [0.72.4] 
### Added
* core, io: Option to limit payment methods offered to add (#173)

## [0.72.3]
### Fixed
* core, ui: Bind Giropay to its project (#172)

## [0.72.2]
### Changed
* core: Explicitly enable buildConfig (#171)
* kotlin-sample: Explicitly enable buildConfig (#171)
* ui: Re-enable Giropay integration (#169)
* ui-toolkit: Explicitly enable buildConfig (#171)
* utils: Explicitly enable buildConfig (#171)

## [0.72.1]
### Added
* Address and email input fields for credit cards via PAYONE

## [0.72.0]
### Added
* core: Add missing payment state transferred
  * if the checkout process receives the final state transferred it updates the checkout state with PAYMENT_TRANSFERRED.
### Changed
* core/ui : Update icons and description from paydirekt to GiroPay
  * The use of the following functions changed:
    * PaydirektInputActivity/Fragment/View changed to GirpayInputActivity/Fragment/View
    * PaymentCredentials.fromPaydirekt(...)  changed to PaymentCredentials.fromGiropay(...)
    * PaydirektAuthorizationData changed to GiropayAuthorizationData and is now a data class
    * PaydirektData changed to GiropayData and is now a data class
    * The UI event for paydirekt changed from SHOW_PAYDIREKT_INPUT to SHOW_GIROPAY_INPUT
* core: Paymentcredentials type is now nullable
### Fixed
* ui: Fixed crash caused by missing project id when calling the PaydirektInputFragment via the PaymentInputViewHelper
* ui: Fixed crash caused by npe in the PaymentStatusView
### Removed
* core/ui: Removed LEINWEBER_CUSTOMER_ID as payment methods 

## [0.71.8]
### Changed
* Use nio API desugaring instead of the default variant (#159)
### Removed
* Obsolete use of API desugaring (#159)
* Remove FileUtils.moveFile fix, now fixed by adding nio API desugaring (#159)
### Fixed
* Add missing CreditCards to validity check and automated removal (#161)
* Add `checkInManager.update()` that's been missing under rare debug circumstances (#162)

## [0.71.7]
### Changed
* ui: Change wording from 'Bezahlverfahren' to 'Zahlungsmethode'

## [0.71.6]
### Fixed
* Fix another crash caused by org.apache.commons.io.FileUtils.moveFile

## [0.71.5]
### Fixed
* Fix crash caused by org.apache.commons.io.FileUtils.moveFile w/ API level below 26 (Android Oreo)

## [0.71.4]
### Added
* utils: Add QR code generator (#154)
### Changed 
* ui: Separate payment method meta data from PaymentSelectionHelper into new PaymentMethodMetaData (#154)
* ui-toolkit: Refactor mapping function in PurchasesRepo to be more concise (#151)
* core: Add logging extensions to core module (#154)
### Removed
* ui-toolkit: Remove logging class (moved to core module) (#154)

## [0.71.3]
### Fixed
* core: Attempt to fix bug where old checkout processes has been processed
  * The saved checkout is only used if it's related to the current cart

## [0.71.2]
### Added
* ui-toolkit: New icon for empty state of the receipt list (#150)

## [0.71.1]
### Fixed
* ui-toolkit: Wrong behaviour of the purchase widget (#149)

## [0.71.0]
### Changed
* Dependency updates and remove obsolete samples (#141)
* core: Update onActivityResult deprecation info for Google Pay integration (#139)
* ui: Change external billing payment method hint (#143)
* ui: Update external billing description (#142)
* ui: Solve ProgressDialog deprecation (#138)
### Fixed
* ui: Fix ui bug in external billing login (#144)
* ui: Fix ui for user weighted items (#140)

## [0.70.4]
### Added
* Add method to filter ratings events  #135
* Add missing annotation #136
* Add property shoppingCartFlow to project #137
### Changed
* Convert events.kt to kotlin #135
### Fixed
* Fix payment method related crash #133
* Fix several deprecations #123

## [0.70.3]
### Added
* core: method to provide only the local token
### Fixed
* ui: wrong observer behaviour of the ShopDetailsFragment

## [0.70.2]
### Fixed
* ui:  wrong ui state of the ShopDetailsFragment after checkin/checkout

## [0.70.1]
### Added
* new payment method external billing
### Fixed
* ui: crash related to MapView's _onSaveInstanceState(Bundle)_

## [0.70.0]
### Changed
* ui: Fiserv is now displayed via hosted form

## [0.69.9]
### Changed
* ui: Add the ability to show a header for the CheckoutActivity

## [0.68.8]
### Changed
* ui: Show bin icon instead of minus if the quantity of the line item is 1
* ui: Show the trash (minus) icon for all deletable line items

## [0.69.7]
### Changed
* Convert all grade files to gradle.kts files
* Add version catalog and dependency update plugin
* Add release on tag

### Fixed
* Serialization Exception due to usage of com.google.gson.internal.LinkedTreeMap

## [0.69.6]
### Changed
* ui: Update translations

## [0.69.5]
### Added
* ui: Add animation for a successful checkout (#111)
* ui: Add new payment status UI with additional feedback option (#110)
* ui: Add support for a custom checkout header (#109)

## [0.69.4]
### Added
* ui: Pre-fill IBAN for PAYONE SEPA after checkout

### Fixed
* core: Fix add IBAN crash by implementing missing Serializable interface
* ui: Fix PAYONE SEPA country code ui

## [0.69.3]
### Changed
* ui: Set the screen orientation of the 'CheckoutActivity' to 'userPortrait'
* ui: Adjust detection rect implementation
* ui: Speed up ZXing's barcode by using TRY_HARDER mode

## [0.69.2]
### Added
* core: Add customizable ShoppingCart::isMergeable() behavior

### Changed
* ui-toolkit: Enable debug check-in for all environments, including production

## [0.69.1]
### Added
- core,ui: Added payment method PAYONE SEPA (#91)
- ui-toolkit: DynamicView to build Screens by a _(JSON-)_ Configuration

### Changed
- core: Update CA certificates (#81)
- ui: Set the cart adapter after a project change (different fix for the same bug from #90) (#93)

### Fixed
- ui: Fixed app crash when removing the last item from the cart

## [0.69.1-beta07]
### Fixed
- kotlin-sample: Fixed navigation when using manual product search (#90)
- ui: Fixed app crash when removing the last item from the cart (#90)

## [0.69.1-beta06]
### Added
- ui-toolkit: Add VersionWidget to display the app and sdk version (#87)
- ui-toolkit: Add Developer Settings to the Profile Screen (#88)

## [0.69.1-beta05]
### Added
- ui-toolkit: Add a screen for the not-checked-in state (#63)
- ui-toolkit: Add WLANManager for the WifiWidget (#82)
- ui-toolkit: Support headerless sections (#79)

### Changed
- core: Update CA certificates (#81)
- ui-toolkit: Theme update (#78)

### Fixed
- ui-toolkit: Fix crash on empty project list (#77)

## [0.69.1-beta04] (withdrawn)
### Added
- ui-toolkit: Add a screen for the not-checked-in state (#63)
- ui-toolkit: Add WLANManager for the WifiWidget (#82)
- ui-toolkit: Support headerless sections (#79)

### Changed
- core: Update CA certificates (#81)
- ui-toolkit: Theme update (#78)

### Fixed
- ui-toolkit: Fix crash on empty project list (#77)

## [0.69.1-beta03]
### Changed
- ui-toolkit: UI/UX changes for easier customization and styling

## [0.69.1-beta02]
### Fixed
- ui-toolkit: Added accidentally removed sourceSets from ui-toolkit/build.gradle

## [0.69.1-beta01]
### Added
- ui-toolkit: DynamicView to build Screens by a _(JSON)_ Configuration
- ui-toolkit: Handle conflict status code when creating a new process (#70)

## [0.69.0]
### Changed

- Added ui-toolkit for more realistic sample app with onboarding
- Moved accessibility toolbox to an own dependency
- Report cart change events only on user interactions (#67)
- Phrase content and keys updated

### Breaking Changes

- Renamed some colors which should be used internally only

## [0.68.6]
### Changed

- Apply new Phrase key structure

## [0.68.5]

### Fixed

- Fixed checkout being stuck in payment status when fulfillment allocations failed
- Allow canceling of checkout processing if the checkout process disappears on the backend side

## [0.68.4]

### Fixed

- Fixed a rare formatting bug in AcceptedLanguageInterceptor

## [0.68.3]

### Fixed

- Fixed a regression when pre-weighed products to the shopping cart

## [0.68.2]

### Fixed

- Fixed a regression in shopping cart when using multiple manual coupons

## [0.68.1]

### Fixed

- Fixed a crash in single project apps when in PaymentCredentialsListView

## [0.68.0]

### Fixed

- Fixed a race condition when fetching for exit tokens

### Changed

- Added experimental customization with OverlayThemes for coupons

### Breaking Changes

- Renamed CouponFragment to CouponDetailFragment

## [0.67.3]

### Fixed

- Fixed a NullPointerException that could occur when persisting shopping carts

## [0.67.2]

### Fixed

- Repeated keyguard dialogs occurring after canceling out of a keyguard and returning to a view

## [0.67.1]

### Fixed

- Offline startup with prefetched metadata

## [0.67.0]

We now have a gradle plugin which supports snabble SDK version from this version and above:

[Gradle-Plugin](https://plugins.gradle.org/plugin/io.snabble.setup)

### Breaking Changes

- Renamed firebase-detector module to mlkit-scanner-engine

### Changed

- Added support for parsing config files using property files in resources. Use 'snabble_$env_config.xml'.
- Added support for the new gradle plugin, which automatically generated the config files mentioned above.
- Fixed gps position updates when system time is not in sync with gps time

## [0.66.2]

This release is identical to 0.66.0, but re-released to deploy the documentation

## [0.66.0]

### Breaking Changes

- Added "onCartDataChanged" to ShoppingCartListener

### Changed

- Allow manual initialization by omitting 'snabble_app_id' or 'snabble_secret'
- `ShoppingCart` serialization is now per shop, instead of per project
- Allow the user to enter a PIN as a Fallback when prompting for the users Fingerprint
- `ShoppingCartView` is now able to listen for `Snabble.checkedInProject` changes
- `SelfScanningView` is now able to listen for `Snabble.checkedInProject` changes
- Converted to `ShoppingCartStorage` to Kotlin
- Separated `ShoppingCart` data into `ShoppingCartData`

### Fixed

- Coupon manager which might cause NPE after leaving a shop
- When a checkout can not be aborted, dont route the user automatically to the payment status screen
- Checkout now does not get stuck in status PAYMENT_ABORT_FAILED
- Excess whitespace on `DefaultProductConfirmationDialog` when a product has no price

## [0.65.0]

### Added

- Added support for displaying coupons
  - Added `CouponFragment` to display a single coupon
  - Added `CouponDetailActivity` to display a single coupon in an `Activity`
  - Added `CouponOverviewView` to display a collection of coupons depending on the project

### Changed

- Added lots of Javadoc documentation to core classes
- Converted to `OkHttpClientFactory` to Kotlin
- Converted to `MetadataDownloader` to Kotlin
- Converted to `FulfillmentState` to Kotlin
- Converted to `OnProductAvailableListener` to Kotlin
- Converted to `PaymentMethod` to Kotlin
- Converted to `PaymentOriginCandidateHelper` to Kotlin
- Converted to `ScannedCode` to Kotlin
- Replaced view extension properties `marginTop`/`Bottom` with `margin.top`/`bottom`

## [0.64.1]

### Fixed

- API documentation build
- ViolationNotification dialog

## [0.64.0]

### Breaking Changes

- Removed `SetupCompletionListener` in favor of `getInitializationState()`
- SDK now automatically initialized itself using `androidx.startup`
  - You can opt-out of this by specifying:

  ```xml
    <meta-data
    android:name="snabble_auto_initialization_disabled"
    android:value="true" />
  ```

  in the application section of the `AndroidManifest.xml`.

  - Supported config parameters are identical with the `Config` class:
    - Required
      - snabble_app_id
      - snabble_secret
    - Optional
      - snabble_endpoint_baseurl
      - snabble_bundled_metadata_asset_path
      - snabble_version_name
      - snabble_generate_search_index
      - snabble_max_product_database_age
      - snabble_max_shopping_cart_age
      - snabble_disable_certificate_pinning
      - snabble_initial_sql
      - snabble_vibrate_to_confirm_cart_filled
      - snabble_load_active_shops
      - snabble_check_in_radius
      - snabble_check_out_radius
      - snabble_last_seen_threshold"
      - snabble_network_interceptor
      - snabble_manual_product_database_updates
- The `View` extensions in `ViewExt.kt` are now exposed for Java-Code as `ViewUtils`

### Added

- SDK initialization can now be done by specifying attributes in `AndroidManifest.xml`
- New extension methods to read project specific overwritten translations including plurals support
- Added `Violation` support: It is currently only used for invalid/expired or used coupons. You will be notified via
  `ShoppingCartListener.onViolationDetected(...)`. A list of `ViolationNotification` which will be passed holding all
  data to show a dialog to inform the user why some coupons were removed. For simplicity there is a new extension
  function `ViolationNotificationUtils.showNotificationOnce(...)` which will build the localized error message and show
  a dialog with the error.

### Changes

- The `Config` is now persisted

## [0.63.0]

### Breaking Changes

- Changed the way the project used by the UI is determined. You now only set the Shop you are currently in
  via `Snabble.setCheckedInShop(...)` which automatically determines in which project you are currently
- Removed deprecated `setShop(...)`/`getShop()` functions in `Checkout`
- Moved `setCheckedInShop(...)` from `Project` to `Snabble`
- `SnabbleUI.project` is now read only, use instead `Snabble.checkedInProject`
- Removed add/remove state listener for Checkout. Instead only the `LiveData` equivalents remain
- Moved Checkout to package `io.snabble.sdk.checkout`
- Removed `getOrderId()` from `Checkout`

### Deprecation

- `SnabbleUI.project` and `SnabbleUI.projectAsLiveData` are replaced by
  `Snabble.checkedInProject`

### Important note
`Snabble.checkedInProject` uses `LiveData` with a slightly modification: All changes will be directly applied so
that `getValue()` will return always the latest data no matter on which thread set. The changes will be propagated as
expected normal on the UI-Thread. You can also use a new `value` property in Kotlin.

### Added

- Added state persistence for checkout
- `CheckoutActivity` restores itself when the checkout is in a state that requires the users attention

### Changes

- Migrated Checkout to Kotlin
- Added ViewModel to `ProductConfirmationDialog`

### Fixed

- `CheckoutOfflineView`, `CheckoutPOSView`, `CheckoutCustomerCardView` and `PaymentStatusView` not updating
  it's `Project` correctly, when the `CheckoutActivity` gets recreated due to state restoration

## [0.62.4]

### Fixed

- Visibility of rating layout

### Changes

- Load product database updates by default. For opt-out `manualProductDatabaseUpdate` is added as a config parameter

## [0.62.3]

### Changes

- Accessibility improvements

## [0.62.2]

### Fixed

- Fixed first data 3DS authentication flow

## [0.62.1]

### Changes

- 'width' and 'height' is now optional for coupon images

## [0.62.0]

### Breaking Changes

- Renamed Project.customerCardInfos to Project.customerCardInfo

### Added

- Added CheckoutPreconditionHandler to CheckoutBar

### Fixed

- Fixed double backing out of point of sale checkout aborts
- Fixed rare crash when approving offline payment methods

## [0.61.3]

### Fixed

- Fixed out of bounds crash when using firebase decoder with updated play services

## [0.61.2]

### Added

- Added networkInterceptor to config

### Changed

- Added checkout id to QRCodeCSV

### Fixed

- Crashes when showing payment status while being offline
- Fixed payment status polling forever when checking out using an offline payment method

## [0.61.1]

### Fixed

- Make termsOfService optional (for demo-projects)

## [0.61.0]

### Breaking Changes

- The base Snabble class is now a kotlin object and can be used without using Snabble.getInstance()
- Setting a project is now persisted and all Fragments are waiting for the SDK initialization to be done.
- Removed 'x509TrustManager' and 'socketFactory' from the config.

### Changed

- All used TextView's are now using Material3 text appearances
- Improvements to layouts when using higher font and display scaling settings

### Fixed

- Fixed a bug that caused product flags (such as notForSale) to be ignored when in a bundle

## [0.60.2]

### Changed

- Updated Datatrans SDK and other dependencies

## [0.60.1]

### Added

- Added customizable Snabble.Widget.MaterialComponents.Button.Passive style

## [0.60.0]

### Fixed

- "qrCodeOffline" checkouts now always result in a PaymentStatus page
- Allow 0 cost checkouts

## [0.60.0-alpha02]

### Changes

- Add support for new Routing Targets API

## [0.60.0-alpha01]

### Breaking Changes

- Removed 'ui-integration' module and integrated it into 'ui'
  - All Fragments have its package name changed due to this.
- Now supporting Activities for all screens. For example 'SelfScanningActivity' for the Scanner. Refer to the
  Documentation for a list of all Activites/Fragments and View's
- Removed SnabbleUI.registerUiCallbacks in favor of SnabbleUI.setUiAction
  - UI Callback are now entirely optional, and Activites will be launched if a UI Event is not implemented by the
    hosting application
  - Upgrading from 0.52.x requires the callbacks to be changed, but the general flow is the same if you were using
    Fragments
  - Cleanup is done automatically, no SnabbleUI.unregisterUiCallbacks is necessary anymore!
- Checkout is now done in it's own Activity and can be started by using CheckoutActivity.startCheckoutFlow

### Notes

- Toolbar can be enabled in Activities by setting **snabbleToolbarStyle** in your Application theme

## [0.53.0]

### Changed

- IBAN transfer flow
- Hide payment selection when cart price is 0
- Added missing discount line
- Added support for Leinweber billing with customer number

### Fixed

- Multiple lint warnings
- Payone credit card input issues on legecy devices which no EM6 support
- Fixed potential crash bugs

## [0.52.0]

### Changed

- Handle the quiet zone in QR-Codes correctly in the dark mode, in the light mode it will be omitted at all since there
  is enough white space.

## [0.52.0-beta05]

### Updated

- Updated Datatrans SDK to v1.4.3

### Fixed

- Crash when validating payment methods

## [0.52.0-beta04]

### Breaking Changes

- Updated UI components to use Material 3. Usage of UI components now requires a Material 3 theme

## [0.52.0-beta03]

Identical to 0.52.0-beta02, Rerelease because of conflict in GitHub Packages

## [0.52.0-beta02]

### Fixed

- Fixed an issue with Keyguard popping up multiple times on Android < 9 while entering PayOne Credentials
- Fixed a crash when while using the CheckInLocationManager on Android < 8.
- Fixed a crash when starting location updates from a background thread

### Changes

- Skip brand selection of payment selection when only one project is being shown

## [0.52.0-beta01]

### Breaking Changes

- Added a new PaymentStatusView for displaying the current payment status in a linear fashion. It also displays
  dispatching of cigarettes and the status of the receipt
- Removed SHOW_PAYMENT_SUCCESS and SHOW_PAYMENT_FAILURE for SHOW_PAYMENT_STATUS

### Added

- Added optional CheckInManager and CheckInLocationManager which can used for geofencing store locations
- Added support for PayOne credit card tokenization and transactions

## [0.51.6]

### Fixed

- Only fallback to offline payment method if an offline capable payment method is selected

## [0.51.5]

### Fixed

- Fixed crash when parsing a barcode with a comma in it

## [0.51.4]

### Fixed

- Fixed Assets not loading after second app startup on Android 12

## [0.51.3]

### Added

- Expose the scanner engine

## [0.51.2]

### Fixed

- Fixed gs1 code parsing

## [0.51.1]

### Fixed

- Fixed payment options not showing anything if in a single project context

## [0.51.0]

### Changed

- SelfScanningFragment's getSelfScanningView() is now nullable

### Fixed

- SelfScanningFragment options menu being visible when no camera permission is given

## [0.50.8]

### Changed

- Removed listing of unsupported payment methods on different projects

## [0.50.7]

### Changed

- Removed useless observer

## [0.50.6]

### Fixed

- Change initialization order within projects

## [0.50.5]

### Changed

- Deprecated legacy PaymentCredentials.CREDIT_CARD (will be removed soon)
- Improve background updates

## [0.50.4]

### Fixed

- Coupon deletion from metadata

## [0.50.3]

### Fixed

- Interrupted coupons observer

## [0.50.2]

### Fixed

- Coupon loading behavior

## [0.50.1]

### Fixed

- Improved sessionStart and cart events only firing on the active project

## [0.50.0]

### Added

- Added support for scanning and displaying PDF_417 codes

## [0.49.3]

### Fixed

- Transaction can now not be aborted anymore when already processing and user is still in cart

## [0.49.2]

### Fixed

- Fixed added SEPA Cards not showing up in payment credentials list view

## [0.49.1]

### Fixed

- Bypass KeyStoreCipher when it can not be created

## [0.49.0]

### Important Changes
This release included a auto-migration path away from KeyStore based encryption, due to concurrency bugs in vendor
implementations resulting in loss of payment information. Payment credentials are now stored using an asynchronous RSA.

## [0.48.4]

### Changes

- Open checkout bar for customization

## [0.48.3]

### Changes

- Additional logging for KeyStore related problems
- Only invalidate KeyStore when keys are permanently inaccessible

## [0.48.2]

### Fixed

- Fix scanner which was not working on some devices

## [0.48.1]

### Updated

- Updated compile and target sdk to 31
- Updated translations
- Updated dependencies

### Added

- Added various error logs

## [0.48.0]

### Changes

- Improved payment selection flow, hinting at adding online payment methods before showing offline payment methods
- Consolidated and simplified payment options

## [0.47.2]

### Fixed

- Initialization error

## [0.47.1]

### Added

- Support for localized coupons

## [0.47.0]

### Changed

- Updated build tools to 7.0.1
- Updated firebase detector to use new mlkit on-device api's

## [0.46.0]

### Added

- Translations for fr and it

## [0.45.2]

### Fixed

- CheckoutOnlineView not updating when coming from an activity resumed state

## [0.45.1]

### Changes

- Upgraded Datatrans SDK to v1.4.2

### Fixed

- Fixed Datatrans Transaction Listener

## [0.45.0]

### Added

- Added API to get redeemed coupons

## [0.44.4]

### Added

- Added button themes for overriding button themes.

### Fixed

- Handle edge case when scanning a user weighed product with a pre weighed barcode
- Fixed an endless loop that resulted in the app freezing

## [0.44.3]

### Fixed

- Fixed visual bug in ShoppingCartView when deleting Coupons

## [0.44.2]

### Fixed

- Removed usage of removeIf, to support API < 26 without using coreLibraryDesugaring

## [0.44.1]

### Added

- Added coupon fields for colors and disclaimer

## [0.44.0]

### Added

- Added support for DIGITAL coupons with additional fields

## [0.43.2]

### Added

- Added an icon to the payment credentials list empty state

### Fixed

- PaymentOptionsView not updating when adding a credit card via datatrans

## [0.43.1]

### Fixed

- Persist shopping list on new uuid's

## [0.43.0]

### Added

- Added support for taxation

## [0.42.2]

### Fixed

- Fixed NullPointerException introduced in 0.42.1

## [0.42.1]

### Fixed

- Only update prices when the shop differs, not always when setCheckedInShop is called

## [0.42.0]

### Changed

- Removed manual discount message
- Added in memory lru cache for asset decoding
- Added async parameter for asset loading

## [0.41.0]

### Added

- Added support for payment method descriptors
- Added support for credit card payment using Datatrans

### Fixed

- Fixed internal storage directory sometimes pointing to null

## [0.40.2]

### Fixed

- Fix crash when google pay gateway is not configured correctly, showing error message instead

## [0.40.1]

### Fixed

- Fixed SelfScanningFragment being out of sync with SelfScanningView

## [0.40.0]

### Breaking Changes

- Project.getShops now returns a List instead of an Array

### Added

- Added support for "activeShops"

### Fixed

- Fixed PostFinance and Twint not selectable when skipping over project specific payment methods

## [0.39.13]

### Fixed

- Fixed crash when using standalone PaymentCredentialsListView

## [0.39.12]

### Added

- Telemetry for shopping list tags

## [0.39.11]

### Fixed

- ShoppingCart items not updating correctly when only the manual coupon state changes

## [0.39.10]

### Changed

- Remove dependency on gitter and migrate it to maven central.

## [0.39.9]

### Fixed

- Fixed crash on adding a second payment method on the same project

## [0.39.8]

### Fixed

- Removed additional padding on Snackbars when using Android 11 + OnApplyWindowInsetListener

## [0.39.7]

### Fixed

- Reversed camera torch drawable

## [0.39.6]

### Added

- Added support for "manualDiscountFinalCode"

## [0.39.5]

### Fixed

- QR codes being cutoff when maxSizeMM is higher than available view space
- Payment methods being shown to project that are not part of the project

### Updated

- Updated Datatrans SDK to v1.4.1

## [0.39.4]

### Added

- Add configuration flag `isUsingShoppingList` to avoid creating a FTS when not required

## [0.39.3]

### Fixed

- Fixed checkouts not aborting when age verification check is not passing

## [0.39.2]

### Fixed

- Added package query for Android 11+

## [0.39.1]

### Added

- Jump to play store if google pay is not installed

## [0.39.0]

### Added

- Added support for Google Pay

### Fixed

- Fixed exceptions when using coupons that affect the whole cart

## [0.38.1]

### Updated

- Updated Datatrans SDK to v1.4.0

### Fixed

- Product searches of sku's are now also working on pressing the imeActionDone.

## [0.38.0]

### Added

- Added stackable scan messages with a new Style

### Deprecated

- Deprecated UIUtils.showTopDownInfoBox

## [0.37.12]

### Added

- Added indicator if an manual discount was applied or not

### Fixed

- Fixed pull to refresh in ShoppingCartView
- Fixed selecting manual discounts resetting amount, even when no item is already in cart
- Products with manual discounts are now editable

## [0.37.11]

### Fixed

- Fixed crash when no TWINT or PostFinance payment method could be added

## [0.37.10]

### Changed

- Changed default Datatrans environment to Production

### Fixed

- Fixed listing of TWINT and PostFinace Card payment methods when no credit card payment methods are available

## [0.37.9]

### Changed

- Made credit card 3d secure hint locale aware

## [0.37.8]

### Fixed

- Only update cart when it actually changed

## [0.37.7]

### Added

- Support for switching Datatrans environments
- CreditCardInputView's 3d secure hint now used project specific i18n

## [0.37.6]

### Added

- Added option to vibrate when item was added to the cart

## [0.37.5]

### Fixed

- Fixed price override codes

## [0.37.4]

### Changed

- Not showing cart restoration after successful online checkout

## [0.37.3]

### Added

- Added age restriction indicator in shopping cart items

## [0.37.2]

### Fixed

- Fix VISA credit card input not opening

## [0.37.1]

### Fixed

- TWINT and PostFinance payment methods are now listed in their project specific lists

## [0.37.0]

### Added

- Support for transmission templates
- Added support for TWINT and PostFinance Payments using Datatrans
- searchByCode now also searches in SKU's

### Changes

- Increased the minimum required database revision to 1.25

## [0.36.0]

### Added

- Support for printed coupons

### Changed

- Support for new coupon metadata
- Improved SEPACardInputView for copy pasting IBAN's with prefixes
- Removed flash and search buttons in SelfScanningView
- Replaced scan indicator with a barcode image

### Fixed

- Remove old scan result messages

## [0.35.9]

### Fixed

- Fixed amount for manual coupons
- Fixed listener leak in CheckoutBar

## [0.35.8]

### Changes

- Add option to set project of the ProductResolver
- Changed builder method name from `setBarcodeOfProject(...)` to `setBarcode(...)` to simplify usage

## [0.35.7]

### Changes

- Extend telemetry for shopping lists

## [0.35.6]

### Changes

- Improved performance of FTS4 index creation
- Improved layout of Scan Dialog

### Fixes

- Fixed line item price being ignored in default cases

## [0.35.5]

### Fixed

- Removed unnecessary padding in SEPACardInputView

## [0.35.4]

### Fixed

- The priceHeight property of the CheckoutBar contains now the outer margin

## [0.35.3]

### Changes

- Migration ProductResolver to kotlin and make it possible to use it without a chooser
- The show() method was deprecated and replaced by resolve() since it is possible now to use the resolver without
  visible interaction
- Empty product image urls will be converted to null
- The priceHeight property of the CheckoutBar contains now its margin

## [0.35.2]

### Added

- Support for manual coupons

### Fixed

- Long messages being cut off when scanning

## [0.35.1]

### Changes

- Migration of dependencies to mavenCentral and jitpack

## [0.35.0]

### Changes

- Various structural changes

## [0.34.4]

### Changes

- Improved visuals on PaymentOptionsView

## [0.34.3]

### Fixed

- Fixed night mode confusion in not preloaded assets
- Update CameraX to 1.0.0-rc04 to fix a camera initialization crash on Samsung Galaxy S20 Ultra 5G

## [0.34.2]

### Fixed

- Fix a crash in PaymentOptionsView when a project has no brand

## [0.34.1]

### Fixed

- Products with multiple scanned codes now are using the default template when selected from a bundle

## [0.34.0]

### Added

- Add support for JPG and WEBP assets

### Fixed

- Fix vPOS updates with weight information resulting in incorrect quantities

## [0.33.11]

### Fixed

- Leak of SelfScanningView in SelfScanningFragment when in onResume()
- Camera black screen on Google Pixel 4a when using multi-window mode
- Improved camera loading behaviour when calling BarcodeScannerView.start() repeatedly

## [0.33.10]

### Fixed

- Endless recursion when handling unknown gs1 codes

## [0.33.9]

### Fixed

- Fixed incorrect display of units when processing line items from vPOS

## [0.33.8]

### Fixed

- Added more missing keyguard checks

## [0.33.7]

### Added

- Added explanation text for checkout online status screen

### Fixed

- Fixed a crash when adding a new payment method from the ShoppingCart
- Fixed scan dialog update button being cutoff when using the highest font scaling setting
- Fixed added missing keyguard after payment selection

## [0.33.6]

### Fixed

- Fixed a bug that aborted terminal payments could not be retried

## [0.33.5]

### Changed

- Use company name in 3d secure hint

## [0.33.4]

### Changed

- i18n updates

### Fixed

- Fixed crash when not providing a type to PaymentCredentialsListView

## [0.33.3]

### Fixed

- Require screen lock for payment methods that require credentials when calling from the shopping cart

## [0.33.2]

### Fixed

- Require screen lock for adding secure payment methods

## [0.33.1]

### Fixed

- Updated picasso dependency, to resolve breaking changes since 2.5

## [0.33.0]

### Fixed

- PaymentOptionsView not always updating its count
- Now using a subclassed FileProvider to avoid clashes with other libraries

## [0.33.0-beta04]

### Changes

- Mark all kotlin fragments as open

## [0.33.0-beta03]

### Changes

- Small bugfixes

## [0.33.0-beta02]

### Fixed

- PaymentOptionsView not always updating
- Improved layout of PaymentOptionsView

## [0.33.0-beta01]

### Breaking Changes

- Added support for PSD2 credit cards. This requires that existing credit cards are invalidated, which can be checked
  using PaymentCredentialsStore.hasRemovedOldCreditCards()
- 2 new views and there respective fragments related to the new credit card flow have been added: PaymentOptionsView and
  ProjectPaymentOptionsView. ProjectCredentialsListView should not be used as a Overview anymore, the new recommended
  entry point is now PaymentOptionsView.
- SnabbleUI.Callback now provides data as a Bundle. This bundle is mostly used for fragment arguments.
- EVENT_PRODUCT_CONFIRMATION_HIDE now provides its ShoppingCart.Item in the Bundle as a Serializable "cartItem".

## [0.32.11]

### Fixed

- Fixed translation error in qr code checkout screen

## [0.32.10]

### Added

- Added an error message when a deposit return voucher is already redeemed

### Fixed

- Fixed a crash when scanning deposit return vouchers

## [0.32.9]

### Fixed

- Fixed another crash in BarcodeScannerView

## [0.32.8]

### Fixed

- Fixed crash in BarcodeScannerView

## [0.32.7]

Identical to 0.32.6, release because of issues with Github Packages

## [0.32.6]

### Fixed

- React-Native incompatibility with new BarcodeScannerView implementation

## [0.32.5]

### Changes

- Mark BarcodeScannerView as 'open', for compatibility with previous SDK releases

## [0.32.4]

### Changes

- Updates translations

### Fixed

- Auto focus not always working as expected
- Checkout now waits for Exit-Code completion

## [0.32.3]

### Fixed

- Now using lineItem.amount instead of lineItem.count

## [0.32.2]

### Fixed

- Deep search for mergeable cart items
- Fix wrong add to cart button message when adding a non-mergeable item

## [0.32.1]

### Fixed

- BarcodeScannerView is now paused when initialized after already being paused

## [0.32.0]

### Major Changes

- Completely rewritten BarcodeScannerView. It now uses the Camera2 API via CameraX. The API surface did not change.

### Added

- Added translations for German, Hungarian and Slovakian languages.

### Fixed

- Products with specified quantities are not mergable anymore

## [0.31.4]

### Fixed

- Crash when database and metadata code templates mismatch

## [0.31.3]

Rerelease of 0.31.2 due to github packages conflict

## [0.31.2]

### Fixed

- Unit display when scanning GS1 codes
- Use original code when sending codes scanned from GS1 codes to backend

## [0.31.0]

### Added

- Support for Brands

## [0.30.1]

### Added

- Support for UPC-A codes in EAN13 or EAN14 codes

### Changed

- Prioritize online payment methods over offline methods if available
- Route to entering payment method if not available

### Fixed

- Fixed shopping cart not generating a new id after successful checkout

## [0.30.0]

### Added

- Support for GS1 Barcodes

## [0.29.8]

### Changed

- Update hashes used in certificate pinning

## [0.29.8]

### Changed

- Add support for lets encrypt certificates on Android versions before 7.1.1

## [0.29.7]

- More vendor specific strings

## [0.29.6]

### Changed

- Support vendor specific strings for salestop

## [0.29.5]

### Fixed

- Fixed some regressions in price display since 0.29.4

## [0.29.4]

### Added

- Add support for vPOS price reevaluation codes

## [0.29.3]

### Fixed

- Grey out checkout button when no online checkouts are available and no offline fallback is configured

## [0.29.2]

### Changed

- Now using PUT and GET instead of POST and a client-side generated uuid for checkout process to be able to reuse
  existing checkout processes

## [0.29.1]

### Fixed

- Fixed a potential crash when updating Assets
- Fixed a potential crash when payment methods are not valid anymore and needed to remove

## [0.29.0]

### Breaking Changes

- Sealed inner classes of Shop, you may need to use getter functions instead of accessing the fields directly

### Added

- Support for deposit return vouchers's
- Parse company data from Shop
- Parsing of terms of use data
- Support for exit gate's
- Support for performedBy in checks

### Fixed

- Projects that have no offline fallback as a payment method are now forced to enter payment credentials
- Fixed age restriction hint promting even when product dialog got dismissed

## [0.28.1]

### Fixed

- Stop polling for payment origin candidates on 404
- Product that were scanned with encoded data are now not showing the bundle dialog anymore

## [0.28.0]

### Added

- Support for updating the users age by external payments
- Added age restricted product warning message

### Changed

- Route to PAYMENT_ABORTED on terminal aborts
- QRCode offline layout improvements

### Fixed

- Fixed BarcodeScannerView choosing the wrong camera when multiple back cameras are available and not all camera support
  auto-focus
- Fixed NullPointerException on unknown fulfillment check state
- ProgressBar not showing when payment is processing on gatekeeper checkout

## [0.27.3]

### Fixed

- Fix a initialization crash in BarcodeScannerView
- Handle obscured urls gracefully in TokenRegistry

## [0.27.2]

### Fixed

- Fixed a crash when parsing metadata contain null payment methods

## [0.27.1]

### Fixed

- Fixed a possible freeze in BarcodeScannerView

## [0.27.0]

### Added

- Added support for normalized coordinates in ScanIndicatorView

## [0.26.7]

### Changes

- Now using lower camera preview resolution when device memory is low

### Fixed

- Fixed a bug that caused products to be scannable even when they are not available

## [0.26.6]

### Fixed

- Fixed checkout ProgressBar sometimes being endless

## [0.26.5]

### Changes

- Faster call timeout for checkout request that could be handled offline

## [0.26.4]

### Changes

- Articles can now not go below quantity of 1 when scanning
- Fixed a crash when handling old metadata

## [0.26.3]

### Changes

- Show fallback scan message when invalid scan message is set

## [0.26.2]

### Changes

- Improved CheckoutOffline layout

## [0.26.1]

### Added

- Added support for multiple pricing categories in ProductDatabase

## [0.26.0]

### Changes

- Requires schemaVersion 1.21

### Added

- Added support for 'notForSale'

## [0.25.7]

### Fixed

- Fixed customerNetwork data model - breaking change from 0.25.6

## [0.25.6]

### Changes

- Added "animateBarcode" property to BarcodeView
- Added customerNetworks to Shop
- Allow receipt pdf url to be null

## [0.25.5]

### Fixed

- Do not require keyguard authentication for employee card payment methods

## [0.25.4]

### Added

- Support for "displayNetPrice"

### Fixed

- CUSTOMER_CARD_POS payment method not displaying in payment selector

## [0.25.3]

### Fixed

- Auto-approval payment methods should now also show a progress dialog if they take too long
- Payment method that were added in other App-Id's are now excluded when populating the list
- Fixed paydirekt not going back after adding new credentials
- Fixed age verification not always popping up in new payment selection

## [0.25.2]

### Fixed

- Fixed a crash when pausing the activity while the payment selection is open
- Fixed payment select dialog not always selecting the current payment
- Fixed most http requests calling the error callback when being cancelled

## [0.25.1]

### Fixed

- Payment methods that are not requiring a intermediate status screen are now showing the payment success screen
- The OnFullfillmentUpdateListener is now not emitting onFullfillmentDone when no fulfillments are present after a
  successful payment
- Payment selector is now hiding customer card payment methods that are not added
- Fixed a crash in the payment selector when adding a new customer card

## [0.25.0]

### Added

- Support for paydirekt

## [0.24.7]

### Fixed

- Now creating a new scanned code when selecting a bundle product
- vPOS price display now multiplies by units, if available
- vPOS replace operations with products that are not in the local db are not blocking the UI anymore

## [0.24.6]

Is identical to 0.24.5

## [0.24.5]

### Fixed

- Fixed a crash while generating the list of available payment methods

## [0.24.4]

### Added

- Added checkmark for selected payment method

### Changed

- Automatically select payment method added from shopping cart

## [0.24.3]

### Fixed

- Don't show payment credentials of other app id's in new payment selector
- Skip payment method list and go directly to bottom sheet when adding payment methods from shopping cart

## [0.24.2]

### Fixed

- Payment selection now does hide completely when showing empty state
- Price does now update correctly when undoing items from empty state
- Now using Snabble.Shoppingcart.numberOfItems and Snabble.Shoppingcart.numberOfItems.one

## [0.24.1]

### Changed

- Include okhttp version in User-Agent, this requires at least okhttp 4.7.0.

## [0.24.0]

### Added

- Moved payment selection to shopping cart
- SnabbleUI.getProjectAsLiveData to get the current project as a reactive element

### Removed

- PaymentSelectionView and PaymentSelectionFragment

## [0.23.2]

### Added

- Support for availabilities

### Fixed

- Hide editing controls for products with embedded data
- Fixed a rare crash when dismissing items in the shopping cart

## [0.23.1]

### Changed

- Make checkoutProcess accessible after payment failure

## [0.23.0]

### Added

- Support for fulfillment's

## [0.22.4]

### Changed

- Check employee card payment methods for validity

### Fixed

- Its now possible to enter employee cards without access to the Android KeyStore

## [0.22.3]

### Fixed

- Fix crash on BarcodeScannerView introduced in 0.22.0

## [0.22.2]

### Fixed

- Allow setAppUserBase64 to be null to clear the current app user

## [0.22.1]

### Fixed

- Update appUser url

## [0.22.0]

### Added

- Added support for checkout process checks (age verification)

### Changed

- Show progress indicator when payment is processing
- Age verification is not optional anymore
- Removed enableAgeVerification config parameter

### Fixed

- Properly handle camera state when rapidly creating / destroying multiple copies of BarcodeScannerView from a thread
  that is not the main thread
- Only let the user add payment methods that are available to the app

## [0.21.5]

### Changed

- Exclude not used assets from asset preload

## [0.21.4]

### Changed

- Canceling a checkout by pressing cancel now goes back in the navigation hierarchy instead of showing a payment error
  message

## [0.21.3]

### Added

- Added events for product confirmation show/hide

### Changed

- Now listing added employee cards in payment method list

### Fixed

- Added workaround to fix ProductSearchView not updating when embedding in react-native applications

## [0.21.2]

### Fixed

- Invalidate tokens on new app user id

## [0.21.1]

### Fixed

- Fixed setAppUserIdBase64

## [0.21.0]

### Added

- Support for app user id's
- Support for American Express
- Limited support for german age verification

### Changed

- Now transmitting obfuscated credit card number and date when making payments

### Fixed

- Fixed a bug that caused failed fingerprint authentications to return to the previous view instead of allowing to retry
  entering the fingerprint

## [0.20.6]

### Fixed

- Fixed a bug that caused vPOS implementations to count deposit prices twice

## [0.20.5]

### Changed

- Now loading svg assets instead of png

### Fixed

- Fixed a race condition when loading assets

## [0.20.4]

### Fixed

- Fixed a regression in credit card input view
- Updated okhttp to 3.14.7 to fix an issue with Android 11

## [0.20.3]

### Fixed

- Payment finished event for customer card payments
- Use Color.WHITE for EAN13 barcode text's when a translucent window background is set

## [0.20.2]

### Fixed

- Mark customer card payment as always online payment

## [0.20.1]

### Added

- Added support for 'customerCardPOS' payment method
- Added new views and events for customerCardPOS

### Changed

- Improved support for small devices

### Fixed

- Added night mode support for dynamic assets

## [0.20.0]

### Added

- Added support for dynamic asset downloading, to update Assets use project.getAssets().update()

### Changed

- Redesigned payment screens, now with retailer specific images and less clutter

## [0.19.5]

### Fixed

- Fixed a bug that caused SEPACardInputView to retain prefilled state

## [0.19.4]

### Fixed

- Added workaround when SDK is initialized after Activity creation

## [0.19.3]

### Added

- Added support for adding payment origins over terminal payments

### Changed

- When in a single project app, adding payment methods does not show the project anymore

## [0.19.2]

### Fixed

- CreditCardInputView now works with external app 3d secure authentications

## [0.19.1]

### Fixed

- Fixed a bug that CreditCardInputView did not load when embedded in react-native
- Fixed a bug that vPOS discounts got added to the total quantity in the ShoppingCart

## [0.19.0]

### Fixed

- Fixed a bug that caused products that are reduced in price to be able to merge with the same product that is not
  reduced in price, resulting in odd behaviour

## [0.18.7] + [0.19.0-alpha05]

### Fixed

- Parsing of required customer cards now works without presence of accepted field

## [0.18.6] + [0.19.0-alpha04]

### Fixed

- Fixed a bug that caused checkouts to stop polling

## [0.19.0-alpha03]

### Fixed

- Handle PAYMENT_APPROVED in payment selection

## [0.19.0-alpha02]

### Changes

- Added RawReceipts callback

## [0.19.0-alpha01]

### Breaking Changes

- Updated UI callbacks, now using an interface with an enum instead of an interface with functions
- Splitting up of CheckoutView into multiple Views (PaymentSelectionView, CheckoutOnlineView, CheckoutOfflineView,
  CheckoutGatekeeperView and CheckoutPointOfSaleView)

### Fixed

- Various compatibility fixes for usage in react-native

## [0.18.5]

### Fixed

- Bundle products not showing up if they have a price > 0

## [0.18.4]

### Fixed

- Added missing night mode icon

## [0.18.3]

### Changed

- Added new gatekeeper icon
- Enabled credit card payments by default

## [0.18.2]

### Added

- Added setManualCameraControl to SelfScanningView to control the camera by the app itself

### Fixed

- Updating ShoppingCartView in onAttachedToWindow to fix an issue when reusing existing ShoppingCartView's and
  displaying them again instead of creating a new instance

## [0.18.1]

### Changes

- Expose client id setter

## [0.18.0]

### Changes

- Added Keyguard functionality to SDK itself
- Removed SnabbleUI.requestKeyguard callback

## [0.17.10]

### Fixed

- Fixed a bug that prevented items from counting up after scanning
- Fixed a bug that caused payment limits to display multiple times while scanning
- Fixed a bug that caused wrong totals for discounts when using vPOS

## [0.17.9]

### Fixed

- SelfScanningFragment not recreating SelfScanningView when reattached using FragmentManager

## [0.17.8]

### Added

- Support vPOS sale stop
- Added event when payment credentials are not accessible anymore

### Changed

- Show empty prices in scanner and cart
- Adjusted vertical touch slop for cart swipe to refresh

## [0.17.7]

### Fixed

- Handle overwritten scannedCodes from vPOS

## [0.17.6]

### Added

- Added support for vPOS

### Fixed

- Commission items are now not editable anymore

### New String Keys

- Snabble.Shoppingcart.discounts
- Snabble.Shoppingcart.giveaways

## [0.17.5]

### Added

- Simple filtering of payment methods

## [0.17.4]

### Fixed

- Fixed payment result not resetting on consecutive checkouts

## [0.17.3]

### Added

- Added support for terminal handover
- Added support for adding payment origins over terminal payments
- Added OnKeyListener to PaymentResolver

## [0.17.2]

### Changed

- Removed delay for checkout abort button appearance

### Fixed

- More night mode fixes

## [0.17.1]

### Fixed

- Fixed night mode icon for camera permission

## [0.17.0]

### Breaking Changes

- Minimum API Level is now 21.
- Java 8 is now required.
- All UI components are now using the material components theme.

It is now REQUIRED to use a material components theme for your app. AppCompat themes are not supported anymore.

For more detailed information see:
https://github.com/material-components/material-components-android/blob/master/docs/getting-started.md

### Added

- Night mode support, if a DayNight theme is used.
- Support for employee card payments

### Removed

- All snabble_* colors, all components are now following the material components color system. Only the snabble_info*
  colors are left, but can mostly be left untouched.

## [0.16.10]

### Fixed

- Fixed payment selection ActionBar title

### Changed

- Send cart again after checkout abort
- Increased toast message duration for longer texts
- Added 3d secure hint

## [0.16.9]

### Fixed

- Notify payment updates on main thread instead of caller thread

## [0.16.8]

### Added

- Added additional telemetry events

## [0.16.7]

### Added

- Encoded codes can now be sorted by using EncodedCodesOptions.sorter

## [0.16.6]

### Changed

- Await and block for abort calls while in checkout
- A short Checkout-ID is now visible while in payment
- Hide bundles of products without a price
- Removed restriction to german IBAN's
- Filter payment methods by appId

### New String Keys

- Snabble.Payment.cancelError.title
- Snabble.Payment.cancelError.message

## [0.16.5]

### Fixed

- Removed unnecessary cart update on empty carts

## [0.16.4]

### Changed

- Info boxes are now showing longer/shorter based on text length
- Added snabble_textColorOnPrimary, for coloring elements that are on the primary color

## [0.16.3]

### Fixed

- Improved behaviour of offline checkout retryer

## [0.16.2]

### Added

- Option to show the product sku in ProductSearchView

## [0.16.1]

### Changed

- Support finalCode for ikea code

## [0.16.0]

### Changed

- Replaced credit card icon

### New String Keys

- Snabble.Payment.CreditCard

## [0.16.0-beta3]

### Fixed

- Do not show credit card payment options when not enabling support for it

## [0.16.0-beta2]

### Fixed

- Flicker when loading credit card input

## [0.16.0-beta1]

### Breaking Changes

- Added showCreditCardInput() to SnabbleUICallback. If you don't use credit card payments, you can leave the
  implementation empty.

### Added

- Experimental support for credit card payments. To enable set Config.enableExperimentalCreditCardPayment. Only
  supported on API 21+.

- Checkouts are now persisted and will be transferred at a later time.
- Now always showing a payment method selection when entering a new payment method.

## [0.15.3]

### Added

- ProductNotFound events are now posted when a scanned product is not found

### Changed

- ReceiptInfo.getDate() is now deprecated, use getTimestamp() instead.

## [0.15.2]

### Changes

- Increased shopping cart view auto text size
- Removed payment select empty state icon

## [0.15.1]

### Fixed

- Fixed receipts pdf download

## [0.15.0]

### Breaking Changes

- Removed RECEIPT_AVAILABLE checkout state
- Changed ReceiptInfo.getProject to return a string instead of the resolved project
- Removed receipt UI components

## [0.14.18]

### Fixed

- Fixed parsing of encodedCodes

## [0.14.17]

### Fixed

- EncodedCodes CSV format headers

## [0.14.16]

### Fixed

- Properly handle unknown checkout info errors

## [0.14.15]

### Fixed

- Reuse session id on cart backup/restore
- Rare crash on BarcodeScannerView when resuming the camera
- Fixed text being cutoff on restore cart button

## [0.14.14]

### Added

- Support for new qrCodeOffline metadata

### Changed

- Removed support for old encodedCodes payment methods

## [0.14.13]

### Added

- Ability to restore the previous shopping cart, after checkout.

### Fixed

- Fixed SEPA card input not closing after entry when activity got destroyed before resuming while accepting keyguard

### New String Keys

- Snabble.Shoppingcart.emptyState.restartButtonTitle
- Snabble.Shoppingcart.emptyState.restoreButtonTitle

## [0.14.12]

### Fixed

- Crash on moto g7 plus when activating the torch

## [0.14.11]

### Changed

- Choose offline payment method based on available payment methods in metadata

## [0.14.10]

### Changed

- Added accessor to additional metadata
- Added available payment methods to project

## [0.14.9]

### Changes

- Now showing the 'checkout done' screen when pressing 'done' on encoded codes screen
- Added snap scrolling to encoded codes screen
- Improved layout for medium sized devices on encoded codes screen

### Fixed

- Fixed a race condition in shopping cart product updates

## [0.14.8]

### Changes

- Removed sorting by price in encodedCodes

## [0.14.7]

### Changes

- Added support for encodedCodes 'maxChars' property
- Layout and Behaviour improvements to the encodedCodes screen
- Renamed key Snabble.Receipt.noReceipt to Snabble.Receipts.noReceipt

### New String Keys

- Snabble.QRCode.entry.title
- Snabble.Receipts.noReceipt

## [0.14.6]

### Fixed

- Assume fractional unit is 0 when no conversion is possible of encoded unit
- Use scanned code when selecting bundle product

## [0.14.5]

### Changes

- Allow shorter codes to be matched if the last code template group is a ignore group
- Embed lookup code instead of zero-filled scanned code when searching by code

## [0.14.4]

### Fixed

- Fixed a bug that caused the checkout limit message to not appear when checking out im some cases

## [0.14.3]

### Changes

- Now exposing orderId in Checkout
- ReceiptListView is now checking for orderId while fetching

## [0.14.2]

### Fixed

- Fixed a crash when opening ReceiptListView without setting a Project first

## [0.14.1]

### Fixed

- Fixed a bug that caused transmissionCodes not to be applied in encodedCodes when not in the default code template

## [0.14.0]

### Breaking Changes

- Checkout now has a RECEIPT_AVAILABLE state, which gets fired after PAYMENT_SUCCESSFUL when the receipt is generated by
  the backend. If you relied on using UI components (using CheckoutView), this change is non-breaking.
- ShoppingCart.toBackendCart is now package-private

### Added

- Added the option to override the success and failure views in CheckoutView
- ReceiptListView is now showing when a Receipt is still in the process of being generated

### Changed

- Prefixed all resources with snabble, to avoid clashes with app resources

## [0.13.17]

### Added

- Added support for customer card prices
- Added support for scan messages

## [0.13.16]

### Added

- Project now contains getName() for a user presentable name

## [0.13.15]

### Changed

- The default scan area is now 20% bigger as the indicator indicates
- Now warming up the image cache when adding items to the shopping cart
- Added setRestrictionOvershoot to BarcodeScannerView to increase the detection area by a multiplier based on the
  indicator

### Fixed

- Fixed payment status screen not updating when in a stopped activity
- Fixed scanner shopping cart button not updating when in a stopped activity
- Fixed barcode search crashing when multiple templates were matching on a single product with the same input

## [0.13.14]

### Added

- Added Config parameter maxShoppingCartAge

### Removed

- Removed config parameter enableReceiptAutoDownload as it is no longer used

### Changes

- Add keepScreenOn flag on checkout view

### Fixed

- Null pointer in very rare circumstances using ZXing Barcode Detector
- CheckoutSuccessful Telemetry Event was not firing

## [0.13.13]

### Added

- Added support for constant code groups on code templates

### Changes

- Updated outdated product database mime types

## [0.13.12]

### Changed

- Improved SEPA mandate info dialog

### Fixed

- Now correctly escaping line feeds in product queries
- Fixed SEPA mandate dialog not showing when credentials were not encrypted using a keyguard

## [0.13.11]

### Fixed

- Now tinting payment success image with snabble_primaryColor
- Keyguard authentication on Android < 4.3

## [0.13.10]

### Fixed

- Prevent repeating of customer card ids in encoded codes

## [0.13.9]

### Fixed

- Fixed encoded codes generating multiple times per layout pass

## [0.13.8]

### Changed

- Payment status view now shows a qr code instead of a data matrix code

## [0.13.7]

### Fixed

- Handle missing customer card id in encodedCodes

## [0.13.6]

### Added

- Support for maximum size of encoded code qr code display
- Support for additional payment methods

### Fixed

- Race condition when updating product database and shopping cart prices at the same time
- Fixed a bug with BarcodeView not properly fading in when outside bounds
- Reencode user input for zero amount products in backend items

## [0.13.5]

### Added

- Added new onCheckoutLimitReached and onOnlinePaymentLimitReached callbacks to ShoppingCartListener.

This is a minor breaking change if you use the verbose listener because of additional interface methods.

- Checkout has now an additional state: NO_PAYMENT_METHOD_AVAILABLE

### Changed

- Added limit messages to shopping cart in addition to limit warnings in self scanning.
- Added new message when no payment methods are available

### New string keys

- Snabble.Payment.noMethodAvailable

## [0.13.4]

### Fixed

- Additional codes now also get prefixed with count in encoded codes csv generation

## [0.13.3]

### Changed

- Improved memory usage of encoded codes view

### Fixed

- Scanner buttons tint color on API <= 19
- Cart events are now sending correctly after a successful checkout
- Encoding of zero amount products in encoded codes
- Searches in non-default templates are now using the template for generating the selected code

## [0.13.2]

### Fixed

- Fixed a crash when generating price overrides, due to an api incompatibility
- Fixed parsing of price override codes when no transmission template or code is set

## [0.13.1]

### Added

- ScanIndicator has now Rectangle and Quadratic styles, via BarcodeScannerView.setIndicatorStyle

### Changed

- Improved BarcodeScannerView ScanIndicator
- Removed support for 'teleCashDeDirectDebit' in favor of 'deDirectDebit' payment method

### Fixed

- Show error message when no payment method is available

## [0.13.0]

### Breaking Changes

- SnabbleUICallback now needs showShoppingCart() to be implemented
- Using new ShoppingCart implementation, breaking core SDK API.
- Now using material components theme as the base for designing UI components, this may result in odd behaviour when not
  using a material components theme as your base

### Added

- Enhanced security of locally stored payment credentials by using the Android KeyStore API on Android 4.3+
- Support for automatic remote price updates and promotions

### Changed

- Lots and lots of small UI changes on almost every part in the UI components
- ShoppingCartView is now using insert/remove Animations
- PriceFormatter is now reused across projects
- Keep 4 starting digits of obfuscated iban
- Now showing original price when discounted prices are set in product confirmation dialog
- Now showing sale stops directly after scanning
- Now showing a message if a checkout limit is reached

### Fixed

- Products with a overridden base price now get properly send over to the backend
- ShoppingCart checkout button visible when cart is empty
- SearchableProductAdapter is now honoring searchable templates
- Keyguard is now correctly preventing checkout

### New string keys

- Snabble.Scanner.goToCart
- Snabble.Scanner.goToCart.empty
- Snabble.saleStop.errorMsg.scan
- Snabble.limitsAlert.title
- Snabble.limitsAlert.notAllMethodsAvailable
- Snabble.limitsAlert.checkoutNotAvailable
- Snabble.Payment.SEPA.hint
- Snabble.Keyguard.requireScreenLock

## [0.12.4]

### Fixed

- Fixed an issue that prevented repeated network calls would reuse dead connection pools and result in network errors
  even when network was available again
- Subtitle visibility for recycled shopping cart cells

## [0.12.3]

### Fixed

- Added missing Checkout-ID to QRCodePOS checkout types
- Fixed hiding of explanation text on small displays (QVGA or smaller)
- Checkout screen with QRCodePOS type now also sets the ActionBar title if an ActionBar is set with
  SnabbleUI.registerActionBar

## [0.12.2]

### Changed

- Improved layout of checkout status screen
- List dividers are now using the style attribute android:listDivider
- The color snabble_dividerColor is removed

## [0.12.1]

### Fixed

- Configured FirebaseBarcodeDetector to detect UPC-A as EAN13 to match the behaviour of ZXing

## [0.12.0]

### Fixed

- Top down info box appearing again on layout change
- Quantity is now not editable anymore over keyboard input for commission products

## [0.12.0-beta7]

### Fixed

- Restored payment credentials list empty state

## [0.12.0-beta6]

### Fixed

- Fixed border width to be the same on all bordered buttons

## [0.12.0-beta5]

### Changes

- Show network error on receipts list if receipt list could not be fetched
- Use FloatingActionButton for payment list view
- Unified ic_chevron and ic_chevron_right

### New string keys

- Snabble.networkError

## [0.12.0-beta4]

### Changes

- Add support for new receipts api
- OkHttpClient is now shared across projects

## [0.12.0-beta3]

### Important Changes

- The minimum required database schema version is now 1.18. Backwards support is dropped and opening a old database will
  result in deletion of the database and fallback to online only mode. Calling update() will download a up to date
  version of the database.

If you are using a bundled database make sure to update it to a database with schema 1.18 or higher.

### Breaking Changes

- ScannableCode is now renamed to ScannedCode
- Product.getScannableCodes() is now returning a Product.Code object

### Changes

- ScannedCode.parse is now returning a list of ScannedCode matches which need to be looked up in the database
- Support for Units is now migrated to new database schema, the older schema used in previous versions will fall back to
  g/kg only

- Added more Units and removed isXXX functions in favor of Unit.getDimension()
- Small layout improvements for qr and encoded codes checkout

### Added

- Support for code templates
- Support for product api v2

### Fixed

- Crash when a network error occurred when scanning a product

### New string keys

- Snabble.Shoppingcart.buyProducts.now

## [0.12.0-beta2]

### Added

- Added support for encoded codes csv

## [0.12.0-beta1]

### Important Changes

- All requests to our domains are now using certificate pinning

### Changed

- Renamed get/set LoyaltyCardId to CustomerCardId
- Now listing the offending products if a checkout is failing because of a sale stop or other various reasons

### Added

- Added support for Units (ml, kg, cm...)
- Added support for customer card metadata
- Added customizing options for ProductSearchView
- Added top-down info box in UIUtils
- Database error event logging (to the servers of snabble)
- Parsing of reference units

### Fixed

- Directly showing keyboard when entering barcode when no database is available and the
- Fixed dialog showing "null " + Product name when no subtitle is set
- Use reference units for weight/amount transmission when checking out

### New string keys

- Snabble.saleStop.errorMsg.title
- Snabble.saleStop.errorMsg.one
- Snabble.saleStop.errorMsg

## [0.11.2]

### Fixed

- Prices are now updated when updating the ProductDatabase
- Always show the locally calculated price for consistency

## [0.11.1]

### Fixed

- Force US locale for time formatting

## [0.11.0]

### Changes

- SnabbleUICallback has now additional interface methods that needs to be implemented, all payment related callbacks are
  optional if no online payment method is used.

showMainscreen() has been replaced with goBack() for more intuitive behaviour

For more information see the sample application

- Product dialog can now be shown anywhere, not only while having the scanner opened using the new class ProductResolver

- Exposed OkHttpClient in Project, to allow for making Requests that use certificate pinning and a valid token without
  extra effort, this also means OkHttp is now part of our public API

### Added

- Add support for online payment using SEPA
- Add support for zebra hardware scanner devices
- Add firebase barcode detector module
- Product and Shop are now Parcelable
- Added toShortString in Product and Shop
- Added config parameter maxProductDatabaseAge. Product database lookups are forced to make online requests when the
  time since the last update exceeds this value. The default is 1 hour.

### Fixed

- Fixed products with embeddedCode == 0 not showing "scanned shelf code" info
- Properly cleanup okhttp connections on error responses
- Log events in millisecond precision
- BarcodeScannerView: Immediately auto focus on startup
- BarcodeScannerView: Unrecoverable errors (such as the camera driver not responding)
  should now show the error text instead of a black screen

### Removed

- ProductDatabase.getBoostedProducts and Product.getBoost

### New String keys

- Snabble.Payment.SEPA.Name
- Snabble.Payment.SEPA.IBAN
- Snabble.Payment.SEPA.InvalidIBAN
- Snabble.Payment.SEPA.InvalidName
- Snabble.Save
- Snabble.Payment.emptyState.message
- Snabble.Payment.emptyState.add
- Snabble.Payment.delete.message
- Snabble.Payment.add
- Snabble.Checkout.verifying
- Snabble.Checkout.done
- Snabble.Checkout.payAtCashRegister
- Snabble.Checkout.error

## [0.10.6]

### Fixed

- Fixed a crash on some Android 8 and 8.1 devices when updating the ProductDatabase

## [0.10.5]

### Fixed

- Show shop unspecific price, if no price is available for selected shop and database has pricingCategories set for shop

## [0.10.4]

### Fixed

- Endless recursion when scanning non EAN13 codes starting with 0 that will not result in a match on the database

## [0.10.3]

### Added

- Barcode false positive detection

## [0.10.2]

### Fixed

- Fixed checkout cancelling
- Product search item cells should now scale with multiline text

## [0.10.1]

### Added

- Experimental support for IKEA vendor specific codes

### Changed

- ITF code detection is now restricted to ITF14

## [0.10.0]

### Added

- Added experimental support for receipts

### Changed

- Add support for CODE_39
- Parse scanFormats from metadata
- Now sorting products in qr codes by price
- Now falling back to showing qr code when no connection could be made
- Now showing undo snackbar instead of dialog for removal of products using the quantity controls

### Fixed

- Socket timeouts now call the error callbacks in every case

### New String Keys

- Snabble.Receipt.errorDownload
- Snabble.Receipt.pdfReaderUnavailable

## [0.9.4]

### Changed

- Improved auto focus speed (especially on budget devices with slow continuous video auto focus)
- Increased camera resolution, if the device supports it

## [0.9.3]

### Changed

- BarcodeFormat is now part of core
- Deprecated Checkout.setShop, use Project.setCheckedInShop instead
- Improved payment selection layout

### Added

- Added support for pricing categories
- Added support for ITF barcodes
- Added support for multiple sku requests

### Fixed

- Clearing reference to Camera PreviewCallback when leaving BarcodeScannerView
- Improved recovery from corrupted database files

## [0.9.2]

To use this release UI components you need to also migrate to androidx.
See [https://developer.android.com/topic/libraries/support-library/refactor](https://developer.android.com/topic/libraries/support-library/refactor)

### Changed

- Support for build-tools 3.2.0
- Migrated to androidx

## [0.9.1]

### Fixed

- Improved camera error handling

## [0.9.0]

This are the most notable changes from 0.8.21, for all changes see previous release notes or commit history:

### Changed

- Initialization of the SDK is now done using Snabble.getInstance().setup
- Most of the functionality that was in SnabbleSdk before is now contained in Project
- For migration you can replace most calls that were made to a SnabbleSdk instance to Project, everything that is not
  migrated to Project is contained in Snabble
- Config requires a new appId and secret
- Database bundling is now provided by using the loadDatabaseBundle function in ProductDatabase
- SnabbleUI.registerSnabbleSdk is now SnabbleUI.useProject

### Added

- Support for multiple projects using one SDK instance
- Support for new authentication scheme
- Support for new metadata format
- New products are now at the top of the shopping cart
- Added support for edeka product codes
- Added support for transmission codes
- Improved performance of code search on Android 4.x
- Improved asking for camera permission when using SelfScanningFragment
- Improved performance of BarcodeView
- Improved dialog behavior for small and larger width devices
- New info snackbar in scanner
- Code lookups of EAN8 codes are now also looking up its EAN13 counterpart
- Checkout finish/abort telemetry
- Added the option to showing a hint when adding the first item to the shopping cart

### Fixed

- Fixed BarcodeView on API 16
- Pausing the barcode scanner when showing hints
- Fixed various issues that causes the BarcodeScanner to freeze
- Restored shopping cart button ripple effects
- Fixed undo for zero amount products
- Fixed version string sometimes null in user agent
- Be more tolerant to unset project scenarios
- Fixed translating transmission codes
- Disable polling for offline payment methods
- Sorting EAN8 hits on top in code search

### New String Keys

- Snabble.OK
- Snabble.Hints.title
- Snabble.Hints.closedBags
- Snabble.goToSettings
- Snabble.askForPermission<|MERGE_RESOLUTION|>--- conflicted
+++ resolved
@@ -4,14 +4,11 @@
 ## UNRELEASED
 ### Added
 ### Changed
-ui: the `ProductResolver.Builder` now requires a project as constructor param, since the default value has been removed
+* ui: The `ProductResolver.Builder` now requires a project as constructor param, since the default value has been removed
 ### Removed
 ### Fixed
-<<<<<<< HEAD
-ui: change project reference in `ProductResolver.kt` to get rid of IllegalArgumentException
-=======
 * ui: Avoid npe caused by `isEmpty()` check on a null shopping cart
->>>>>>> 69157be4
+* ui: Change project reference in `ProductResolver.kt` to get rid of IllegalArgumentException
 
 ## [0.72.4] 
 ### Added
