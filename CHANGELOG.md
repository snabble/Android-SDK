# Changelog
All notable changes to this project will be documented in this file.

<<<<<<< HEAD
## [0.60.0-alpha01]

### Breaking Changes
- Removed 'ui-integration' module and integrated it into 'ui'
  - All Fragments have its package name changed due to this.
- Now supporting Activities for all screens. For example 'SelfScanningActivity" for the Scanner.
  Refer to the Documentation for a list of all Activites/Fragments and View's
- Removed SnabbleUI.registerUiCallbacks in favor of SnabbleUI.setUiAction
  - UI Callback are now entirely optional, and Activites will be launched if a UI Event is not implemented
    by the hosting application
  - Upgrading from 0.52.x requires the callbacks to be changed, but the general flow is the same if you were using Fragments
  - Cleanup is done automatically, no SnabbleUI.unregisterUiCallbacks is necessary anymore!
- Checkout is now done in it's own Activity and can be started by using CheckoutActivity.startCheckoutFlow
  
### Notes
- Toolbar can be enabled in Activities by setting **snabbleToolbarStyle** in your Application theme
=======
## [0.53.0]

### Changed
- IBAN transfer flow
- Hide payment selection when cart price is 0
- Added missing discount line
- Added support for Leinweber billing with customer number
  
### Fixed
- Multiple lint warnings
- Payone credit card input issues on legecy devices which no EM6 support
- Fixed potential crash bugs
>>>>>>> 13e56c1b

## [0.52.0]

### Changed
- Handle the quiet zone in QR-Codes correctly in the dark mode, in the light mode it will be omitted at all since there is enough white space.

## [0.52.0-beta05]

### Updated
- Updated Datatrans SDK to v1.4.3

### Fixed
- Crash when validating payment methods

## [0.52.0-beta04]

### Breaking Changes
- Updated UI components to use Material 3. Usage of ui components now requires a Material 3 theme

## [0.52.0-beta03]

Identical to 0.52.0-beta02, Rerelease because of conflict in GitHub Packages

## [0.52.0-beta02]

### Fixed
- Fixed an issue with Keyguard popping up multiple times on Android < 9 while entering PayOne Credentials
- Fixed a crash when while using the CheckInLocationManager on Android < 8. 
- Fixed a crash when starting location updates from a background thread
  
### Changes
- Skip brand selection of payment selection when only one project is being shown

## [0.52.0-beta01]

### Breaking Changes
- Added a new PaymentStatusView for displaying the current payment status in a linear fashion. 
  It also displays dispatching of cigarettes and the status of the receipt 
- Removed SHOW_PAYMENT_SUCCESS and SHOW_PAYMENT_FAILURE for SHOW_PAYMENT_STATUS

### Added
- Added optional CheckInManager and CheckInLocationManager which can used for geofencing store locations
- Added support for PayOne credit card tokenization and transactions

## [0.51.6]

### Fixed
- Only fallback to offline payment method if an offline capable payment method is selected

## [0.51.5]

### Fixed
- Fixed crash when parsing a barcode with a comma in it

## [0.51.4]

### Fixed
- Fixed Assets not loading after second app startup on Android 12

## [0.51.3]

### Added
- Expose the scanner engine

## [0.51.2]

### Fixed
- Fixed gs1 code parsing

## [0.51.1]

### Fixed
- Fixed payment options not showing anything if in a single project context

## [0.51.0]

### Changed
- SelfScanningFragment's getSelfScanningView() is now nullable 

### Fixed
- SelfScanningFragment options menu being visible when no camera permission is given

## [0.50.8]

### Changed
- Removed listing of unsupported payment methods on different projects

## [0.50.7]

### Changed
- Removed useless observer

## [0.50.6]

### Fixed
- Change initialization order within projects

## [0.50.5]

### Changed
- Deprecated legacy PaymentCredentials.CREDIT_CARD (will be removed soon)
- Improve background updates

## [0.50.4]

### Fixed
- Coupon deletion from metadata

## [0.50.3]

### Fixed
- Interrupted coupons observer

## [0.50.2]

### Fixed
- Coupon loading behavior

## [0.50.1]

### Fixed
- Improved sessionStart and cart events only firing on the active project

## [0.50.0]

### Added
- Added support for scanning and displaying PDF_417 codes

## [0.49.3]

### Fixed 
- Transaction can now not be aborted anymore when already processing and user is still in cart

## [0.49.2]

### Fixed
- Fixed added SEPA Cards not showing up in payment credentials list view

## [0.49.1]

### Fixed
- Bypass KeyStoreCipher when it can not be created

## [0.49.0]

### Important Changes
This release included a auto-migration path away from KeyStore based encryption, due to concurrency bugs in vendor implementations resulting in loss of payment information.
Payment credentials are now stored using an asynchronous RSA. 

## [0.48.4]

### Changes
- Open checkout bar for customization

## [0.48.3]

### Changes
- Additional logging for KeyStore related problems
- Only invalidate KeyStore when keys are permanently inaccessible

## [0.48.2]

### Fixed
- Fix scanner which was not working on some devices

## [0.48.1]

### Updated
- Updated compile and target sdk to 31
- Updated translations
- Updated dependencies

### Added
- Added various error logs 

## [0.48.0]

### Changes
- Improved payment selection flow, hinting at adding online payment methods before showing offline payment methods
- Consolidated and simplified payment options

## [0.47.2]

### Fixed
- Initialization error

## [0.47.1]

### Added
- Support for localized coupons

## [0.47.0]

### Changed
- Updated build tools to 7.0.1
- Updated firebase detector to use new mlkit on-device api's

## [0.46.0]

### Added
- Translations for fr and it

## [0.45.2]

### Fixed
- CheckoutOnlineView not updating when coming from an activity resumed state

## [0.45.1]

### Changes
- Upgraded Datatrans SDK to v1.4.2

### Fixed
- Fixed Datatrans Transaction Listener

## [0.45.0]

### Added
- Added API to get redeemed coupons 

## [0.44.4]

### Added 
- Added button themes for overriding button themes.

### Fixed
- Handle edge case when scanning a user weighed product with a pre weighed barcode
- Fixed an endless loop that resulted in the app freezing

## [0.44.3]

### Fixed 
- Fixed visual bug in ShoppingCartView when deleting Coupons

## [0.44.2]

### Fixed
- Removed usage of removeIf, to support API < 26 without using coreLibraryDesugaring

## [0.44.1]

### Added
- Added coupon fields for colors and disclaimer

## [0.44.0]

### Added
- Added support for DIGITAL coupons with additional fields

## [0.43.2]

### Added
- Added an icon to the payment credentials list empty state

### Fixed
- PaymentOptionsView not updating when adding a credit card via datatrans

## [0.43.1]

### Fixed
- Persist shopping list on new uuid's

## [0.43.0]

### Added
- Added support for taxation

## [0.42.2]

### Fixed
- Fixed NullPointerException introduced in 0.42.1

## [0.42.1]

### Fixed
- Only update prices when the shop differs, not always when setCheckedInShop is called

## [0.42.0]

### Changed
- Removed manual discount message
- Added in memory lru cache for asset decoding
- Added async parameter for asset loading

## [0.41.0]

### Added
- Added support for payment method descriptors
- Added support for credit card payment using Datatrans

### Fixed
- Fixed internal storage directory sometimes pointing to null

## [0.40.2]

### Fixed
- Fix crash when google pay gateway is not configured correctly, showing error message instead

## [0.40.1]

### Fixed
- Fixed SelfScanningFragment being out of sync with SelfScanningView

## [0.40.0]

### Breaking Changes
- Project.getShops now returns a List instead of an Array

### Added
- Added support for "activeShops"

### Fixed
- Fixed PostFinance and Twint not selectable when skipping over project specific payment methods

## [0.39.13]

### Fixed
- Fixed crash when using standalone PaymentCredentialsListView

## [0.39.12]

### Added
- Telemetry for shopping list tags

## [0.39.11]

### Fixed
- ShoppingCart items not updating correctly when only the manual coupon state changes

## [0.39.10]

### Changed
- Remove dependency on gitter and migrate it to maven central.

## [0.39.9]

### Fixed
- Fixed crash on adding a second payment method on the same project

## [0.39.8]

### Fixed
- Removed additional padding on Snackbars when using Android 11 + OnApplyWindowInsetListener

## [0.39.7]

### Fixed
- Reversed camera torch drawable

## [0.39.6]

### Added
- Added support for "manualDiscountFinalCode"

## [0.39.5]

### Fixed
- QR codes being cutoff when maxSizeMM is higher than available view space
- Payment methods being shown to project that are not part of the project

### Updated
- Updated Datatrans SDK to v1.4.1

## [0.39.4]

### Added
- Add configuration flag `isUsingShoppingList` to avoid creating a FTS when not required

## [0.39.3]

### Fixed
- Fixed checkouts not aborting when age verification check is not passing

## [0.39.2]

### Fixed
- Added package query for Android 11+

## [0.39.1]

### Added
- Jump to play store if google pay is not installed

## [0.39.0]

### Added
- Added support for Google Pay

### Fixed
- Fixed exceptions when using coupons that affect the whole cart

## [0.38.1]

### Updated
- Updated Datatrans SDK to v1.4.0

### Fixed
- Product searches of sku's are now also working on pressing the imeActionDone.

## [0.38.0]

### Added
- Added stackable scan messages with a new Style

### Deprecated
- Deprecated UIUtils.showTopDownInfoBox

## [0.37.12]

### Added
- Added indicator if an manual discount was applied or not

### Fixed
- Fixed pull to refresh in ShoppingCartView
- Fixed selecting manual discounts resetting amount, even when no item is already in cart
- Products with manual discounts are now editable

## [0.37.11]

### Fixed
- Fixed crash when no TWINT or PostFinance payment method could be added

## [0.37.10]

### Changed
- Changed default Datatrans environment to Production

### Fixed
- Fixed listing of TWINT and PostFinace Card payment methods when no credit card payment
methods are available

## [0.37.9]

### Changed
- Made credit card 3d secure hint locale aware

## [0.37.8]

### Fixed
- Only update cart when it actually changed

## [0.37.7]

### Added
- Support for switching Datatrans environments
- CreditCardInputView's 3d secure hint now used project specific i18n

## [0.37.6]

### Added
- Added option to vibrate when item was added to the cart

## [0.37.5]

### Fixed
- Fixed price override codes

## [0.37.4]

### Changed
- Not showing cart restoration after successful online checkout

## [0.37.3]

### Added
- Added age restriction indicator in shopping cart items

## [0.37.2]

### Fixed
- Fix VISA credit card input not opening

## [0.37.1]

### Fixed
- TWINT and PostFinance payment methods are now listed in their project specific lists

## [0.37.0]

### Added
- Support for transmission templates
- Added support for TWINT and PostFinance Payments using Datatrans
- searchByCode now also searches in SKU's

### Changes
- Increased the minimum required database revision to 1.25

## [0.36.0]

### Added
- Support for printed coupons

### Changed
- Support for new coupon metadata
- Improved SEPACardInputView for copy pasting IBAN's with prefixes
- Removed flash and search buttons in SelfScanningView
- Replaced scan indicator with a barcode image

### Fixed
- Remove old scan result messages

## [0.35.9]

### Fixed
- Fixed amount for manual coupons 
- Fixed listener leak in CheckoutBar

## [0.35.8]

### Changes
- Add option to set project of the ProductResolver
- Changed builder method name from `setBarcodeOfProject(...)` to `setBarcode(...)` to simplify usage

## [0.35.7]

### Changes
- Extend telemetry for shopping lists

## [0.35.6]

### Changes
- Improved performance of FTS4 index creation
- Improved layout of Scan Dialog

### Fixes
- Fixed line item price being ignored in default cases

## [0.35.5]

### Fixed
- Removed unnecessary padding in SEPACardInputView

## [0.35.4]

### Fixed
- The priceHeight property of the CheckoutBar contains now the outer margin

## [0.35.3]

### Changes
- Migration ProductResolver to kotlin and make it possible to use it without a chooser
- The show() method was deprecated and replaced by resolve() since it is possible now to use the
  resolver without visible interaction
- Empty product image urls will be converted to null
- The priceHeight property of the CheckoutBar contains now its margin

## [0.35.2]

### Added
- Support for manual coupons

### Fixed
- Long messages being cut off when scanning

## [0.35.1]

### Changes
- Migration of dependencies to mavenCentral and jitpack

## [0.35.0]

### Changes
- Various structural changes

## [0.34.4]

### Changes
- Improved visuals on PaymentOptionsView

## [0.34.3]
 
### Fixed
- Fixed night mode confusion in not preloaded assets
- Update CameraX to 1.0.0-rc04 to fix a camera initialization crash on Samsung Galaxy S20 Ultra 5G

## [0.34.2]

### Fixed
- Fix a crash in PaymentOptionsView when a project has no brand

## [0.34.1]

### Fixed
- Products with multiple scanned codes now are using the default template when selected from a bundle

## [0.34.0]

### Added
- Add support for JPG and WEBP assets

### Fixed
- Fix vPOS updates with weight information resulting in incorrect quantities

## [0.33.11]

### Fixed
- Leak of SelfScanningView in SelfScanningFragment when in onResume()
- Camera black screen on Google Pixel 4a when using multi-window mode
- Improved camera loading behaviour when calling BarcodeScannerView.start() repeatedly

## [0.33.10]

### Fixed
- Endless recursion when handling unknown gs1 codes

## [0.33.9]

### Fixed
- Fixed incorrect display of units when processing line items from vPOS

## [0.33.8]

### Fixed
- Added more missing keyguard checks

## [0.33.7]

### Added
- Added explanation text for checkout online status screen

### Fixed
- Fixed a crash when adding a new payment method from the ShoppingCart
- Fixed scan dialog update button being cutoff when using the highest font scaling setting
- Fixed added missing keyguard after payment selection

## [0.33.6]

### Fixed
- Fixed a bug that aborted terminal payments could not be retried

## [0.33.5]

### Changed
- Use company name in 3d secure hint

## [0.33.4]

### Changed
- i18n updates

### Fixed
- Fixed crash when not providing a type to PaymentCredentialsListView

## [0.33.3]

### Fixed
- Require screen lock for payment methods that require credentials when calling from the shopping cart
## [0.33.2]

### Fixed
- Require screen lock for adding secure payment methods

## [0.33.1]

### Fixed
- Updated picasso dependency, to resolve breaking changes since 2.5

## [0.33.0]

### Fixed
- PaymentOptionsView not always updating its count
- Now using a subclassed FileProvider to avoid clashes with other libraries

## [0.33.0-beta04]

### Changes
- Mark all kotlin fragments as open

## [0.33.0-beta03]

### Changes
- Small bugfixes

## [0.33.0-beta02]

### Fixed
- PaymentOptionsView not always updating
- Improved layout of PaymentOptionsView

## [0.33.0-beta01]

### Breaking Changes
- Added support for PSD2 credit cards. This requires that existing credit cards are invalidated, which
can be checked using PaymentCredentialsStore.hasRemovedOldCreditCards()
- 2 new views and there respective fragments related to the new credit card flow have been added: PaymentOptionsView and ProjectPaymentOptionsView.
ProjectCredentialsListView should not be used as a Overview anymore, the new recommended entry point is now PaymentOptionsView.
- SnabbleUI.Callback now provides data as a Bundle. This bundle is mostly used for fragment arguments.
- EVENT_PRODUCT_CONFIRMATION_HIDE now provides its ShoppingCart.Item in the Bundle as a Serializable "cartItem".

## [0.32.11]

### Fixed
- Fixed translation error in qr code checkout screen

## [0.32.10]

### Added
- Added an error message when a deposit return voucher is already redeemed

### Fixed
- Fixed a crash when scanning deposit return vouchers

## [0.32.9]

### Fixed
- Fixed another crash in BarcodeScannerView

## [0.32.8]

### Fixed
- Fixed crash in BarcodeScannerView

## [0.32.7]

Identical to 0.32.6, release because of issues with Github Packages

## [0.32.6]

### Fixed
- React-Native incompatibility with new BarcodeScannerView implementation

## [0.32.5]

### Changes
- Mark BarcodeScannerView as 'open', for compatibility with previous SDK releases

## [0.32.4]

### Changes
- Updates translations

### Fixed
- Auto focus not always working as expected
- Checkout now waits for Exit-Code completion

## [0.32.3]

### Fixed
- Now using lineItem.amount instead of lineItem.count

## [0.32.2]

### Fixed
- Deep search for mergeable cart items
- Fix wrong add to cart button message when adding a non-mergeable item

## [0.32.1]

### Fixed
- BarcodeScannerView is now paused when initialized after already being paused

## [0.32.0]

### Major Changes
- Completely rewritten BarcodeScannerView. It now uses the Camera2 API via CameraX. The API surface did not change.

### Added
- Added translations for German, Hungarian and Slovakian languages.

### Fixed
- Products with specified quantities are not mergable anymore

## [0.31.4]

### Fixed

- Crash when database and metadata code templates mismatch

## [0.31.3]

Rerelease of 0.31.2 due to github packages conflict

## [0.31.2]

### Fixed
- Unit display when scanning GS1 codes
- Use original code when sending codes scanned from GS1 codes to backend

## [0.31.0]

### Added
- Support for Brands

## [0.30.1]

### Added
- Support for UPC-A codes in EAN13 or EAN14 codes

### Changed
- Prioritize online payment methods over offline methods if available
- Route to entering payment method if not available

### Fixed
- Fixed shopping cart not generating a new id after successful checkout

## [0.30.0]

### Added
- Support for GS1 Barcodes

## [0.29.8]

### Changed
- Update hashes used in certificate pinning

## [0.29.8]

### Changed
- Add support for lets encrypt certificates on Android versions before 7.1.1

## [0.29.7]

- More vendor specific strings

## [0.29.6]

### Changed
- Support vendor specific strings for salestop

## [0.29.5]

### Fixed
- Fixed some regressions in price display since 0.29.4

## [0.29.4]

### Added
- Add support for vPOS price reevaluation codes

## [0.29.3]

### Fixed
- Grey out checkout button when no online checkouts are available and no offline fallback is configured

## [0.29.2]

### Changed
- Now using PUT and GET instead of POST and a client-side generated uuid for checkout process to be able to reuse
existing checkout processes

## [0.29.1]

### Fixed
- Fixed a potential crash when updating Assets
- Fixed a potential crash when payment methods are not valid anymore and needed to remove

## [0.29.0]

### Breaking Changes
- Sealed inner classes of Shop, you may need to use getter functions instead of accessing the 
fields directly

### Added
- Support for deposit return vouchers's
- Parse company data from Shop
- Parsing of terms of use data
- Support for exit gate's
- Support for performedBy in checks

### Fixed
- Projects that have no offline fallback as a payment method are now forced to enter
payment credentials
- Fixed age restriction hint promting even when product dialog got dismissed

## [0.28.1]

### Fixed
- Stop polling for payment origin candidates on 404
- Product that were scanned with encoded data are now not showing the bundle dialog anymore

## [0.28.0]

### Added
- Support for updating the users age by external payments
- Added age restricted product warning message

### Changed
- Route to PAYMENT_ABORTED on terminal aborts
- QRCode offline layout improvements 

### Fixed
- Fixed BarcodeScannerView choosing the wrong camera when multiple back cameras
are available and not all camera support auto-focus
- Fixed NullPointerException on unknown fulfillment check state
- ProgressBar not showing when payment is processing on gatekeeper checkout

## [0.27.3]

### Fixed 
- Fix a initialization crash in BarcodeScannerView
- Handle obscured urls gracefully in TokenRegistry

## [0.27.2]

### Fixed
- Fixed a crash when parsing metadata contain null payment methods

## [0.27.1]

### Fixed
- Fixed a possible freeze in BarcodeScannerView

## [0.27.0]

### Added
- Added support for normalized coordinates in ScanIndicatorView

## [0.26.7]

### Changes
- Now using lower camera preview resolution when device memory is low

### Fixed
- Fixed a bug that caused products to be scannable even when they are not available

## [0.26.6]

### Fixed
- Fixed checkout ProgressBar sometimes being endless 

## [0.26.5]

### Changes
- Faster call timeout for checkout request that could be handled offline

## [0.26.4]

### Changes
- Articles can now not go below quantity of 1 when scanning
- Fixed a crash when handling old metadata 

## [0.26.3]

### Changes
- Show fallback scan message when invalid scan message is set 

## [0.26.2]

### Changes
- Improved CheckoutOffline layout

## [0.26.1]

### Added
- Added support for multiple pricing categories in ProductDatabase

## [0.26.0]

### Changes
- Requires schemaVersion 1.21

### Added
- Added support for 'notForSale'

## [0.25.7]

### Fixed
- Fixed customerNetwork data model - breaking change from 0.25.6

## [0.25.6]

### Changes
- Added "animateBarcode" property to BarcodeView
- Added customerNetworks to Shop
- Allow receipt pdf url to be null

## [0.25.5]

### Fixed
- Do not require keyguard authentication for employee card payment methods

## [0.25.4]

### Added
- Support for "displayNetPrice"

### Fixed
- CUSTOMER_CARD_POS payment method not displaying in payment selector

## [0.25.3]

### Fixed
- Auto-approval payment methods should now also show a progress dialog if they take too long
- Payment method that were added in other App-Id's are now excluded when populating the list
- Fixed paydirekt not going back after adding new credentials
- Fixed age verification not always popping up in new payment selection

## [0.25.2]

### Fixed
- Fixed a crash when pausing the activity while the payment selection is open
- Fixed payment select dialog not always selecting the current payment
- Fixed most http requests calling the error callback when being cancelled

## [0.25.1]

### Fixed
- Payment methods that are not requiring a intermediate status screen are now showing the payment
success screen
- The OnFullfillmentUpdateListener is now not emitting onFullfillmentDone when no fulfillments are present
after a successful payment
- Payment selector is now hiding customer card payment methods that are not added
- Fixed a crash in the payment selector when adding a new customer card

## [0.25.0]

### Added
- Support for paydirekt

## [0.24.7]

### Fixed
- Now creating a new scanned code when selecting a bundle product
- vPOS price display now multiplies by units, if available
- vPOS replace operations with products that are not in the local db are not blocking the
ui anymore

## [0.24.6]

Is identical to 0.24.5

## [0.24.5]

### Fixed
- Fixed a crash while generating the list of available payment methods

## [0.24.4]

### Added
- Added checkmark for selected payment method

### Changed
- Automatically select payment method added from shopping cart

## [0.24.3]

### Fixed
- Don't show payment credentials of other app id's in new payment selector
- Skip payment method list and go directly to bottom sheet when adding payment methods from
shopping cart

## [0.24.2]

### Fixed
- Payment selection now does hide completely when showing empty state
- Price does now update correctly when undoing items from empty state
- Now using Snabble.Shoppingcart.numberOfItems and Snabble.Shoppingcart.numberOfItems.one

## [0.24.1]

### Changed
- Include okhttp version in User-Agent, this requires at least okhttp 4.7.0.

## [0.24.0]

### Added
- Moved payment selection to shopping cart
- SnabbleUI.getProjectAsLiveData to get the current project as a reactive element

### Removed
- PaymentSelectionView and PaymentSelectionFragment

## [0.23.2]

### Added
- Support for availabilities

### Fixed
- Hide editing controls for products with embedded data
- Fixed a rare crash when dismissing items in the shopping cart

## [0.23.1]

### Changed
- Make checkoutProcess accessible after payment failure

## [0.23.0]

### Added
- Support for fulfillment's

## [0.22.4]

### Changed
- Check employee card payment methods for validity

### Fixed
- Its now possible to enter employee cards without access to the Android KeyStore

## [0.22.3]

### Fixed
- Fix crash on BarcodeScannerView introduced in 0.22.0

## [0.22.2]

### Fixed
- Allow setAppUserBase64 to be null to clear the current app user

## [0.22.1]

### Fixed
- Update appUser url

## [0.22.0]

### Added
- Added support for checkout process checks (age verification)

### Changed
- Show progress indicator when payment is processing
- Age verification is not optional anymore
- Removed enableAgeVerification config parameter

### Fixed
- Properly handle camera state when rapidly creating / destroying multiple copies of BarcodeScannerView from a thread that is not the main thread
- Only let the user add payment methods that are available to the app

## [0.21.5]

### Changed
- Exclude not used assets from asset preload

## [0.21.4]

### Changed
- Canceling a checkout by pressing cancel now goes back in the navigation hierarchy instead of showing a payment error message

## [0.21.3]

### Added
- Added events for product confirmation show/hide

### Changed
- Now listing added employee cards in payment method list

### Fixed
- Added workaround to fix ProductSearchView not updating when embedding in react-native applications

## [0.21.2]

### Fixed
- Invalidate tokens on new app user id

## [0.21.1]

### Fixed
- Fixed setAppUserIdBase64

## [0.21.0]

### Added
- Support for app user id's
- Support for American Express
- Limited support for german age verification

### Changed
- Now transmitting obfuscated credit card number and date when making payments 

### Fixed
- Fixed a bug that caused failed fingerprint authentications to return to the previous view
instead of allowing to retry entering the fingerprint

## [0.20.6]

### Fixed
- Fixed a bug that caused vPOS implementations to count deposit prices twice

## [0.20.5]

### Changed
- Now loading svg assets instead of png

### Fixed
- Fixed a race condition when loading assets

## [0.20.4]

### Fixed
- Fixed a regression in credit card input view
- Updated okhttp to 3.14.7 to fix an issue with Android 11

## [0.20.3]

### Fixed
- Payment finished event for customer card payments
- Use Color.WHITE for EAN13 barcode text's when a translucent window background is set

## [0.20.2]

### Fixed
- Mark customer card payment as always online payment

## [0.20.1]

### Added
- Added support for 'customerCardPOS' payment method
- Added new views and events for customerCardPOS

### Changed
- Improved support for small devices

### Fixed
- Added night mode support for dynamic assets

## [0.20.0]

### Added
- Added support for dynamic asset downloading, to update Assets use project.getAssets().update()

### Changed
- Redesigned payment screens, now with retailer specific images and less clutter

## [0.19.5]

### Fixed
- Fixed a bug that caused SEPACardInputView to retain prefilled state

## [0.19.4]

### Fixed
- Added workaround when SDK is initialized after Activity creation

## [0.19.3]

### Added
- Added support for adding payment origins over terminal payments

### Changed
- When in a single project app, adding payment methods does not show the project anymore

## [0.19.2]

### Fixed
- CreditCardInputView now works with external app 3d secure authentications

## [0.19.1]

### Fixed
- Fixed a bug that CreditCardInputView did not load when embedded in react-native
- Fixed a bug that vPOS discounts got added to the total quantity in the ShoppingCart

## [0.19.0]

### Fixed 
- Fixed a bug that caused products that are reduced in price to be able to merge with the same
product that is not reduced in price, resulting in odd behaviour

## [0.18.7] + [0.19.0-alpha05]

### Fixed 
- Parsing of required customer cards now works without presence of accepted field

## [0.18.6] + [0.19.0-alpha04]

### Fixed 
- Fixed a bug that caused checkouts to stop polling 

## [0.19.0-alpha03]

### Fixed
- Handle PAYMENT_APPROVED in payment selection

## [0.19.0-alpha02]

### Changes
- Added RawReceipts callback

## [0.19.0-alpha01]

### Breaking Changes
- Updated ui callbacks, now using an interface with an enum instead of an interface with functions
- Splitting up of CheckoutView into multiple Views (PaymentSelectionView, CheckoutOnlineView,
  CheckoutOfflineView, CheckoutGatekeeperView and CheckoutPointOfSaleView)
 
### Fixed
- Various compatibility fixes for usage in react-native


## [0.18.5]

### Fixed
- Bundle products not showing up if they have a price > 0 

## [0.18.4]

### Fixed
- Added missing night mode icon

## [0.18.3]

### Changed 

- Added new gatekeeper icon
- Enabled credit card payments by default

## [0.18.2]

### Added
- Added setManualCameraControl to SelfScanningView to control the camera by the app itself

### Fixed
- Updating ShoppingCartView in onAttachedToWindow to fix an issue when reusing existing 
ShoppingCartView's and displaying them again instead of creating a new instance

## [0.18.1]

### Changes
- Expose client id setter

## [0.18.0]

### Changes
- Added Keyguard functionality to SDK itself
- Removed SnabbleUI.requestKeyguard callback

## [0.17.10]

### Fixed  
- Fixed a bug that prevented items from counting up after scanning
- Fixed a bug that caused payment limits to display multiple times while scanning
- Fixed a bug that caused wrong totals for discounts when using vPOS 

## [0.17.9]

### Fixed 
- SelfScanningFragment not recreating SelfScanningView when reattached using FragmentManager

## [0.17.8]

### Added
- Support vPOS sale stop
- Added event when payment credentials are not accessible anymore

### Changed
- Show empty prices in scanner and cart
- Adjusted vertical touch slop for cart swipe to refresh

## [0.17.7]

### Fixed
- Handle overwritten scannedCodes from vPOS

## [0.17.6]

### Added
- Added support for vPOS 

### Fixed
- Commission items are now not editable anymore

### New String Keys
- Snabble.Shoppingcart.discounts
- Snabble.Shoppingcart.giveaways

## [0.17.5]

### Added
- Simple filtering of payment methods

## [0.17.4]

### Fixed
- Fixed payment result not resetting on consecutive checkouts

## [0.17.3]

### Added
- Added support for terminal handover
- Added support for adding payment origins over terminal payments
- Added OnKeyListener to PaymentResolver

## [0.17.2]

### Changed
- Removed delay for checkout abort button appearance

### Fixed
- More night mode fixes

## [0.17.1]

### Fixed
- Fixed night mode icon for camera permission

## [0.17.0]

### Breaking Changes 
- Minimum API Level is now 21.
- Java 8 is now required.
- All ui components are now using the material components theme. 

It is now REQUIRED to use a material components theme for your app. AppCompat themes are not supported anymore.

For more detailed information see:
https://github.com/material-components/material-components-android/blob/master/docs/getting-started.md

### Added
- Night mode support, if a DayNight theme is used.
- Support for employee card payments

### Removed
- All snabble_* colors, all components are now following the material components color system.
Only the snabble_info* colors are left, but can mostly be left untouched.
 
## [0.16.10]

### Fixed
- Fixed payment selection ActionBar title

### Changed
- Send cart again after checkout abort 
- Increased toast message duration for longer texts
- Added 3d secure hint

## [0.16.9]

### Fixed
- Notify payment updates on main thread instead of caller thread

## [0.16.8]

### Added
- Added additional telemetry events

## [0.16.7]

### Added
- Encoded codes can now be sorted by using EncodedCodesOptions.sorter 

## [0.16.6]

### Changed 
- Await and block for abort calls while in checkout
- A short Checkout-ID is now visible while in payment 
- Hide bundles of products without a price
- Removed restriction to german IBAN's
- Filter payment methods by appId

### New String Keys
- Snabble.Payment.cancelError.title
- Snabble.Payment.cancelError.message

## [0.16.5]

### Fixed
- Removed unnecessary cart update on empty carts

## [0.16.4]

### Changed
- Info boxes are now showing longer/shorter based on text length
- Added snabble_textColorOnPrimary, for coloring elements that are on the primary color 

## [0.16.3]

### Fixed
- Improved behaviour of offline checkout retryer

## [0.16.2]

### Added
- Option to show the product sku in ProductSearchView

## [0.16.1]

### Changed
- Support finalCode for ikea code

## [0.16.0]

### Changed
- Replaced credit card icon

### New String Keys
- Snabble.Payment.CreditCard

## [0.16.0-beta3]

### Fixed 
- Do not show credit card payment options when not enabling support for it

## [0.16.0-beta2]

### Fixed
- Flicker when loading credit card input 

## [0.16.0-beta1]

### Breaking Changes
- Added showCreditCardInput() to SnabbleUICallback. If you don't use credit card payments, you
can leave the implementation empty.

### Added
- Experimental support for credit card payments. To enable set Config.enableExperimentalCreditCardPayment.
Only supported on API 21+.

- Checkouts are now persisted and will be transferred at a later time.
- Now always showing a payment method selection when entering a new payment method.

## [0.15.3]

### Added
- ProductNotFound events are now posted when a scanned product is not found 

### Changed
- ReceiptInfo.getDate() is now deprecated, use getTimestamp() instead.

## [0.15.2]

### Changes
- Increased shopping cart view auto text size
- Removed payment select empty state icon 

## [0.15.1]

### Fixed
- Fixed receipts pdf download

## [0.15.0]

### Breaking Changes
- Removed RECEIPT_AVAILABLE checkout state
- Changed ReceiptInfo.getProject to return a string instead of the resolved project
- Removed receipt ui components 

## [0.14.18]

### Fixed
- Fixed parsing of encodedCodes

## [0.14.17] 

### Fixed
- EncodedCodes CSV format headers

## [0.14.16]

### Fixed
- Properly handle unknown checkout info errors

## [0.14.15]

### Fixed
- Reuse session id on cart backup/restore
- Rare crash on BarcodeScannerView when resuming the camera
- Fixed text being cutoff on restore cart button

## [0.14.14]

### Added
- Support for new qrCodeOffline metadata

### Changed
- Removed support for old encodedCodes payment methods

## [0.14.13]

### Added
- Ability to restore the previous shopping cart, after checkout. 

### Fixed
- Fixed SEPA card input not closing after entry when activity got destroyed before resuming while accepting keyguard

### New String Keys
- Snabble.Shoppingcart.emptyState.restartButtonTitle 
- Snabble.Shoppingcart.emptyState.restoreButtonTitle

## [0.14.12]

### Fixed
- Crash on moto g7 plus when activating the torch

## [0.14.11]

### Changed
- Choose offline payment method based on available payment methods in metadata

## [0.14.10]

### Changed
- Added accessor to additional metadata
- Added available payment methods to project 

## [0.14.9]

### Changes
- Now showing the 'checkout done' screen when pressing 'done' on encoded codes screen
- Added snap scrolling to encoded codes screen
- Improved layout for medium sized devices on encoded codes screen

### Fixed
- Fixed a race condition in shopping cart product updates

## [0.14.8]

### Changes
- Removed sorting by price in encodedCodes

## [0.14.7]

### Changes
- Added support for encodedCodes 'maxChars' property
- Layout and Behaviour improvements to the encodedCodes screen
- Renamed key Snabble.Receipt.noReceipt to Snabble.Receipts.noReceipt 

### New String Keys
- Snabble.QRCode.entry.title
- Snabble.Receipts.noReceipt

## [0.14.6]

### Fixed
- Assume fractional unit is 0 when no conversion is possible of encoded unit
- Use scanned code when selecting bundle product

## [0.14.5]

### Changes 
- Allow shorter codes to be matched if the last code template group is a ignore group
- Embed lookup code instead of zero-filled scanned code when searching by code

## [0.14.4]

### Fixed 
- Fixed a bug that caused the checkout limit message to not appear when checking out im some cases

## [0.14.3]

### Changes
- Now exposing orderId in Checkout
- ReceiptListView is now checking for orderId while fetching
 
## [0.14.2]

### Fixed
- Fixed a crash when opening ReceiptListView without setting a Project first

## [0.14.1]

### Fixed
- Fixed a bug that caused transmissionCodes not to be applied in encodedCodes when not in the
default code template

## [0.14.0]

### Breaking Changes
- Checkout now has a RECEIPT_AVAILABLE state, which gets fired after PAYMENT_SUCCESSFUL when
the receipt is generated by the backend. If you relied on using ui components (using CheckoutView), 
this change is non-breaking.
- ShoppingCart.toBackendCart is now package-private

### Added
- Added the option to override the success and failure views in CheckoutView
- ReceiptListView is now showing when a Receipt is still in the process of being generated

### Changed
- Prefixed all resources with snabble, to avoid clashes with app resources

## [0.13.17]

### Added
- Added support for customer card prices
- Added support for scan messages

## [0.13.16]

### Added
- Project now contains getName() for a user presentable name

## [0.13.15]

### Changed
- The default scan area is now 20% bigger as the indicator indicates
- Now warming up the image cache when adding items to the shopping cart
- Added setRestrictionOvershoot to BarcodeScannerView to increase the detection area by a 
multiplier based on the indicator

### Fixed
- Fixed payment status screen not updating when in a stopped activity 
- Fixed scanner shopping cart button not updating when in a stopped activity
- Fixed barcode search crashing when multiple templates were matching on a single product with the same input

## [0.13.14]

### Added
- Added Config parameter maxShoppingCartAge

### Removed
- Removed config parameter enableReceiptAutoDownload as it is no longer used

### Changes
- Add keepScreenOn flag on checkout view

### Fixed
- Null pointer in very rare circumstances using ZXing Barcode Detector 
- CheckoutSuccessful Telemetry Event was not firing

## [0.13.13]

### Added
- Added support for constant code groups on code templates

### Changes
- Updated outdated product database mime types

## [0.13.12]

### Changed
- Improved SEPA mandate info dialog

### Fixed
- Now correctly escaping line feeds in product queries 
- Fixed SEPA mandate dialog not showing when credentials were not encrypted using a keyguard

## [0.13.11]

### Fixed
- Now tinting payment success image with snabble_primaryColor 
- Keyguard authentication on Android < 4.3

## [0.13.10]

### Fixed
- Prevent repeating of customer card ids in encoded codes

## [0.13.9]

### Fixed
- Fixed encoded codes generating multiple times per layout pass

## [0.13.8]

### Changed
- Payment status view now shows a qr code instead of a data matrix code 

## [0.13.7]

### Fixed
- Handle missing customer card id in encodedCodes

## [0.13.6]

### Added
- Support for maximum size of encoded code qr code display
- Support for additional payment methods

### Fixed
- Race condition when updating product database and shopping cart prices at the same time
- Fixed a bug with BarcodeView not properly fading in when outside bounds
- Reencode user input for zero amount products in backend items 

## [0.13.5]

### Added 
- Added new onCheckoutLimitReached and onOnlinePaymentLimitReached callbacks to ShoppingCartListener. 

This is a minor breaking change if you use the verbose listener because of additional interface methods.

- Checkout has now an additional state: NO_PAYMENT_METHOD_AVAILABLE

### Changed 
- Added limit messages to shopping cart in addition to limit warnings in self scanning.
- Added new message when no payment methods are available

### New string keys
- Snabble.Payment.noMethodAvailable

## [0.13.4]

### Fixed 
- Additional codes now also get prefixed with count in encoded codes csv generation

## [0.13.3]

### Changed
- Improved memory usage of encoded codes view

### Fixed 
- Scanner buttons tint color on API <= 19
- Cart events are now sending correctly after a successful checkout
- Encoding of zero amount products in encoded codes
- Searches in non-default templates are now using the template for generating the selected code

## [0.13.2]

### Fixed
- Fixed a crash when generating price overrides, due to an api incompatibility
- Fixed parsing of price override codes when no transmission template or code is set

## [0.13.1]

### Added
- ScanIndicator has now Rectangle and Quadratic styles, via BarcodeScannerView.setIndicatorStyle

### Changed
- Improved BarcodeScannerView ScanIndicator
- Removed support for 'teleCashDeDirectDebit' in favor of 'deDirectDebit' payment method

### Fixed
- Show error message when no payment method is available

## [0.13.0]

### Breaking Changes
- SnabbleUICallback now needs showShoppingCart() to be implemented 
- Using new ShoppingCart implementation, breaking core SDK API.
- Now using material components theme as the base for designing ui components, this may
result in odd behaviour when not using a material components theme as your base

### Added
- Enhanced security of locally stored payment credentials by using the Android KeyStore API
on Android 4.3+
- Support for automatic remote price updates and promotions

### Changed
- Lots and lots of small ui changes on almost every part in the ui components
- ShoppingCartView is now using insert/remove Animations
- PriceFormatter is now reused across projects
- Keep 4 starting digits of obfuscated iban 
- Now showing original price when discounted prices are set in product confirmation dialog
- Now showing sale stops directly after scanning
- Now showing a message if a checkout limit is reached

### Fixed
- Products with a overridden base price now get properly send over to the backend
- ShoppingCart checkout button visible when cart is empty 
- SearchableProductAdapter is now honoring searchable templates
- Keyguard is now correctly preventing checkout 

### New string keys
- Snabble.Scanner.goToCart
- Snabble.Scanner.goToCart.empty
- Snabble.saleStop.errorMsg.scan
- Snabble.limitsAlert.title 
- Snabble.limitsAlert.notAllMethodsAvailable
- Snabble.limitsAlert.checkoutNotAvailable
- Snabble.Payment.SEPA.hint
- Snabble.Keyguard.requireScreenLock

## [0.12.4]

### Fixed
- Fixed an issue that prevented repeated network calls would reuse dead connection
pools and result in network errors even when network was available again
- Subtitle visibility for recycled shopping cart cells

## [0.12.3]

### Fixed
- Added missing Checkout-ID to QRCodePOS checkout types
- Fixed hiding of explanation text on small displays (QVGA or smaller)
- Checkout screen with QRCodePOS type now also sets the ActionBar title if an ActionBar is
set with SnabbleUI.registerActionBar

## [0.12.2]

### Changed
- Improved layout of checkout status screen
- List dividers are now using the style attribute android:listDivider
- The color snabble_dividerColor is removed

## [0.12.1]

### Fixed
- Configured FirebaseBarcodeDetector to detect UPC-A as EAN13 to match the behaviour of ZXing

## [0.12.0]

### Fixed
- Top down info box appearing again on layout change
- Quantity is now not editable anymore over keyboard input for commission products

## [0.12.0-beta7]

### Fixed
- Restored payment credentials list empty state

## [0.12.0-beta6]

### Fixed
- Fixed border width to be the same on all bordered buttons 

## [0.12.0-beta5]

### Changes
- Show network error on receipts list if receipt list could not be fetched 
- Use FloatingActionButton for payment list view
- Unified ic_chevron and ic_chevron_right

### New string keys
- Snabble.networkError

## [0.12.0-beta4]

### Changes
- Add support for new receipts api
- OkHttpClient is now shared across projects

## [0.12.0-beta3]

### Important Changes
- The minimum required database schema version is now 1.18. Backwards support is dropped and 
opening a old database will result in deletion of the database and fallback to online 
only mode. Calling update() will download a up to date version of the database.

If you are using a bundled database make sure to update it to a database with schema 1.18 or higher.

### Breaking Changes
- ScannableCode is now renamed to ScannedCode
- Product.getScannableCodes() is now returning a Product.Code object

### Changes
- ScannedCode.parse is now returning a list of ScannedCode matches which need to be looked up 
in the database
- Support for Units is now migrated to new database schema, the older schema used in previous 
versions will fall back to g/kg only

- Added more Units and removed isXXX functions in favor of Unit.getDimension()
- Small layout improvements for qr and encoded codes checkout

### Added
- Support for code templates
- Support for product api v2

### Fixed
- Crash when a network error occurred when scanning a product

### New string keys
- Snabble.Shoppingcart.buyProducts.now

## [0.12.0-beta2]

### Added
- Added support for encoded codes csv 

## [0.12.0-beta1]

### Important Changes
- All requests to our domains are now using certificate pinning

### Changed
- Renamed get/set LoyaltyCardId to CustomerCardId 
- Now listing the offending products if a checkout is failing because of a sale stop or other 
various reasons

### Added
- Added support for Units (ml, kg, cm...)
- Added support for customer card metadata
- Added customizing options for ProductSearchView
- Added top-down info box in UIUtils
- Database error event logging (to the servers of snabble)
- Parsing of reference units 

### Fixed
- Directly showing keyboard when entering barcode when no database is available and the 
- Fixed dialog showing "null " + Product name when no subtitle is set
- Use reference units for weight/amount transmission when checking out

### New string keys
- Snabble.saleStop.errorMsg.title
- Snabble.saleStop.errorMsg.one
- Snabble.saleStop.errorMsg

## [0.11.2]

### Fixed
- Prices are now updated when updating the ProductDatabase
- Always show the locally calculated price for consistency

## [0.11.1]

### Fixed
- Force US locale for time formatting

## [0.11.0]

### Changes
- SnabbleUICallback has now additional interface methods that needs to be implemented, 
all payment related callbacks are optional if no online payment method is used.

showMainscreen() has been replaced with goBack() for more intuitive behaviour

For more information see the sample application

- Product dialog can now be shown anywhere, not only while having the scanner opened using
the new class ProductResolver

- Exposed OkHttpClient in Project, to allow for making Requests that use certificate pinning
and a valid token without extra effort, this also means OkHttp is now part of our public API

### Added
- Add support for online payment using SEPA
- Add support for zebra hardware scanner devices
- Add firebase barcode detector module
- Product and Shop are now Parcelable
- Added toShortString in Product and Shop
- Added config parameter maxProductDatabaseAge. Product database lookups are forced to
 make online requests when the time since the last update exceeds this value. The default is 1 hour.

### Fixed
- Fixed products with embeddedCode == 0 not showing "scanned shelf code" info
- Properly cleanup okhttp connections on error responses
- Log events in millisecond precision
- BarcodeScannerView: Immediately auto focus on startup 
- BarcodeScannerView: Unrecoverable errors (such as the camera driver not responding) 
should now show the error text instead of a black screen

### Removed
- ProductDatabase.getBoostedProducts and Product.getBoost

### New String keys
- Snabble.Payment.SEPA.Name
- Snabble.Payment.SEPA.IBAN
- Snabble.Payment.SEPA.InvalidIBAN
- Snabble.Payment.SEPA.InvalidName
- Snabble.Save
- Snabble.Payment.emptyState.message
- Snabble.Payment.emptyState.add
- Snabble.Payment.delete.message
- Snabble.Payment.add
- Snabble.Checkout.verifying
- Snabble.Checkout.done
- Snabble.Checkout.payAtCashRegister
- Snabble.Checkout.error

## [0.10.6]

### Fixed
- Fixed a crash on some Android 8 and 8.1 devices when updating the ProductDatabase

## [0.10.5]

### Fixed
- Show shop unspecific price, if no price is available for selected shop and database 
has pricingCategories set for shop

## [0.10.4]

### Fixed
- Endless recursion when scanning non EAN13 codes starting with 0 that will not result in a 
match on the database

## [0.10.3]

### Added
- Barcode false positive detection

## [0.10.2]

### Fixed
- Fixed checkout cancelling
- Product search item cells should now scale with multiline text 

## [0.10.1] 

### Added
- Experimental support for IKEA vendor specific codes

### Changed
- ITF code detection is now restricted to ITF14

## [0.10.0]

### Added
- Added experimental support for receipts

### Changed
- Add support for CODE_39
- Parse scanFormats from metadata
- Now sorting products in qr codes by price
- Now falling back to showing qr code when no connection could be made
- Now showing undo snackbar instead of dialog for removal of products using the quantity controls

### Fixed
- Socket timeouts now call the error callbacks in every case

### New String Keys
  
- Snabble.Receipt.errorDownload 
- Snabble.Receipt.pdfReaderUnavailable

## [0.9.4]

### Changed
- Improved auto focus speed (especially on budget devices with slow continuous video auto focus)
- Increased camera resolution, if the device supports it

## [0.9.3]

### Changed
- BarcodeFormat is now part of core
- Deprecated Checkout.setShop, use Project.setCheckedInShop instead 
- Improved payment selection layout

### Added
- Added support for pricing categories 
- Added support for ITF barcodes
- Added support for multiple sku requests 

### Fixed
- Clearing reference to Camera PreviewCallback when leaving BarcodeScannerView
- Improved recovery from corrupted database files

## [0.9.2]

To use this release ui components you need to also migrate to androidx. See [https://developer.android.com/topic/libraries/support-library/refactor](https://developer.android.com/topic/libraries/support-library/refactor)

### Changed
- Support for build-tools 3.2.0
- Migrated to androidx

## [0.9.1]

### Fixed
- Improved camera error handling

## [0.9.0]  
  
This are the most notable changes from 0.8.21, for all changes see previous release notes or commit history:  

### Changed
- Initialization of the SDK is now done using Snabble.getInstance().setup  
- Most of the functionality that was in SnabbleSdk before is now contained in Project  
- For migration you can replace most calls that were made to a SnabbleSdk instance to Project, everything that is not migrated to Project is contained in Snabble  
- Config requires a new appId and secret  
- Database bundling is now provided by using the loadDatabaseBundle function in ProductDatabase  
- SnabbleUI.registerSnabbleSdk is now SnabbleUI.useProject  

### Added
- Support for multiple projects using one SDK instance  
- Support for new authentication scheme  
- Support for new metadata format  
- New products are now at the top of the shopping cart  
- Added support for edeka product codes  
- Added support for transmission codes  
- Improved performance of code search on Android 4.x  
- Improved asking for camera permission when using SelfScanningFragment  
- Improved performance of BarcodeView  
- Improved dialog behavior for small and larger width devices  
- New info snackbar in scanner  
- Code lookups of EAN8 codes are now also looking up its EAN13 counterpart  
- Checkout finish/abort telemetry  
- Added the option to showing a hint when adding the first item to the shopping cart  

### Fixed
  
- Fixed BarcodeView on API 16  
- Pausing the barcode scanner when showing hints  
- Fixed various issues that causes the BarcodeScanner to freeze  
- Restored shopping cart button ripple effects  
- Fixed undo for zero amount products  
- Fixed version string sometimes null in user agent  
- Be more tolerant to unset project scenarios  
- Fixed translating transmission codes  
- Disable polling for offline payment methods  
- Sorting EAN8 hits on top in code search  

### New String Keys
  
- Snabble.OK  
- Snabble.Hints.title  
- Snabble.Hints.closedBags  
- Snabble.goToSettings  
- Snabble.askForPermission<|MERGE_RESOLUTION|>--- conflicted
+++ resolved
@@ -1,7 +1,6 @@
 # Changelog
 All notable changes to this project will be documented in this file.
 
-<<<<<<< HEAD
 ## [0.60.0-alpha01]
 
 ### Breaking Changes
@@ -15,10 +14,10 @@
   - Upgrading from 0.52.x requires the callbacks to be changed, but the general flow is the same if you were using Fragments
   - Cleanup is done automatically, no SnabbleUI.unregisterUiCallbacks is necessary anymore!
 - Checkout is now done in it's own Activity and can be started by using CheckoutActivity.startCheckoutFlow
-  
+
 ### Notes
 - Toolbar can be enabled in Activities by setting **snabbleToolbarStyle** in your Application theme
-=======
+
 ## [0.53.0]
 
 ### Changed
@@ -31,7 +30,6 @@
 - Multiple lint warnings
 - Payone credit card input issues on legecy devices which no EM6 support
 - Fixed potential crash bugs
->>>>>>> 13e56c1b
 
 ## [0.52.0]
 
