# Changelog
All notable changes to this project will be documented in this file.

## UNRELEASED
### Added
### Changed
* ui: The `ProductResolver.Builder` now requires a project as constructor param, since the default value has been removed
### Removed
### Fixed
<<<<<<< HEAD
core: handle `SQLiteDatabaseLockedException` to fix app crash when updating the database
=======
* ui: Avoid npe caused by `isEmpty()` check on a null shopping cart
* ui: Change project reference in `ProductResolver.kt` to get rid of IllegalArgumentException
>>>>>>> 30884d7b

## [0.72.4] 
### Added
* core, io: Option to limit payment methods offered to add (#173)

## [0.72.3]
### Fixed
* core, ui: Bind Giropay to its project (#172)

## [0.72.2]
### Changed
* core: Explicitly enable buildConfig (#171)
* kotlin-sample: Explicitly enable buildConfig (#171)
* ui: Re-enable Giropay integration (#169)
* ui-toolkit: Explicitly enable buildConfig (#171)
* utils: Explicitly enable buildConfig (#171)

## [0.72.1]
### Added
* Address and email input fields for credit cards via PAYONE

## [0.72.0]
### Added
* core: Add missing payment state transferred
  * if the checkout process receives the final state transferred it updates the checkout state with PAYMENT_TRANSFERRED.
### Changed
* core/ui : Update icons and description from paydirekt to GiroPay
  * The use of the following functions changed:
    * PaydirektInputActivity/Fragment/View changed to GirpayInputActivity/Fragment/View
    * PaymentCredentials.fromPaydirekt(...)  changed to PaymentCredentials.fromGiropay(...)
    * PaydirektAuthorizationData changed to GiropayAuthorizationData and is now a data class
    * PaydirektData changed to GiropayData and is now a data class
    * The UI event for paydirekt changed from SHOW_PAYDIREKT_INPUT to SHOW_GIROPAY_INPUT
* core: Paymentcredentials type is now nullable
### Fixed
* ui: Fixed crash caused by missing project id when calling the PaydirektInputFragment via the PaymentInputViewHelper
* ui: Fixed crash caused by npe in the PaymentStatusView
### Removed
* core/ui: Removed LEINWEBER_CUSTOMER_ID as payment methods 

## [0.71.8]
### Changed
* Use nio API desugaring instead of the default variant (#159)
### Removed
* Obsolete use of API desugaring (#159)
* Remove FileUtils.moveFile fix, now fixed by adding nio API desugaring (#159)
### Fixed
* Add missing CreditCards to validity check and automated removal (#161)
* Add `checkInManager.update()` that's been missing under rare debug circumstances (#162)

## [0.71.7]
### Changed
* ui: Change wording from 'Bezahlverfahren' to 'Zahlungsmethode'

## [0.71.6]
### Fixed
* Fix another crash caused by org.apache.commons.io.FileUtils.moveFile

## [0.71.5]
### Fixed
* Fix crash caused by org.apache.commons.io.FileUtils.moveFile w/ API level below 26 (Android Oreo)

## [0.71.4]
### Added
* utils: Add QR code generator (#154)
### Changed 
* ui: Separate payment method meta data from PaymentSelectionHelper into new PaymentMethodMetaData (#154)
* ui-toolkit: Refactor mapping function in PurchasesRepo to be more concise (#151)
* core: Add logging extensions to core module (#154)
### Removed
* ui-toolkit: Remove logging class (moved to core module) (#154)

## [0.71.3]
### Fixed
* core: Attempt to fix bug where old checkout processes has been processed
  * The saved checkout is only used if it's related to the current cart

## [0.71.2]
### Added
* ui-toolkit: New icon for empty state of the receipt list (#150)

## [0.71.1]
### Fixed
* ui-toolkit: Wrong behaviour of the purchase widget (#149)

## [0.71.0]
### Changed
* Dependency updates and remove obsolete samples (#141)
* core: Update onActivityResult deprecation info for Google Pay integration (#139)
* ui: Change external billing payment method hint (#143)
* ui: Update external billing description (#142)
* ui: Solve ProgressDialog deprecation (#138)
### Fixed
* ui: Fix ui bug in external billing login (#144)
* ui: Fix ui for user weighted items (#140)

## [0.70.4]
### Added
* Add method to filter ratings events  #135
* Add missing annotation #136
* Add property shoppingCartFlow to project #137
### Changed
* Convert events.kt to kotlin #135
### Fixed
* Fix payment method related crash #133
* Fix several deprecations #123

## [0.70.3]
### Added
* core: method to provide only the local token
### Fixed
* ui: wrong observer behaviour of the ShopDetailsFragment

## [0.70.2]
### Fixed
* ui:  wrong ui state of the ShopDetailsFragment after checkin/checkout

## [0.70.1]
### Added
* new payment method external billing
### Fixed
* ui: crash related to MapView's _onSaveInstanceState(Bundle)_

## [0.70.0]
### Changed
* ui: Fiserv is now displayed via hosted form

## [0.69.9]
### Changed
* ui: Add the ability to show a header for the CheckoutActivity

## [0.68.8]
### Changed
* ui: Show bin icon instead of minus if the quantity of the line item is 1
* ui: Show the trash (minus) icon for all deletable line items

## [0.69.7]
### Changed
* Convert all grade files to gradle.kts files
* Add version catalog and dependency update plugin
* Add release on tag

### Fixed
* Serialization Exception due to usage of com.google.gson.internal.LinkedTreeMap

## [0.69.6]
### Changed
* ui: Update translations

## [0.69.5]
### Added
* ui: Add animation for a successful checkout (#111)
* ui: Add new payment status UI with additional feedback option (#110)
* ui: Add support for a custom checkout header (#109)

## [0.69.4]
### Added
* ui: Pre-fill IBAN for PAYONE SEPA after checkout

### Fixed
* core: Fix add IBAN crash by implementing missing Serializable interface
* ui: Fix PAYONE SEPA country code ui

## [0.69.3]
### Changed
* ui: Set the screen orientation of the 'CheckoutActivity' to 'userPortrait'
* ui: Adjust detection rect implementation
* ui: Speed up ZXing's barcode by using TRY_HARDER mode

## [0.69.2]
### Added
* core: Add customizable ShoppingCart::isMergeable() behavior

### Changed
* ui-toolkit: Enable debug check-in for all environments, including production

## [0.69.1]
### Added
- core,ui: Added payment method PAYONE SEPA (#91)
- ui-toolkit: DynamicView to build Screens by a _(JSON-)_ Configuration

### Changed
- core: Update CA certificates (#81)
- ui: Set the cart adapter after a project change (different fix for the same bug from #90) (#93)

### Fixed
- ui: Fixed app crash when removing the last item from the cart

## [0.69.1-beta07]
### Fixed
- kotlin-sample: Fixed navigation when using manual product search (#90)
- ui: Fixed app crash when removing the last item from the cart (#90)

## [0.69.1-beta06]
### Added
- ui-toolkit: Add VersionWidget to display the app and sdk version (#87)
- ui-toolkit: Add Developer Settings to the Profile Screen (#88)

## [0.69.1-beta05]
### Added
- ui-toolkit: Add a screen for the not-checked-in state (#63)
- ui-toolkit: Add WLANManager for the WifiWidget (#82)
- ui-toolkit: Support headerless sections (#79)

### Changed
- core: Update CA certificates (#81)
- ui-toolkit: Theme update (#78)

### Fixed
- ui-toolkit: Fix crash on empty project list (#77)

## [0.69.1-beta04] (withdrawn)
### Added
- ui-toolkit: Add a screen for the not-checked-in state (#63)
- ui-toolkit: Add WLANManager for the WifiWidget (#82)
- ui-toolkit: Support headerless sections (#79)

### Changed
- core: Update CA certificates (#81)
- ui-toolkit: Theme update (#78)

### Fixed
- ui-toolkit: Fix crash on empty project list (#77)

## [0.69.1-beta03]
### Changed
- ui-toolkit: UI/UX changes for easier customization and styling

## [0.69.1-beta02]
### Fixed
- ui-toolkit: Added accidentally removed sourceSets from ui-toolkit/build.gradle

## [0.69.1-beta01]
### Added
- ui-toolkit: DynamicView to build Screens by a _(JSON)_ Configuration
- ui-toolkit: Handle conflict status code when creating a new process (#70)

## [0.69.0]
### Changed

- Added ui-toolkit for more realistic sample app with onboarding
- Moved accessibility toolbox to an own dependency
- Report cart change events only on user interactions (#67)
- Phrase content and keys updated

### Breaking Changes

- Renamed some colors which should be used internally only

## [0.68.6]
### Changed

- Apply new Phrase key structure

## [0.68.5]

### Fixed

- Fixed checkout being stuck in payment status when fulfillment allocations failed
- Allow canceling of checkout processing if the checkout process disappears on the backend side

## [0.68.4]

### Fixed

- Fixed a rare formatting bug in AcceptedLanguageInterceptor

## [0.68.3]

### Fixed

- Fixed a regression when pre-weighed products to the shopping cart

## [0.68.2]

### Fixed

- Fixed a regression in shopping cart when using multiple manual coupons

## [0.68.1]

### Fixed

- Fixed a crash in single project apps when in PaymentCredentialsListView

## [0.68.0]

### Fixed

- Fixed a race condition when fetching for exit tokens

### Changed

- Added experimental customization with OverlayThemes for coupons

### Breaking Changes

- Renamed CouponFragment to CouponDetailFragment

## [0.67.3]

### Fixed

- Fixed a NullPointerException that could occur when persisting shopping carts

## [0.67.2]

### Fixed

- Repeated keyguard dialogs occurring after canceling out of a keyguard and returning to a view

## [0.67.1]

### Fixed

- Offline startup with prefetched metadata

## [0.67.0]

We now have a gradle plugin which supports snabble SDK version from this version and above:

[Gradle-Plugin](https://plugins.gradle.org/plugin/io.snabble.setup)

### Breaking Changes

- Renamed firebase-detector module to mlkit-scanner-engine

### Changed

- Added support for parsing config files using property files in resources. Use 'snabble_$env_config.xml'.
- Added support for the new gradle plugin, which automatically generated the config files mentioned above.
- Fixed gps position updates when system time is not in sync with gps time

## [0.66.2]

This release is identical to 0.66.0, but re-released to deploy the documentation

## [0.66.0]

### Breaking Changes

- Added "onCartDataChanged" to ShoppingCartListener

### Changed

- Allow manual initialization by omitting 'snabble_app_id' or 'snabble_secret'
- `ShoppingCart` serialization is now per shop, instead of per project
- Allow the user to enter a PIN as a Fallback when prompting for the users Fingerprint
- `ShoppingCartView` is now able to listen for `Snabble.checkedInProject` changes
- `SelfScanningView` is now able to listen for `Snabble.checkedInProject` changes
- Converted to `ShoppingCartStorage` to Kotlin
- Separated `ShoppingCart` data into `ShoppingCartData`

### Fixed

- Coupon manager which might cause NPE after leaving a shop
- When a checkout can not be aborted, dont route the user automatically to the payment status screen
- Checkout now does not get stuck in status PAYMENT_ABORT_FAILED
- Excess whitespace on `DefaultProductConfirmationDialog` when a product has no price

## [0.65.0]

### Added

- Added support for displaying coupons
  - Added `CouponFragment` to display a single coupon
  - Added `CouponDetailActivity` to display a single coupon in an `Activity`
  - Added `CouponOverviewView` to display a collection of coupons depending on the project

### Changed

- Added lots of Javadoc documentation to core classes
- Converted to `OkHttpClientFactory` to Kotlin
- Converted to `MetadataDownloader` to Kotlin
- Converted to `FulfillmentState` to Kotlin
- Converted to `OnProductAvailableListener` to Kotlin
- Converted to `PaymentMethod` to Kotlin
- Converted to `PaymentOriginCandidateHelper` to Kotlin
- Converted to `ScannedCode` to Kotlin
- Replaced view extension properties `marginTop`/`Bottom` with `margin.top`/`bottom`

## [0.64.1]

### Fixed

- API documentation build
- ViolationNotification dialog

## [0.64.0]

### Breaking Changes

- Removed `SetupCompletionListener` in favor of `getInitializationState()`
- SDK now automatically initialized itself using `androidx.startup`
  - You can opt-out of this by specifying:

  ```xml
    <meta-data
    android:name="snabble_auto_initialization_disabled"
    android:value="true" />
  ```

  in the application section of the `AndroidManifest.xml`.

  - Supported config parameters are identical with the `Config` class:
    - Required
      - snabble_app_id
      - snabble_secret
    - Optional
      - snabble_endpoint_baseurl
      - snabble_bundled_metadata_asset_path
      - snabble_version_name
      - snabble_generate_search_index
      - snabble_max_product_database_age
      - snabble_max_shopping_cart_age
      - snabble_disable_certificate_pinning
      - snabble_initial_sql
      - snabble_vibrate_to_confirm_cart_filled
      - snabble_load_active_shops
      - snabble_check_in_radius
      - snabble_check_out_radius
      - snabble_last_seen_threshold"
      - snabble_network_interceptor
      - snabble_manual_product_database_updates
- The `View` extensions in `ViewExt.kt` are now exposed for Java-Code as `ViewUtils`

### Added

- SDK initialization can now be done by specifying attributes in `AndroidManifest.xml`
- New extension methods to read project specific overwritten translations including plurals support
- Added `Violation` support: It is currently only used for invalid/expired or used coupons. You will be notified via
  `ShoppingCartListener.onViolationDetected(...)`. A list of `ViolationNotification` which will be passed holding all
  data to show a dialog to inform the user why some coupons were removed. For simplicity there is a new extension
  function `ViolationNotificationUtils.showNotificationOnce(...)` which will build the localized error message and show
  a dialog with the error.

### Changes

- The `Config` is now persisted

## [0.63.0]

### Breaking Changes

- Changed the way the project used by the UI is determined. You now only set the Shop you are currently in
  via `Snabble.setCheckedInShop(...)` which automatically determines in which project you are currently
- Removed deprecated `setShop(...)`/`getShop()` functions in `Checkout`
- Moved `setCheckedInShop(...)` from `Project` to `Snabble`
- `SnabbleUI.project` is now read only, use instead `Snabble.checkedInProject`
- Removed add/remove state listener for Checkout. Instead only the `LiveData` equivalents remain
- Moved Checkout to package `io.snabble.sdk.checkout`
- Removed `getOrderId()` from `Checkout`

### Deprecation

- `SnabbleUI.project` and `SnabbleUI.projectAsLiveData` are replaced by
  `Snabble.checkedInProject`

### Important note
`Snabble.checkedInProject` uses `LiveData` with a slightly modification: All changes will be directly applied so
that `getValue()` will return always the latest data no matter on which thread set. The changes will be propagated as
expected normal on the UI-Thread. You can also use a new `value` property in Kotlin.

### Added

- Added state persistence for checkout
- `CheckoutActivity` restores itself when the checkout is in a state that requires the users attention

### Changes

- Migrated Checkout to Kotlin
- Added ViewModel to `ProductConfirmationDialog`

### Fixed

- `CheckoutOfflineView`, `CheckoutPOSView`, `CheckoutCustomerCardView` and `PaymentStatusView` not updating
  it's `Project` correctly, when the `CheckoutActivity` gets recreated due to state restoration

## [0.62.4]

### Fixed

- Visibility of rating layout

### Changes

- Load product database updates by default. For opt-out `manualProductDatabaseUpdate` is added as a config parameter

## [0.62.3]

### Changes

- Accessibility improvements

## [0.62.2]

### Fixed

- Fixed first data 3DS authentication flow

## [0.62.1]

### Changes

- 'width' and 'height' is now optional for coupon images

## [0.62.0]

### Breaking Changes

- Renamed Project.customerCardInfos to Project.customerCardInfo

### Added

- Added CheckoutPreconditionHandler to CheckoutBar

### Fixed

- Fixed double backing out of point of sale checkout aborts
- Fixed rare crash when approving offline payment methods

## [0.61.3]

### Fixed

- Fixed out of bounds crash when using firebase decoder with updated play services

## [0.61.2]

### Added

- Added networkInterceptor to config

### Changed

- Added checkout id to QRCodeCSV

### Fixed

- Crashes when showing payment status while being offline
- Fixed payment status polling forever when checking out using an offline payment method

## [0.61.1]

### Fixed

- Make termsOfService optional (for demo-projects)

## [0.61.0]

### Breaking Changes

- The base Snabble class is now a kotlin object and can be used without using Snabble.getInstance()
- Setting a project is now persisted and all Fragments are waiting for the SDK initialization to be done.
- Removed 'x509TrustManager' and 'socketFactory' from the config.

### Changed

- All used TextView's are now using Material3 text appearances
- Improvements to layouts when using higher font and display scaling settings

### Fixed

- Fixed a bug that caused product flags (such as notForSale) to be ignored when in a bundle

## [0.60.2]

### Changed

- Updated Datatrans SDK and other dependencies

## [0.60.1]

### Added

- Added customizable Snabble.Widget.MaterialComponents.Button.Passive style

## [0.60.0]

### Fixed

- "qrCodeOffline" checkouts now always result in a PaymentStatus page
- Allow 0 cost checkouts

## [0.60.0-alpha02]

### Changes

- Add support for new Routing Targets API

## [0.60.0-alpha01]

### Breaking Changes

- Removed 'ui-integration' module and integrated it into 'ui'
  - All Fragments have its package name changed due to this.
- Now supporting Activities for all screens. For example 'SelfScanningActivity' for the Scanner. Refer to the
  Documentation for a list of all Activites/Fragments and View's
- Removed SnabbleUI.registerUiCallbacks in favor of SnabbleUI.setUiAction
  - UI Callback are now entirely optional, and Activites will be launched if a UI Event is not implemented by the
    hosting application
  - Upgrading from 0.52.x requires the callbacks to be changed, but the general flow is the same if you were using
    Fragments
  - Cleanup is done automatically, no SnabbleUI.unregisterUiCallbacks is necessary anymore!
- Checkout is now done in it's own Activity and can be started by using CheckoutActivity.startCheckoutFlow

### Notes

- Toolbar can be enabled in Activities by setting **snabbleToolbarStyle** in your Application theme

## [0.53.0]

### Changed

- IBAN transfer flow
- Hide payment selection when cart price is 0
- Added missing discount line
- Added support for Leinweber billing with customer number

### Fixed

- Multiple lint warnings
- Payone credit card input issues on legecy devices which no EM6 support
- Fixed potential crash bugs

## [0.52.0]

### Changed

- Handle the quiet zone in QR-Codes correctly in the dark mode, in the light mode it will be omitted at all since there
  is enough white space.

## [0.52.0-beta05]

### Updated

- Updated Datatrans SDK to v1.4.3

### Fixed

- Crash when validating payment methods

## [0.52.0-beta04]

### Breaking Changes

- Updated UI components to use Material 3. Usage of UI components now requires a Material 3 theme

## [0.52.0-beta03]

Identical to 0.52.0-beta02, Rerelease because of conflict in GitHub Packages

## [0.52.0-beta02]

### Fixed

- Fixed an issue with Keyguard popping up multiple times on Android < 9 while entering PayOne Credentials
- Fixed a crash when while using the CheckInLocationManager on Android < 8.
- Fixed a crash when starting location updates from a background thread

### Changes

- Skip brand selection of payment selection when only one project is being shown

## [0.52.0-beta01]

### Breaking Changes

- Added a new PaymentStatusView for displaying the current payment status in a linear fashion. It also displays
  dispatching of cigarettes and the status of the receipt
- Removed SHOW_PAYMENT_SUCCESS and SHOW_PAYMENT_FAILURE for SHOW_PAYMENT_STATUS

### Added

- Added optional CheckInManager and CheckInLocationManager which can used for geofencing store locations
- Added support for PayOne credit card tokenization and transactions

## [0.51.6]

### Fixed

- Only fallback to offline payment method if an offline capable payment method is selected

## [0.51.5]

### Fixed

- Fixed crash when parsing a barcode with a comma in it

## [0.51.4]

### Fixed

- Fixed Assets not loading after second app startup on Android 12

## [0.51.3]

### Added

- Expose the scanner engine

## [0.51.2]

### Fixed

- Fixed gs1 code parsing

## [0.51.1]

### Fixed

- Fixed payment options not showing anything if in a single project context

## [0.51.0]

### Changed

- SelfScanningFragment's getSelfScanningView() is now nullable

### Fixed

- SelfScanningFragment options menu being visible when no camera permission is given

## [0.50.8]

### Changed

- Removed listing of unsupported payment methods on different projects

## [0.50.7]

### Changed

- Removed useless observer

## [0.50.6]

### Fixed

- Change initialization order within projects

## [0.50.5]

### Changed

- Deprecated legacy PaymentCredentials.CREDIT_CARD (will be removed soon)
- Improve background updates

## [0.50.4]

### Fixed

- Coupon deletion from metadata

## [0.50.3]

### Fixed

- Interrupted coupons observer

## [0.50.2]

### Fixed

- Coupon loading behavior

## [0.50.1]

### Fixed

- Improved sessionStart and cart events only firing on the active project

## [0.50.0]

### Added

- Added support for scanning and displaying PDF_417 codes

## [0.49.3]

### Fixed

- Transaction can now not be aborted anymore when already processing and user is still in cart

## [0.49.2]

### Fixed

- Fixed added SEPA Cards not showing up in payment credentials list view

## [0.49.1]

### Fixed

- Bypass KeyStoreCipher when it can not be created

## [0.49.0]

### Important Changes
This release included a auto-migration path away from KeyStore based encryption, due to concurrency bugs in vendor
implementations resulting in loss of payment information. Payment credentials are now stored using an asynchronous RSA.

## [0.48.4]

### Changes

- Open checkout bar for customization

## [0.48.3]

### Changes

- Additional logging for KeyStore related problems
- Only invalidate KeyStore when keys are permanently inaccessible

## [0.48.2]

### Fixed

- Fix scanner which was not working on some devices

## [0.48.1]

### Updated

- Updated compile and target sdk to 31
- Updated translations
- Updated dependencies

### Added

- Added various error logs

## [0.48.0]

### Changes

- Improved payment selection flow, hinting at adding online payment methods before showing offline payment methods
- Consolidated and simplified payment options

## [0.47.2]

### Fixed

- Initialization error

## [0.47.1]

### Added

- Support for localized coupons

## [0.47.0]

### Changed

- Updated build tools to 7.0.1
- Updated firebase detector to use new mlkit on-device api's

## [0.46.0]

### Added

- Translations for fr and it

## [0.45.2]

### Fixed

- CheckoutOnlineView not updating when coming from an activity resumed state

## [0.45.1]

### Changes

- Upgraded Datatrans SDK to v1.4.2

### Fixed

- Fixed Datatrans Transaction Listener

## [0.45.0]

### Added

- Added API to get redeemed coupons

## [0.44.4]

### Added

- Added button themes for overriding button themes.

### Fixed

- Handle edge case when scanning a user weighed product with a pre weighed barcode
- Fixed an endless loop that resulted in the app freezing

## [0.44.3]

### Fixed

- Fixed visual bug in ShoppingCartView when deleting Coupons

## [0.44.2]

### Fixed

- Removed usage of removeIf, to support API < 26 without using coreLibraryDesugaring

## [0.44.1]

### Added

- Added coupon fields for colors and disclaimer

## [0.44.0]

### Added

- Added support for DIGITAL coupons with additional fields

## [0.43.2]

### Added

- Added an icon to the payment credentials list empty state

### Fixed

- PaymentOptionsView not updating when adding a credit card via datatrans

## [0.43.1]

### Fixed

- Persist shopping list on new uuid's

## [0.43.0]

### Added

- Added support for taxation

## [0.42.2]

### Fixed

- Fixed NullPointerException introduced in 0.42.1

## [0.42.1]

### Fixed

- Only update prices when the shop differs, not always when setCheckedInShop is called

## [0.42.0]

### Changed

- Removed manual discount message
- Added in memory lru cache for asset decoding
- Added async parameter for asset loading

## [0.41.0]

### Added

- Added support for payment method descriptors
- Added support for credit card payment using Datatrans

### Fixed

- Fixed internal storage directory sometimes pointing to null

## [0.40.2]

### Fixed

- Fix crash when google pay gateway is not configured correctly, showing error message instead

## [0.40.1]

### Fixed

- Fixed SelfScanningFragment being out of sync with SelfScanningView

## [0.40.0]

### Breaking Changes

- Project.getShops now returns a List instead of an Array

### Added

- Added support for "activeShops"

### Fixed

- Fixed PostFinance and Twint not selectable when skipping over project specific payment methods

## [0.39.13]

### Fixed

- Fixed crash when using standalone PaymentCredentialsListView

## [0.39.12]

### Added

- Telemetry for shopping list tags

## [0.39.11]

### Fixed

- ShoppingCart items not updating correctly when only the manual coupon state changes

## [0.39.10]

### Changed

- Remove dependency on gitter and migrate it to maven central.

## [0.39.9]

### Fixed

- Fixed crash on adding a second payment method on the same project

## [0.39.8]

### Fixed

- Removed additional padding on Snackbars when using Android 11 + OnApplyWindowInsetListener

## [0.39.7]

### Fixed

- Reversed camera torch drawable

## [0.39.6]

### Added

- Added support for "manualDiscountFinalCode"

## [0.39.5]

### Fixed

- QR codes being cutoff when maxSizeMM is higher than available view space
- Payment methods being shown to project that are not part of the project

### Updated

- Updated Datatrans SDK to v1.4.1

## [0.39.4]

### Added

- Add configuration flag `isUsingShoppingList` to avoid creating a FTS when not required

## [0.39.3]

### Fixed

- Fixed checkouts not aborting when age verification check is not passing

## [0.39.2]

### Fixed

- Added package query for Android 11+

## [0.39.1]

### Added

- Jump to play store if google pay is not installed

## [0.39.0]

### Added

- Added support for Google Pay

### Fixed

- Fixed exceptions when using coupons that affect the whole cart

## [0.38.1]

### Updated

- Updated Datatrans SDK to v1.4.0

### Fixed

- Product searches of sku's are now also working on pressing the imeActionDone.

## [0.38.0]

### Added

- Added stackable scan messages with a new Style

### Deprecated

- Deprecated UIUtils.showTopDownInfoBox

## [0.37.12]

### Added

- Added indicator if an manual discount was applied or not

### Fixed

- Fixed pull to refresh in ShoppingCartView
- Fixed selecting manual discounts resetting amount, even when no item is already in cart
- Products with manual discounts are now editable

## [0.37.11]

### Fixed

- Fixed crash when no TWINT or PostFinance payment method could be added

## [0.37.10]

### Changed

- Changed default Datatrans environment to Production

### Fixed

- Fixed listing of TWINT and PostFinace Card payment methods when no credit card payment methods are available

## [0.37.9]

### Changed

- Made credit card 3d secure hint locale aware

## [0.37.8]

### Fixed

- Only update cart when it actually changed

## [0.37.7]

### Added

- Support for switching Datatrans environments
- CreditCardInputView's 3d secure hint now used project specific i18n

## [0.37.6]

### Added

- Added option to vibrate when item was added to the cart

## [0.37.5]

### Fixed

- Fixed price override codes

## [0.37.4]

### Changed

- Not showing cart restoration after successful online checkout

## [0.37.3]

### Added

- Added age restriction indicator in shopping cart items

## [0.37.2]

### Fixed

- Fix VISA credit card input not opening

## [0.37.1]

### Fixed

- TWINT and PostFinance payment methods are now listed in their project specific lists

## [0.37.0]

### Added

- Support for transmission templates
- Added support for TWINT and PostFinance Payments using Datatrans
- searchByCode now also searches in SKU's

### Changes

- Increased the minimum required database revision to 1.25

## [0.36.0]

### Added

- Support for printed coupons

### Changed

- Support for new coupon metadata
- Improved SEPACardInputView for copy pasting IBAN's with prefixes
- Removed flash and search buttons in SelfScanningView
- Replaced scan indicator with a barcode image

### Fixed

- Remove old scan result messages

## [0.35.9]

### Fixed

- Fixed amount for manual coupons
- Fixed listener leak in CheckoutBar

## [0.35.8]

### Changes

- Add option to set project of the ProductResolver
- Changed builder method name from `setBarcodeOfProject(...)` to `setBarcode(...)` to simplify usage

## [0.35.7]

### Changes

- Extend telemetry for shopping lists

## [0.35.6]

### Changes

- Improved performance of FTS4 index creation
- Improved layout of Scan Dialog

### Fixes

- Fixed line item price being ignored in default cases

## [0.35.5]

### Fixed

- Removed unnecessary padding in SEPACardInputView

## [0.35.4]

### Fixed

- The priceHeight property of the CheckoutBar contains now the outer margin

## [0.35.3]

### Changes

- Migration ProductResolver to kotlin and make it possible to use it without a chooser
- The show() method was deprecated and replaced by resolve() since it is possible now to use the resolver without
  visible interaction
- Empty product image urls will be converted to null
- The priceHeight property of the CheckoutBar contains now its margin

## [0.35.2]

### Added

- Support for manual coupons

### Fixed

- Long messages being cut off when scanning

## [0.35.1]

### Changes

- Migration of dependencies to mavenCentral and jitpack

## [0.35.0]

### Changes

- Various structural changes

## [0.34.4]

### Changes

- Improved visuals on PaymentOptionsView

## [0.34.3]

### Fixed

- Fixed night mode confusion in not preloaded assets
- Update CameraX to 1.0.0-rc04 to fix a camera initialization crash on Samsung Galaxy S20 Ultra 5G

## [0.34.2]

### Fixed

- Fix a crash in PaymentOptionsView when a project has no brand

## [0.34.1]

### Fixed

- Products with multiple scanned codes now are using the default template when selected from a bundle

## [0.34.0]

### Added

- Add support for JPG and WEBP assets

### Fixed

- Fix vPOS updates with weight information resulting in incorrect quantities

## [0.33.11]

### Fixed

- Leak of SelfScanningView in SelfScanningFragment when in onResume()
- Camera black screen on Google Pixel 4a when using multi-window mode
- Improved camera loading behaviour when calling BarcodeScannerView.start() repeatedly

## [0.33.10]

### Fixed

- Endless recursion when handling unknown gs1 codes

## [0.33.9]

### Fixed

- Fixed incorrect display of units when processing line items from vPOS

## [0.33.8]

### Fixed

- Added more missing keyguard checks

## [0.33.7]

### Added

- Added explanation text for checkout online status screen

### Fixed

- Fixed a crash when adding a new payment method from the ShoppingCart
- Fixed scan dialog update button being cutoff when using the highest font scaling setting
- Fixed added missing keyguard after payment selection

## [0.33.6]

### Fixed

- Fixed a bug that aborted terminal payments could not be retried

## [0.33.5]

### Changed

- Use company name in 3d secure hint

## [0.33.4]

### Changed

- i18n updates

### Fixed

- Fixed crash when not providing a type to PaymentCredentialsListView

## [0.33.3]

### Fixed

- Require screen lock for payment methods that require credentials when calling from the shopping cart

## [0.33.2]

### Fixed

- Require screen lock for adding secure payment methods

## [0.33.1]

### Fixed

- Updated picasso dependency, to resolve breaking changes since 2.5

## [0.33.0]

### Fixed

- PaymentOptionsView not always updating its count
- Now using a subclassed FileProvider to avoid clashes with other libraries

## [0.33.0-beta04]

### Changes

- Mark all kotlin fragments as open

## [0.33.0-beta03]

### Changes

- Small bugfixes

## [0.33.0-beta02]

### Fixed

- PaymentOptionsView not always updating
- Improved layout of PaymentOptionsView

## [0.33.0-beta01]

### Breaking Changes

- Added support for PSD2 credit cards. This requires that existing credit cards are invalidated, which can be checked
  using PaymentCredentialsStore.hasRemovedOldCreditCards()
- 2 new views and there respective fragments related to the new credit card flow have been added: PaymentOptionsView and
  ProjectPaymentOptionsView. ProjectCredentialsListView should not be used as a Overview anymore, the new recommended
  entry point is now PaymentOptionsView.
- SnabbleUI.Callback now provides data as a Bundle. This bundle is mostly used for fragment arguments.
- EVENT_PRODUCT_CONFIRMATION_HIDE now provides its ShoppingCart.Item in the Bundle as a Serializable "cartItem".

## [0.32.11]

### Fixed

- Fixed translation error in qr code checkout screen

## [0.32.10]

### Added

- Added an error message when a deposit return voucher is already redeemed

### Fixed

- Fixed a crash when scanning deposit return vouchers

## [0.32.9]

### Fixed

- Fixed another crash in BarcodeScannerView

## [0.32.8]

### Fixed

- Fixed crash in BarcodeScannerView

## [0.32.7]

Identical to 0.32.6, release because of issues with Github Packages

## [0.32.6]

### Fixed

- React-Native incompatibility with new BarcodeScannerView implementation

## [0.32.5]

### Changes

- Mark BarcodeScannerView as 'open', for compatibility with previous SDK releases

## [0.32.4]

### Changes

- Updates translations

### Fixed

- Auto focus not always working as expected
- Checkout now waits for Exit-Code completion

## [0.32.3]

### Fixed

- Now using lineItem.amount instead of lineItem.count

## [0.32.2]

### Fixed

- Deep search for mergeable cart items
- Fix wrong add to cart button message when adding a non-mergeable item

## [0.32.1]

### Fixed

- BarcodeScannerView is now paused when initialized after already being paused

## [0.32.0]

### Major Changes

- Completely rewritten BarcodeScannerView. It now uses the Camera2 API via CameraX. The API surface did not change.

### Added

- Added translations for German, Hungarian and Slovakian languages.

### Fixed

- Products with specified quantities are not mergable anymore

## [0.31.4]

### Fixed

- Crash when database and metadata code templates mismatch

## [0.31.3]

Rerelease of 0.31.2 due to github packages conflict

## [0.31.2]

### Fixed

- Unit display when scanning GS1 codes
- Use original code when sending codes scanned from GS1 codes to backend

## [0.31.0]

### Added

- Support for Brands

## [0.30.1]

### Added

- Support for UPC-A codes in EAN13 or EAN14 codes

### Changed

- Prioritize online payment methods over offline methods if available
- Route to entering payment method if not available

### Fixed

- Fixed shopping cart not generating a new id after successful checkout

## [0.30.0]

### Added

- Support for GS1 Barcodes

## [0.29.8]

### Changed

- Update hashes used in certificate pinning

## [0.29.8]

### Changed

- Add support for lets encrypt certificates on Android versions before 7.1.1

## [0.29.7]

- More vendor specific strings

## [0.29.6]

### Changed

- Support vendor specific strings for salestop

## [0.29.5]

### Fixed

- Fixed some regressions in price display since 0.29.4

## [0.29.4]

### Added

- Add support for vPOS price reevaluation codes

## [0.29.3]

### Fixed

- Grey out checkout button when no online checkouts are available and no offline fallback is configured

## [0.29.2]

### Changed

- Now using PUT and GET instead of POST and a client-side generated uuid for checkout process to be able to reuse
  existing checkout processes

## [0.29.1]

### Fixed

- Fixed a potential crash when updating Assets
- Fixed a potential crash when payment methods are not valid anymore and needed to remove

## [0.29.0]

### Breaking Changes

- Sealed inner classes of Shop, you may need to use getter functions instead of accessing the fields directly

### Added

- Support for deposit return vouchers's
- Parse company data from Shop
- Parsing of terms of use data
- Support for exit gate's
- Support for performedBy in checks

### Fixed

- Projects that have no offline fallback as a payment method are now forced to enter payment credentials
- Fixed age restriction hint promting even when product dialog got dismissed

## [0.28.1]

### Fixed

- Stop polling for payment origin candidates on 404
- Product that were scanned with encoded data are now not showing the bundle dialog anymore

## [0.28.0]

### Added

- Support for updating the users age by external payments
- Added age restricted product warning message

### Changed

- Route to PAYMENT_ABORTED on terminal aborts
- QRCode offline layout improvements

### Fixed

- Fixed BarcodeScannerView choosing the wrong camera when multiple back cameras are available and not all camera support
  auto-focus
- Fixed NullPointerException on unknown fulfillment check state
- ProgressBar not showing when payment is processing on gatekeeper checkout

## [0.27.3]

### Fixed

- Fix a initialization crash in BarcodeScannerView
- Handle obscured urls gracefully in TokenRegistry

## [0.27.2]

### Fixed

- Fixed a crash when parsing metadata contain null payment methods

## [0.27.1]

### Fixed

- Fixed a possible freeze in BarcodeScannerView

## [0.27.0]

### Added

- Added support for normalized coordinates in ScanIndicatorView

## [0.26.7]

### Changes

- Now using lower camera preview resolution when device memory is low

### Fixed

- Fixed a bug that caused products to be scannable even when they are not available

## [0.26.6]

### Fixed

- Fixed checkout ProgressBar sometimes being endless

## [0.26.5]

### Changes

- Faster call timeout for checkout request that could be handled offline

## [0.26.4]

### Changes

- Articles can now not go below quantity of 1 when scanning
- Fixed a crash when handling old metadata

## [0.26.3]

### Changes

- Show fallback scan message when invalid scan message is set

## [0.26.2]

### Changes

- Improved CheckoutOffline layout

## [0.26.1]

### Added

- Added support for multiple pricing categories in ProductDatabase

## [0.26.0]

### Changes

- Requires schemaVersion 1.21

### Added

- Added support for 'notForSale'

## [0.25.7]

### Fixed

- Fixed customerNetwork data model - breaking change from 0.25.6

## [0.25.6]

### Changes

- Added "animateBarcode" property to BarcodeView
- Added customerNetworks to Shop
- Allow receipt pdf url to be null

## [0.25.5]

### Fixed

- Do not require keyguard authentication for employee card payment methods

## [0.25.4]

### Added

- Support for "displayNetPrice"

### Fixed

- CUSTOMER_CARD_POS payment method not displaying in payment selector

## [0.25.3]

### Fixed

- Auto-approval payment methods should now also show a progress dialog if they take too long
- Payment method that were added in other App-Id's are now excluded when populating the list
- Fixed paydirekt not going back after adding new credentials
- Fixed age verification not always popping up in new payment selection

## [0.25.2]

### Fixed

- Fixed a crash when pausing the activity while the payment selection is open
- Fixed payment select dialog not always selecting the current payment
- Fixed most http requests calling the error callback when being cancelled

## [0.25.1]

### Fixed

- Payment methods that are not requiring a intermediate status screen are now showing the payment success screen
- The OnFullfillmentUpdateListener is now not emitting onFullfillmentDone when no fulfillments are present after a
  successful payment
- Payment selector is now hiding customer card payment methods that are not added
- Fixed a crash in the payment selector when adding a new customer card

## [0.25.0]

### Added

- Support for paydirekt

## [0.24.7]

### Fixed

- Now creating a new scanned code when selecting a bundle product
- vPOS price display now multiplies by units, if available
- vPOS replace operations with products that are not in the local db are not blocking the UI anymore

## [0.24.6]

Is identical to 0.24.5

## [0.24.5]

### Fixed

- Fixed a crash while generating the list of available payment methods

## [0.24.4]

### Added

- Added checkmark for selected payment method

### Changed

- Automatically select payment method added from shopping cart

## [0.24.3]

### Fixed

- Don't show payment credentials of other app id's in new payment selector
- Skip payment method list and go directly to bottom sheet when adding payment methods from shopping cart

## [0.24.2]

### Fixed

- Payment selection now does hide completely when showing empty state
- Price does now update correctly when undoing items from empty state
- Now using Snabble.Shoppingcart.numberOfItems and Snabble.Shoppingcart.numberOfItems.one

## [0.24.1]

### Changed

- Include okhttp version in User-Agent, this requires at least okhttp 4.7.0.

## [0.24.0]

### Added

- Moved payment selection to shopping cart
- SnabbleUI.getProjectAsLiveData to get the current project as a reactive element

### Removed

- PaymentSelectionView and PaymentSelectionFragment

## [0.23.2]

### Added

- Support for availabilities

### Fixed

- Hide editing controls for products with embedded data
- Fixed a rare crash when dismissing items in the shopping cart

## [0.23.1]

### Changed

- Make checkoutProcess accessible after payment failure

## [0.23.0]

### Added

- Support for fulfillment's

## [0.22.4]

### Changed

- Check employee card payment methods for validity

### Fixed

- Its now possible to enter employee cards without access to the Android KeyStore

## [0.22.3]

### Fixed

- Fix crash on BarcodeScannerView introduced in 0.22.0

## [0.22.2]

### Fixed

- Allow setAppUserBase64 to be null to clear the current app user

## [0.22.1]

### Fixed

- Update appUser url

## [0.22.0]

### Added

- Added support for checkout process checks (age verification)

### Changed

- Show progress indicator when payment is processing
- Age verification is not optional anymore
- Removed enableAgeVerification config parameter

### Fixed

- Properly handle camera state when rapidly creating / destroying multiple copies of BarcodeScannerView from a thread
  that is not the main thread
- Only let the user add payment methods that are available to the app

## [0.21.5]

### Changed

- Exclude not used assets from asset preload

## [0.21.4]

### Changed

- Canceling a checkout by pressing cancel now goes back in the navigation hierarchy instead of showing a payment error
  message

## [0.21.3]

### Added

- Added events for product confirmation show/hide

### Changed

- Now listing added employee cards in payment method list

### Fixed

- Added workaround to fix ProductSearchView not updating when embedding in react-native applications

## [0.21.2]

### Fixed

- Invalidate tokens on new app user id

## [0.21.1]

### Fixed

- Fixed setAppUserIdBase64

## [0.21.0]

### Added

- Support for app user id's
- Support for American Express
- Limited support for german age verification

### Changed

- Now transmitting obfuscated credit card number and date when making payments

### Fixed

- Fixed a bug that caused failed fingerprint authentications to return to the previous view instead of allowing to retry
  entering the fingerprint

## [0.20.6]

### Fixed

- Fixed a bug that caused vPOS implementations to count deposit prices twice

## [0.20.5]

### Changed

- Now loading svg assets instead of png

### Fixed

- Fixed a race condition when loading assets

## [0.20.4]

### Fixed

- Fixed a regression in credit card input view
- Updated okhttp to 3.14.7 to fix an issue with Android 11

## [0.20.3]

### Fixed

- Payment finished event for customer card payments
- Use Color.WHITE for EAN13 barcode text's when a translucent window background is set

## [0.20.2]

### Fixed

- Mark customer card payment as always online payment

## [0.20.1]

### Added

- Added support for 'customerCardPOS' payment method
- Added new views and events for customerCardPOS

### Changed

- Improved support for small devices

### Fixed

- Added night mode support for dynamic assets

## [0.20.0]

### Added

- Added support for dynamic asset downloading, to update Assets use project.getAssets().update()

### Changed

- Redesigned payment screens, now with retailer specific images and less clutter

## [0.19.5]

### Fixed

- Fixed a bug that caused SEPACardInputView to retain prefilled state

## [0.19.4]

### Fixed

- Added workaround when SDK is initialized after Activity creation

## [0.19.3]

### Added

- Added support for adding payment origins over terminal payments

### Changed

- When in a single project app, adding payment methods does not show the project anymore

## [0.19.2]

### Fixed

- CreditCardInputView now works with external app 3d secure authentications

## [0.19.1]

### Fixed

- Fixed a bug that CreditCardInputView did not load when embedded in react-native
- Fixed a bug that vPOS discounts got added to the total quantity in the ShoppingCart

## [0.19.0]

### Fixed

- Fixed a bug that caused products that are reduced in price to be able to merge with the same product that is not
  reduced in price, resulting in odd behaviour

## [0.18.7] + [0.19.0-alpha05]

### Fixed

- Parsing of required customer cards now works without presence of accepted field

## [0.18.6] + [0.19.0-alpha04]

### Fixed

- Fixed a bug that caused checkouts to stop polling

## [0.19.0-alpha03]

### Fixed

- Handle PAYMENT_APPROVED in payment selection

## [0.19.0-alpha02]

### Changes

- Added RawReceipts callback

## [0.19.0-alpha01]

### Breaking Changes

- Updated UI callbacks, now using an interface with an enum instead of an interface with functions
- Splitting up of CheckoutView into multiple Views (PaymentSelectionView, CheckoutOnlineView, CheckoutOfflineView,
  CheckoutGatekeeperView and CheckoutPointOfSaleView)

### Fixed

- Various compatibility fixes for usage in react-native

## [0.18.5]

### Fixed

- Bundle products not showing up if they have a price > 0

## [0.18.4]

### Fixed

- Added missing night mode icon

## [0.18.3]

### Changed

- Added new gatekeeper icon
- Enabled credit card payments by default

## [0.18.2]

### Added

- Added setManualCameraControl to SelfScanningView to control the camera by the app itself

### Fixed

- Updating ShoppingCartView in onAttachedToWindow to fix an issue when reusing existing ShoppingCartView's and
  displaying them again instead of creating a new instance

## [0.18.1]

### Changes

- Expose client id setter

## [0.18.0]

### Changes

- Added Keyguard functionality to SDK itself
- Removed SnabbleUI.requestKeyguard callback

## [0.17.10]

### Fixed

- Fixed a bug that prevented items from counting up after scanning
- Fixed a bug that caused payment limits to display multiple times while scanning
- Fixed a bug that caused wrong totals for discounts when using vPOS

## [0.17.9]

### Fixed

- SelfScanningFragment not recreating SelfScanningView when reattached using FragmentManager

## [0.17.8]

### Added

- Support vPOS sale stop
- Added event when payment credentials are not accessible anymore

### Changed

- Show empty prices in scanner and cart
- Adjusted vertical touch slop for cart swipe to refresh

## [0.17.7]

### Fixed

- Handle overwritten scannedCodes from vPOS

## [0.17.6]

### Added

- Added support for vPOS

### Fixed

- Commission items are now not editable anymore

### New String Keys

- Snabble.Shoppingcart.discounts
- Snabble.Shoppingcart.giveaways

## [0.17.5]

### Added

- Simple filtering of payment methods

## [0.17.4]

### Fixed

- Fixed payment result not resetting on consecutive checkouts

## [0.17.3]

### Added

- Added support for terminal handover
- Added support for adding payment origins over terminal payments
- Added OnKeyListener to PaymentResolver

## [0.17.2]

### Changed

- Removed delay for checkout abort button appearance

### Fixed

- More night mode fixes

## [0.17.1]

### Fixed

- Fixed night mode icon for camera permission

## [0.17.0]

### Breaking Changes

- Minimum API Level is now 21.
- Java 8 is now required.
- All UI components are now using the material components theme.

It is now REQUIRED to use a material components theme for your app. AppCompat themes are not supported anymore.

For more detailed information see:
https://github.com/material-components/material-components-android/blob/master/docs/getting-started.md

### Added

- Night mode support, if a DayNight theme is used.
- Support for employee card payments

### Removed

- All snabble_* colors, all components are now following the material components color system. Only the snabble_info*
  colors are left, but can mostly be left untouched.

## [0.16.10]

### Fixed

- Fixed payment selection ActionBar title

### Changed

- Send cart again after checkout abort
- Increased toast message duration for longer texts
- Added 3d secure hint

## [0.16.9]

### Fixed

- Notify payment updates on main thread instead of caller thread

## [0.16.8]

### Added

- Added additional telemetry events

## [0.16.7]

### Added

- Encoded codes can now be sorted by using EncodedCodesOptions.sorter

## [0.16.6]

### Changed

- Await and block for abort calls while in checkout
- A short Checkout-ID is now visible while in payment
- Hide bundles of products without a price
- Removed restriction to german IBAN's
- Filter payment methods by appId

### New String Keys

- Snabble.Payment.cancelError.title
- Snabble.Payment.cancelError.message

## [0.16.5]

### Fixed

- Removed unnecessary cart update on empty carts

## [0.16.4]

### Changed

- Info boxes are now showing longer/shorter based on text length
- Added snabble_textColorOnPrimary, for coloring elements that are on the primary color

## [0.16.3]

### Fixed

- Improved behaviour of offline checkout retryer

## [0.16.2]

### Added

- Option to show the product sku in ProductSearchView

## [0.16.1]

### Changed

- Support finalCode for ikea code

## [0.16.0]

### Changed

- Replaced credit card icon

### New String Keys

- Snabble.Payment.CreditCard

## [0.16.0-beta3]

### Fixed

- Do not show credit card payment options when not enabling support for it

## [0.16.0-beta2]

### Fixed

- Flicker when loading credit card input

## [0.16.0-beta1]

### Breaking Changes

- Added showCreditCardInput() to SnabbleUICallback. If you don't use credit card payments, you can leave the
  implementation empty.

### Added

- Experimental support for credit card payments. To enable set Config.enableExperimentalCreditCardPayment. Only
  supported on API 21+.

- Checkouts are now persisted and will be transferred at a later time.
- Now always showing a payment method selection when entering a new payment method.

## [0.15.3]

### Added

- ProductNotFound events are now posted when a scanned product is not found

### Changed

- ReceiptInfo.getDate() is now deprecated, use getTimestamp() instead.

## [0.15.2]

### Changes

- Increased shopping cart view auto text size
- Removed payment select empty state icon

## [0.15.1]

### Fixed

- Fixed receipts pdf download

## [0.15.0]

### Breaking Changes

- Removed RECEIPT_AVAILABLE checkout state
- Changed ReceiptInfo.getProject to return a string instead of the resolved project
- Removed receipt UI components

## [0.14.18]

### Fixed

- Fixed parsing of encodedCodes

## [0.14.17]

### Fixed

- EncodedCodes CSV format headers

## [0.14.16]

### Fixed

- Properly handle unknown checkout info errors

## [0.14.15]

### Fixed

- Reuse session id on cart backup/restore
- Rare crash on BarcodeScannerView when resuming the camera
- Fixed text being cutoff on restore cart button

## [0.14.14]

### Added

- Support for new qrCodeOffline metadata

### Changed

- Removed support for old encodedCodes payment methods

## [0.14.13]

### Added

- Ability to restore the previous shopping cart, after checkout.

### Fixed

- Fixed SEPA card input not closing after entry when activity got destroyed before resuming while accepting keyguard

### New String Keys

- Snabble.Shoppingcart.emptyState.restartButtonTitle
- Snabble.Shoppingcart.emptyState.restoreButtonTitle

## [0.14.12]

### Fixed

- Crash on moto g7 plus when activating the torch

## [0.14.11]

### Changed

- Choose offline payment method based on available payment methods in metadata

## [0.14.10]

### Changed

- Added accessor to additional metadata
- Added available payment methods to project

## [0.14.9]

### Changes

- Now showing the 'checkout done' screen when pressing 'done' on encoded codes screen
- Added snap scrolling to encoded codes screen
- Improved layout for medium sized devices on encoded codes screen

### Fixed

- Fixed a race condition in shopping cart product updates

## [0.14.8]

### Changes

- Removed sorting by price in encodedCodes

## [0.14.7]

### Changes

- Added support for encodedCodes 'maxChars' property
- Layout and Behaviour improvements to the encodedCodes screen
- Renamed key Snabble.Receipt.noReceipt to Snabble.Receipts.noReceipt

### New String Keys

- Snabble.QRCode.entry.title
- Snabble.Receipts.noReceipt

## [0.14.6]

### Fixed

- Assume fractional unit is 0 when no conversion is possible of encoded unit
- Use scanned code when selecting bundle product

## [0.14.5]

### Changes

- Allow shorter codes to be matched if the last code template group is a ignore group
- Embed lookup code instead of zero-filled scanned code when searching by code

## [0.14.4]

### Fixed

- Fixed a bug that caused the checkout limit message to not appear when checking out im some cases

## [0.14.3]

### Changes

- Now exposing orderId in Checkout
- ReceiptListView is now checking for orderId while fetching

## [0.14.2]

### Fixed

- Fixed a crash when opening ReceiptListView without setting a Project first

## [0.14.1]

### Fixed

- Fixed a bug that caused transmissionCodes not to be applied in encodedCodes when not in the default code template

## [0.14.0]

### Breaking Changes

- Checkout now has a RECEIPT_AVAILABLE state, which gets fired after PAYMENT_SUCCESSFUL when the receipt is generated by
  the backend. If you relied on using UI components (using CheckoutView), this change is non-breaking.
- ShoppingCart.toBackendCart is now package-private

### Added

- Added the option to override the success and failure views in CheckoutView
- ReceiptListView is now showing when a Receipt is still in the process of being generated

### Changed

- Prefixed all resources with snabble, to avoid clashes with app resources

## [0.13.17]

### Added

- Added support for customer card prices
- Added support for scan messages

## [0.13.16]

### Added

- Project now contains getName() for a user presentable name

## [0.13.15]

### Changed

- The default scan area is now 20% bigger as the indicator indicates
- Now warming up the image cache when adding items to the shopping cart
- Added setRestrictionOvershoot to BarcodeScannerView to increase the detection area by a multiplier based on the
  indicator

### Fixed

- Fixed payment status screen not updating when in a stopped activity
- Fixed scanner shopping cart button not updating when in a stopped activity
- Fixed barcode search crashing when multiple templates were matching on a single product with the same input

## [0.13.14]

### Added

- Added Config parameter maxShoppingCartAge

### Removed

- Removed config parameter enableReceiptAutoDownload as it is no longer used

### Changes

- Add keepScreenOn flag on checkout view

### Fixed

- Null pointer in very rare circumstances using ZXing Barcode Detector
- CheckoutSuccessful Telemetry Event was not firing

## [0.13.13]

### Added

- Added support for constant code groups on code templates

### Changes

- Updated outdated product database mime types

## [0.13.12]

### Changed

- Improved SEPA mandate info dialog

### Fixed

- Now correctly escaping line feeds in product queries
- Fixed SEPA mandate dialog not showing when credentials were not encrypted using a keyguard

## [0.13.11]

### Fixed

- Now tinting payment success image with snabble_primaryColor
- Keyguard authentication on Android < 4.3

## [0.13.10]

### Fixed

- Prevent repeating of customer card ids in encoded codes

## [0.13.9]

### Fixed

- Fixed encoded codes generating multiple times per layout pass

## [0.13.8]

### Changed

- Payment status view now shows a qr code instead of a data matrix code

## [0.13.7]

### Fixed

- Handle missing customer card id in encodedCodes

## [0.13.6]

### Added

- Support for maximum size of encoded code qr code display
- Support for additional payment methods

### Fixed

- Race condition when updating product database and shopping cart prices at the same time
- Fixed a bug with BarcodeView not properly fading in when outside bounds
- Reencode user input for zero amount products in backend items

## [0.13.5]

### Added

- Added new onCheckoutLimitReached and onOnlinePaymentLimitReached callbacks to ShoppingCartListener.

This is a minor breaking change if you use the verbose listener because of additional interface methods.

- Checkout has now an additional state: NO_PAYMENT_METHOD_AVAILABLE

### Changed

- Added limit messages to shopping cart in addition to limit warnings in self scanning.
- Added new message when no payment methods are available

### New string keys

- Snabble.Payment.noMethodAvailable

## [0.13.4]

### Fixed

- Additional codes now also get prefixed with count in encoded codes csv generation

## [0.13.3]

### Changed

- Improved memory usage of encoded codes view

### Fixed

- Scanner buttons tint color on API <= 19
- Cart events are now sending correctly after a successful checkout
- Encoding of zero amount products in encoded codes
- Searches in non-default templates are now using the template for generating the selected code

## [0.13.2]

### Fixed

- Fixed a crash when generating price overrides, due to an api incompatibility
- Fixed parsing of price override codes when no transmission template or code is set

## [0.13.1]

### Added

- ScanIndicator has now Rectangle and Quadratic styles, via BarcodeScannerView.setIndicatorStyle

### Changed

- Improved BarcodeScannerView ScanIndicator
- Removed support for 'teleCashDeDirectDebit' in favor of 'deDirectDebit' payment method

### Fixed

- Show error message when no payment method is available

## [0.13.0]

### Breaking Changes

- SnabbleUICallback now needs showShoppingCart() to be implemented
- Using new ShoppingCart implementation, breaking core SDK API.
- Now using material components theme as the base for designing UI components, this may result in odd behaviour when not
  using a material components theme as your base

### Added

- Enhanced security of locally stored payment credentials by using the Android KeyStore API on Android 4.3+
- Support for automatic remote price updates and promotions

### Changed

- Lots and lots of small UI changes on almost every part in the UI components
- ShoppingCartView is now using insert/remove Animations
- PriceFormatter is now reused across projects
- Keep 4 starting digits of obfuscated iban
- Now showing original price when discounted prices are set in product confirmation dialog
- Now showing sale stops directly after scanning
- Now showing a message if a checkout limit is reached

### Fixed

- Products with a overridden base price now get properly send over to the backend
- ShoppingCart checkout button visible when cart is empty
- SearchableProductAdapter is now honoring searchable templates
- Keyguard is now correctly preventing checkout

### New string keys

- Snabble.Scanner.goToCart
- Snabble.Scanner.goToCart.empty
- Snabble.saleStop.errorMsg.scan
- Snabble.limitsAlert.title
- Snabble.limitsAlert.notAllMethodsAvailable
- Snabble.limitsAlert.checkoutNotAvailable
- Snabble.Payment.SEPA.hint
- Snabble.Keyguard.requireScreenLock

## [0.12.4]

### Fixed

- Fixed an issue that prevented repeated network calls would reuse dead connection pools and result in network errors
  even when network was available again
- Subtitle visibility for recycled shopping cart cells

## [0.12.3]

### Fixed

- Added missing Checkout-ID to QRCodePOS checkout types
- Fixed hiding of explanation text on small displays (QVGA or smaller)
- Checkout screen with QRCodePOS type now also sets the ActionBar title if an ActionBar is set with
  SnabbleUI.registerActionBar

## [0.12.2]

### Changed

- Improved layout of checkout status screen
- List dividers are now using the style attribute android:listDivider
- The color snabble_dividerColor is removed

## [0.12.1]

### Fixed

- Configured FirebaseBarcodeDetector to detect UPC-A as EAN13 to match the behaviour of ZXing

## [0.12.0]

### Fixed

- Top down info box appearing again on layout change
- Quantity is now not editable anymore over keyboard input for commission products

## [0.12.0-beta7]

### Fixed

- Restored payment credentials list empty state

## [0.12.0-beta6]

### Fixed

- Fixed border width to be the same on all bordered buttons

## [0.12.0-beta5]

### Changes

- Show network error on receipts list if receipt list could not be fetched
- Use FloatingActionButton for payment list view
- Unified ic_chevron and ic_chevron_right

### New string keys

- Snabble.networkError

## [0.12.0-beta4]

### Changes

- Add support for new receipts api
- OkHttpClient is now shared across projects

## [0.12.0-beta3]

### Important Changes

- The minimum required database schema version is now 1.18. Backwards support is dropped and opening a old database will
  result in deletion of the database and fallback to online only mode. Calling update() will download a up to date
  version of the database.

If you are using a bundled database make sure to update it to a database with schema 1.18 or higher.

### Breaking Changes

- ScannableCode is now renamed to ScannedCode
- Product.getScannableCodes() is now returning a Product.Code object

### Changes

- ScannedCode.parse is now returning a list of ScannedCode matches which need to be looked up in the database
- Support for Units is now migrated to new database schema, the older schema used in previous versions will fall back to
  g/kg only

- Added more Units and removed isXXX functions in favor of Unit.getDimension()
- Small layout improvements for qr and encoded codes checkout

### Added

- Support for code templates
- Support for product api v2

### Fixed

- Crash when a network error occurred when scanning a product

### New string keys

- Snabble.Shoppingcart.buyProducts.now

## [0.12.0-beta2]

### Added

- Added support for encoded codes csv

## [0.12.0-beta1]

### Important Changes

- All requests to our domains are now using certificate pinning

### Changed

- Renamed get/set LoyaltyCardId to CustomerCardId
- Now listing the offending products if a checkout is failing because of a sale stop or other various reasons

### Added

- Added support for Units (ml, kg, cm...)
- Added support for customer card metadata
- Added customizing options for ProductSearchView
- Added top-down info box in UIUtils
- Database error event logging (to the servers of snabble)
- Parsing of reference units

### Fixed

- Directly showing keyboard when entering barcode when no database is available and the
- Fixed dialog showing "null " + Product name when no subtitle is set
- Use reference units for weight/amount transmission when checking out

### New string keys

- Snabble.saleStop.errorMsg.title
- Snabble.saleStop.errorMsg.one
- Snabble.saleStop.errorMsg

## [0.11.2]

### Fixed

- Prices are now updated when updating the ProductDatabase
- Always show the locally calculated price for consistency

## [0.11.1]

### Fixed

- Force US locale for time formatting

## [0.11.0]

### Changes

- SnabbleUICallback has now additional interface methods that needs to be implemented, all payment related callbacks are
  optional if no online payment method is used.

showMainscreen() has been replaced with goBack() for more intuitive behaviour

For more information see the sample application

- Product dialog can now be shown anywhere, not only while having the scanner opened using the new class ProductResolver

- Exposed OkHttpClient in Project, to allow for making Requests that use certificate pinning and a valid token without
  extra effort, this also means OkHttp is now part of our public API

### Added

- Add support for online payment using SEPA
- Add support for zebra hardware scanner devices
- Add firebase barcode detector module
- Product and Shop are now Parcelable
- Added toShortString in Product and Shop
- Added config parameter maxProductDatabaseAge. Product database lookups are forced to make online requests when the
  time since the last update exceeds this value. The default is 1 hour.

### Fixed

- Fixed products with embeddedCode == 0 not showing "scanned shelf code" info
- Properly cleanup okhttp connections on error responses
- Log events in millisecond precision
- BarcodeScannerView: Immediately auto focus on startup
- BarcodeScannerView: Unrecoverable errors (such as the camera driver not responding)
  should now show the error text instead of a black screen

### Removed

- ProductDatabase.getBoostedProducts and Product.getBoost

### New String keys

- Snabble.Payment.SEPA.Name
- Snabble.Payment.SEPA.IBAN
- Snabble.Payment.SEPA.InvalidIBAN
- Snabble.Payment.SEPA.InvalidName
- Snabble.Save
- Snabble.Payment.emptyState.message
- Snabble.Payment.emptyState.add
- Snabble.Payment.delete.message
- Snabble.Payment.add
- Snabble.Checkout.verifying
- Snabble.Checkout.done
- Snabble.Checkout.payAtCashRegister
- Snabble.Checkout.error

## [0.10.6]

### Fixed

- Fixed a crash on some Android 8 and 8.1 devices when updating the ProductDatabase

## [0.10.5]

### Fixed

- Show shop unspecific price, if no price is available for selected shop and database has pricingCategories set for shop

## [0.10.4]

### Fixed

- Endless recursion when scanning non EAN13 codes starting with 0 that will not result in a match on the database

## [0.10.3]

### Added

- Barcode false positive detection

## [0.10.2]

### Fixed

- Fixed checkout cancelling
- Product search item cells should now scale with multiline text

## [0.10.1]

### Added

- Experimental support for IKEA vendor specific codes

### Changed

- ITF code detection is now restricted to ITF14

## [0.10.0]

### Added

- Added experimental support for receipts

### Changed

- Add support for CODE_39
- Parse scanFormats from metadata
- Now sorting products in qr codes by price
- Now falling back to showing qr code when no connection could be made
- Now showing undo snackbar instead of dialog for removal of products using the quantity controls

### Fixed

- Socket timeouts now call the error callbacks in every case

### New String Keys

- Snabble.Receipt.errorDownload
- Snabble.Receipt.pdfReaderUnavailable

## [0.9.4]

### Changed

- Improved auto focus speed (especially on budget devices with slow continuous video auto focus)
- Increased camera resolution, if the device supports it

## [0.9.3]

### Changed

- BarcodeFormat is now part of core
- Deprecated Checkout.setShop, use Project.setCheckedInShop instead
- Improved payment selection layout

### Added

- Added support for pricing categories
- Added support for ITF barcodes
- Added support for multiple sku requests

### Fixed

- Clearing reference to Camera PreviewCallback when leaving BarcodeScannerView
- Improved recovery from corrupted database files

## [0.9.2]

To use this release UI components you need to also migrate to androidx.
See [https://developer.android.com/topic/libraries/support-library/refactor](https://developer.android.com/topic/libraries/support-library/refactor)

### Changed

- Support for build-tools 3.2.0
- Migrated to androidx

## [0.9.1]

### Fixed

- Improved camera error handling

## [0.9.0]

This are the most notable changes from 0.8.21, for all changes see previous release notes or commit history:

### Changed

- Initialization of the SDK is now done using Snabble.getInstance().setup
- Most of the functionality that was in SnabbleSdk before is now contained in Project
- For migration you can replace most calls that were made to a SnabbleSdk instance to Project, everything that is not
  migrated to Project is contained in Snabble
- Config requires a new appId and secret
- Database bundling is now provided by using the loadDatabaseBundle function in ProductDatabase
- SnabbleUI.registerSnabbleSdk is now SnabbleUI.useProject

### Added

- Support for multiple projects using one SDK instance
- Support for new authentication scheme
- Support for new metadata format
- New products are now at the top of the shopping cart
- Added support for edeka product codes
- Added support for transmission codes
- Improved performance of code search on Android 4.x
- Improved asking for camera permission when using SelfScanningFragment
- Improved performance of BarcodeView
- Improved dialog behavior for small and larger width devices
- New info snackbar in scanner
- Code lookups of EAN8 codes are now also looking up its EAN13 counterpart
- Checkout finish/abort telemetry
- Added the option to showing a hint when adding the first item to the shopping cart

### Fixed

- Fixed BarcodeView on API 16
- Pausing the barcode scanner when showing hints
- Fixed various issues that causes the BarcodeScanner to freeze
- Restored shopping cart button ripple effects
- Fixed undo for zero amount products
- Fixed version string sometimes null in user agent
- Be more tolerant to unset project scenarios
- Fixed translating transmission codes
- Disable polling for offline payment methods
- Sorting EAN8 hits on top in code search

### New String Keys

- Snabble.OK
- Snabble.Hints.title
- Snabble.Hints.closedBags
- Snabble.goToSettings
- Snabble.askForPermission<|MERGE_RESOLUTION|>--- conflicted
+++ resolved
@@ -7,12 +7,9 @@
 * ui: The `ProductResolver.Builder` now requires a project as constructor param, since the default value has been removed
 ### Removed
 ### Fixed
-<<<<<<< HEAD
-core: handle `SQLiteDatabaseLockedException` to fix app crash when updating the database
-=======
+* core: Handle `SQLiteDatabaseLockedException` to fix app crash when updating the database
 * ui: Avoid npe caused by `isEmpty()` check on a null shopping cart
 * ui: Change project reference in `ProductResolver.kt` to get rid of IllegalArgumentException
->>>>>>> 30884d7b
 
 ## [0.72.4] 
 ### Added
