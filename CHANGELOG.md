--- conflicted
+++ resolved
@@ -1,12 +1,11 @@
 # Changelog
 All notable changes to this project will be documented in this file.
 
-<<<<<<< HEAD
 ## In the next Release
 
 ### Changed
 - Handle the quiet zone in QR-Codes correctly in the dark mode, in the light mode it will be omitted at all since there is enough white space.
-=======
+
 ## [0.52.0-beta04]
 
 ### Breaking Changes
@@ -36,7 +35,6 @@
 ### Added
 - Added optional CheckInManager and CheckInLocationManager which can used for geofencing store locations
 - Added support for PayOne credit card tokenization and transactions
->>>>>>> b0063141
 
 ## [0.51.6]
 
