--- conflicted
+++ resolved
@@ -4,12 +4,9 @@
 ## UNRELEASED
 ### Added
 ### Changed
-<<<<<<< HEAD
+* ui: Set the screen orientation of the 'CheckoutActivity' to 'userPortrait'
 * ui: Adjust detection rect implementation
 * ui: Speed up ZXing's barcode by using TRY_HARDER mode
-=======
-* ui: Set the screen orientation of the 'CheckoutActivity' to 'userPortrait'
->>>>>>> 30a8ec52
 
 ### Removed
 ### Fixed
