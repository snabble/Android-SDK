--- conflicted
+++ resolved
@@ -3,11 +3,8 @@
 
 ## UNRELEASED
 ### Added
-<<<<<<< HEAD
+* ui: Add listener to `SelfScanningFragment` to react to camera permission changes
 * core: Receive origin type from `PaymentMethodDesricptor` in case it is not set by default
-=======
-* ui: Add listener to `SelfScanningFragment` to react to camera permission changes
->>>>>>> ca54706f
 ### Changed
 ### Removed
 ### Fixed
