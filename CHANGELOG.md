--- conflicted
+++ resolved
@@ -1,7 +1,6 @@
 # Changelog  
 All notable changes to this project will be documented in this file.
 
-<<<<<<< HEAD
 ## [0.19.0-alpha01]
 
 ### Breaking Changes
@@ -11,12 +10,11 @@
  
 ### Fixed
 - Various compatibility fixes for usage in react-native
-=======
+
 ## [0.18.4]
 
 ### Fixed
 - Added missing night mode icon
->>>>>>> c2e61ddf
 
 ## [0.18.3]
 
