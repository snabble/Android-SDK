--- conflicted
+++ resolved
@@ -1,7 +1,6 @@
 # Changelog  
 All notable changes to this project will be documented in this file.
 
-<<<<<<< HEAD
 ## [0.19.0-alpha01]
 
 ### Breaking Changes
@@ -11,14 +10,13 @@
  
 ### Fixed
 - Various compatibility fixes for usage in react-native
-=======
+
 ## [0.18.3]
 
 ### Changed 
 
 - Added new gatekeeper icon
 - Enabled credit card payments by default
->>>>>>> 19d361d9
 
 ## [0.18.2]
 
