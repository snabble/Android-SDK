# Changelog
All notable changes to this project will be documented in this file.

<<<<<<< HEAD
## [0.52.0]

### Changed
- Handle the quiet zone in QR-Codes correctly in the dark mode, in the light mode it will be omitted at all since there is enough white space.
=======
## [0.52.0-beta05]

### Updated
- Updated Datatrans SDK to v1.4.3

### Fixed
- Crash when validating payment methods
>>>>>>> aaa83fac

## [0.52.0-beta04]

### Breaking Changes
- Updated UI components to use Material 3. Usage of ui components now requires a Material 3 theme

## [0.52.0-beta03]

Identical to 0.52.0-beta02, Rerelease because of conflict in GitHub Packages

## [0.52.0-beta02]

### Fixed
- Fixed an issue with Keyguard popping up multiple times on Android < 9 while entering PayOne Credentials
- Fixed a crash when while using the CheckInLocationManager on Android < 8. 
- Fixed a crash when starting location updates from a background thread
  
### Changes
- Skip brand selection of payment selection when only one project is being shown

## [0.52.0-beta01]

### Breaking Changes
- Added a new PaymentStatusView for displaying the current payment status in a linear fashion. 
  It also displays dispatching of cigarettes and the status of the receipt 
- Removed SHOW_PAYMENT_SUCCESS and SHOW_PAYMENT_FAILURE for SHOW_PAYMENT_STATUS

### Added
- Added optional CheckInManager and CheckInLocationManager which can used for geofencing store locations
- Added support for PayOne credit card tokenization and transactions

## [0.51.6]

### Fixed
- Only fallback to offline payment method if an offline capable payment method is selected

## [0.51.5]

### Fixed
- Fixed crash when parsing a barcode with a comma in it

## [0.51.4]

### Fixed
- Fixed Assets not loading after second app startup on Android 12

## [0.51.3]

### Added
- Expose the scanner engine

## [0.51.2]

### Fixed
- Fixed gs1 code parsing

## [0.51.1]

### Fixed
- Fixed payment options not showing anything if in a single project context

## [0.51.0]

### Changed
- SelfScanningFragment's getSelfScanningView() is now nullable 

### Fixed
- SelfScanningFragment options menu being visible when no camera permission is given

## [0.50.8]

### Changed
- Removed listing of unsupported payment methods on different projects

## [0.50.7]

### Changed
- Removed useless observer

## [0.50.6]

### Fixed
- Change initialization order within projects

## [0.50.5]

### Changed
- Deprecated legacy PaymentCredentials.CREDIT_CARD (will be removed soon)
- Improve background updates

## [0.50.4]

### Fixed
- Coupon deletion from metadata

## [0.50.3]

### Fixed
- Interrupted coupons observer

## [0.50.2]

### Fixed
- Coupon loading behavior

## [0.50.1]

### Fixed
- Improved sessionStart and cart events only firing on the active project

## [0.50.0]

### Added
- Added support for scanning and displaying PDF_417 codes

## [0.49.3]

### Fixed 
- Transaction can now not be aborted anymore when already processing and user is still in cart

## [0.49.2]

### Fixed
- Fixed added SEPA Cards not showing up in payment credentials list view

## [0.49.1]

### Fixed
- Bypass KeyStoreCipher when it can not be created

## [0.49.0]

### Important Changes
This release included a auto-migration path away from KeyStore based encryption, due to concurrency bugs in vendor implementations resulting in loss of payment information.
Payment credentials are now stored using an asynchronous RSA. 

## [0.48.4]

### Changes
- Open checkout bar for customization

## [0.48.3]

### Changes
- Additional logging for KeyStore related problems
- Only invalidate KeyStore when keys are permanently inaccessible

## [0.48.2]

### Fixed
- Fix scanner which was not working on some devices

## [0.48.1]

### Updated
- Updated compile and target sdk to 31
- Updated translations
- Updated dependencies

### Added
- Added various error logs 

## [0.48.0]

### Changes
- Improved payment selection flow, hinting at adding online payment methods before showing offline payment methods
- Consolidated and simplified payment options

## [0.47.2]

### Fixed
- Initialization error

## [0.47.1]

### Added
- Support for localized coupons

## [0.47.0]

### Changed
- Updated build tools to 7.0.1
- Updated firebase detector to use new mlkit on-device api's

## [0.46.0]

### Added
- Translations for fr and it

## [0.45.2]

### Fixed
- CheckoutOnlineView not updating when coming from an activity resumed state

## [0.45.1]

### Changes
- Upgraded Datatrans SDK to v1.4.2

### Fixed
- Fixed Datatrans Transaction Listener

## [0.45.0]

### Added
- Added API to get redeemed coupons 

## [0.44.4]

### Added 
- Added button themes for overriding button themes.

### Fixed
- Handle edge case when scanning a user weighed product with a pre weighed barcode
- Fixed an endless loop that resulted in the app freezing

## [0.44.3]

### Fixed 
- Fixed visual bug in ShoppingCartView when deleting Coupons

## [0.44.2]

### Fixed
- Removed usage of removeIf, to support API < 26 without using coreLibraryDesugaring

## [0.44.1]

### Added
- Added coupon fields for colors and disclaimer

## [0.44.0]

### Added
- Added support for DIGITAL coupons with additional fields

## [0.43.2]

### Added
- Added an icon to the payment credentials list empty state

### Fixed
- PaymentOptionsView not updating when adding a credit card via datatrans

## [0.43.1]

### Fixed
- Persist shopping list on new uuid's

## [0.43.0]

### Added
- Added support for taxation

## [0.42.2]

### Fixed
- Fixed NullPointerException introduced in 0.42.1

## [0.42.1]

### Fixed
- Only update prices when the shop differs, not always when setCheckedInShop is called

## [0.42.0]

### Changed
- Removed manual discount message
- Added in memory lru cache for asset decoding
- Added async parameter for asset loading

## [0.41.0]

### Added
- Added support for payment method descriptors
- Added support for credit card payment using Datatrans

### Fixed
- Fixed internal storage directory sometimes pointing to null

## [0.40.2]

### Fixed
- Fix crash when google pay gateway is not configured correctly, showing error message instead

## [0.40.1]

### Fixed
- Fixed SelfScanningFragment being out of sync with SelfScanningView

## [0.40.0]

### Breaking Changes
- Project.getShops now returns a List instead of an Array

### Added
- Added support for "activeShops"

### Fixed
- Fixed PostFinance and Twint not selectable when skipping over project specific payment methods

## [0.39.13]

### Fixed
- Fixed crash when using standalone PaymentCredentialsListView

## [0.39.12]

### Added
- Telemetry for shopping list tags

## [0.39.11]

### Fixed
- ShoppingCart items not updating correctly when only the manual coupon state changes

## [0.39.10]

### Changed
- Remove dependency on gitter and migrate it to maven central.

## [0.39.9]

### Fixed
- Fixed crash on adding a second payment method on the same project

## [0.39.8]

### Fixed
- Removed additional padding on Snackbars when using Android 11 + OnApplyWindowInsetListener

## [0.39.7]

### Fixed
- Reversed camera torch drawable

## [0.39.6]

### Added
- Added support for "manualDiscountFinalCode"

## [0.39.5]

### Fixed
- QR codes being cutoff when maxSizeMM is higher than available view space
- Payment methods being shown to project that are not part of the project

### Updated
- Updated Datatrans SDK to v1.4.1

## [0.39.4]

### Added
- Add configuration flag `isUsingShoppingList` to avoid creating a FTS when not required

## [0.39.3]

### Fixed
- Fixed checkouts not aborting when age verification check is not passing

## [0.39.2]

### Fixed
- Added package query for Android 11+

## [0.39.1]

### Added
- Jump to play store if google pay is not installed

## [0.39.0]

### Added
- Added support for Google Pay

### Fixed
- Fixed exceptions when using coupons that affect the whole cart

## [0.38.1]

### Updated
- Updated Datatrans SDK to v1.4.0

### Fixed
- Product searches of sku's are now also working on pressing the imeActionDone.

## [0.38.0]

### Added
- Added stackable scan messages with a new Style

### Deprecated
- Deprecated UIUtils.showTopDownInfoBox

## [0.37.12]

### Added
- Added indicator if an manual discount was applied or not

### Fixed
- Fixed pull to refresh in ShoppingCartView
- Fixed selecting manual discounts resetting amount, even when no item is already in cart
- Products with manual discounts are now editable

## [0.37.11]

### Fixed
- Fixed crash when no TWINT or PostFinance payment method could be added

## [0.37.10]

### Changed
- Changed default Datatrans environment to Production

### Fixed
- Fixed listing of TWINT and PostFinace Card payment methods when no credit card payment
methods are available

## [0.37.9]

### Changed
- Made credit card 3d secure hint locale aware

## [0.37.8]

### Fixed
- Only update cart when it actually changed

## [0.37.7]

### Added
- Support for switching Datatrans environments
- CreditCardInputView's 3d secure hint now used project specific i18n

## [0.37.6]

### Added
- Added option to vibrate when item was added to the cart

## [0.37.5]

### Fixed
- Fixed price override codes

## [0.37.4]

### Changed
- Not showing cart restoration after successful online checkout

## [0.37.3]

### Added
- Added age restriction indicator in shopping cart items

## [0.37.2]

### Fixed
- Fix VISA credit card input not opening

## [0.37.1]

### Fixed
- TWINT and PostFinance payment methods are now listed in their project specific lists

## [0.37.0]

### Added
- Support for transmission templates
- Added support for TWINT and PostFinance Payments using Datatrans
- searchByCode now also searches in SKU's

### Changes
- Increased the minimum required database revision to 1.25

## [0.36.0]

### Added
- Support for printed coupons

### Changed
- Support for new coupon metadata
- Improved SEPACardInputView for copy pasting IBAN's with prefixes
- Removed flash and search buttons in SelfScanningView
- Replaced scan indicator with a barcode image

### Fixed
- Remove old scan result messages

## [0.35.9]

### Fixed
- Fixed amount for manual coupons 
- Fixed listener leak in CheckoutBar

## [0.35.8]

### Changes
- Add option to set project of the ProductResolver
- Changed builder method name from `setBarcodeOfProject(...)` to `setBarcode(...)` to simplify usage

## [0.35.7]

### Changes
- Extend telemetry for shopping lists

## [0.35.6]

### Changes
- Improved performance of FTS4 index creation
- Improved layout of Scan Dialog

### Fixes
- Fixed line item price being ignored in default cases

## [0.35.5]

### Fixed
- Removed unnecessary padding in SEPACardInputView

## [0.35.4]

### Fixed
- The priceHeight property of the CheckoutBar contains now the outer margin

## [0.35.3]

### Changes
- Migration ProductResolver to kotlin and make it possible to use it without a chooser
- The show() method was deprecated and replaced by resolve() since it is possible now to use the
  resolver without visible interaction
- Empty product image urls will be converted to null
- The priceHeight property of the CheckoutBar contains now its margin

## [0.35.2]

### Added
- Support for manual coupons

### Fixed
- Long messages being cut off when scanning

## [0.35.1]

### Changes
- Migration of dependencies to mavenCentral and jitpack

## [0.35.0]

### Changes
- Various structural changes

## [0.34.4]

### Changes
- Improved visuals on PaymentOptionsView

## [0.34.3]
 
### Fixed
- Fixed night mode confusion in not preloaded assets
- Update CameraX to 1.0.0-rc04 to fix a camera initialization crash on Samsung Galaxy S20 Ultra 5G

## [0.34.2]

### Fixed
- Fix a crash in PaymentOptionsView when a project has no brand

## [0.34.1]

### Fixed
- Products with multiple scanned codes now are using the default template when selected from a bundle

## [0.34.0]

### Added
- Add support for JPG and WEBP assets

### Fixed
- Fix vPOS updates with weight information resulting in incorrect quantities

## [0.33.11]

### Fixed
- Leak of SelfScanningView in SelfScanningFragment when in onResume()
- Camera black screen on Google Pixel 4a when using multi-window mode
- Improved camera loading behaviour when calling BarcodeScannerView.start() repeatedly

## [0.33.10]

### Fixed
- Endless recursion when handling unknown gs1 codes

## [0.33.9]

### Fixed
- Fixed incorrect display of units when processing line items from vPOS

## [0.33.8]

### Fixed
- Added more missing keyguard checks

## [0.33.7]

### Added
- Added explanation text for checkout online status screen

### Fixed
- Fixed a crash when adding a new payment method from the ShoppingCart
- Fixed scan dialog update button being cutoff when using the highest font scaling setting
- Fixed added missing keyguard after payment selection

## [0.33.6]

### Fixed
- Fixed a bug that aborted terminal payments could not be retried

## [0.33.5]

### Changed
- Use company name in 3d secure hint

## [0.33.4]

### Changed
- i18n updates

### Fixed
- Fixed crash when not providing a type to PaymentCredentialsListView

## [0.33.3]

### Fixed
- Require screen lock for payment methods that require credentials when calling from the shopping cart
## [0.33.2]

### Fixed
- Require screen lock for adding secure payment methods

## [0.33.1]

### Fixed
- Updated picasso dependency, to resolve breaking changes since 2.5

## [0.33.0]

### Fixed
- PaymentOptionsView not always updating its count
- Now using a subclassed FileProvider to avoid clashes with other libraries

## [0.33.0-beta04]

### Changes
- Mark all kotlin fragments as open

## [0.33.0-beta03]

### Changes
- Small bugfixes

## [0.33.0-beta02]

### Fixed
- PaymentOptionsView not always updating
- Improved layout of PaymentOptionsView

## [0.33.0-beta01]

### Breaking Changes
- Added support for PSD2 credit cards. This requires that existing credit cards are invalidated, which
can be checked using PaymentCredentialsStore.hasRemovedOldCreditCards()
- 2 new views and there respective fragments related to the new credit card flow have been added: PaymentOptionsView and ProjectPaymentOptionsView.
ProjectCredentialsListView should not be used as a Overview anymore, the new recommended entry point is now PaymentOptionsView.
- SnabbleUI.Callback now provides data as a Bundle. This bundle is mostly used for fragment arguments.
- EVENT_PRODUCT_CONFIRMATION_HIDE now provides its ShoppingCart.Item in the Bundle as a Serializable "cartItem".

## [0.32.11]

### Fixed
- Fixed translation error in qr code checkout screen

## [0.32.10]

### Added
- Added an error message when a deposit return voucher is already redeemed

### Fixed
- Fixed a crash when scanning deposit return vouchers

## [0.32.9]

### Fixed
- Fixed another crash in BarcodeScannerView

## [0.32.8]

### Fixed
- Fixed crash in BarcodeScannerView

## [0.32.7]

Identical to 0.32.6, release because of issues with Github Packages

## [0.32.6]

### Fixed
- React-Native incompatibility with new BarcodeScannerView implementation

## [0.32.5]

### Changes
- Mark BarcodeScannerView as 'open', for compatibility with previous SDK releases

## [0.32.4]

### Changes
- Updates translations

### Fixed
- Auto focus not always working as expected
- Checkout now waits for Exit-Code completion

## [0.32.3]

### Fixed
- Now using lineItem.amount instead of lineItem.count

## [0.32.2]

### Fixed
- Deep search for mergeable cart items
- Fix wrong add to cart button message when adding a non-mergeable item

## [0.32.1]

### Fixed
- BarcodeScannerView is now paused when initialized after already being paused

## [0.32.0]

### Major Changes
- Completely rewritten BarcodeScannerView. It now uses the Camera2 API via CameraX. The API surface did not change.

### Added
- Added translations for German, Hungarian and Slovakian languages.

### Fixed
- Products with specified quantities are not mergable anymore

## [0.31.4]

### Fixed

- Crash when database and metadata code templates mismatch

## [0.31.3]

Rerelease of 0.31.2 due to github packages conflict

## [0.31.2]

### Fixed
- Unit display when scanning GS1 codes
- Use original code when sending codes scanned from GS1 codes to backend

## [0.31.0]

### Added
- Support for Brands

## [0.30.1]

### Added
- Support for UPC-A codes in EAN13 or EAN14 codes

### Changed
- Prioritize online payment methods over offline methods if available
- Route to entering payment method if not available

### Fixed
- Fixed shopping cart not generating a new id after successful checkout

## [0.30.0]

### Added
- Support for GS1 Barcodes

## [0.29.8]

### Changed
- Update hashes used in certificate pinning

## [0.29.8]

### Changed
- Add support for lets encrypt certificates on Android versions before 7.1.1

## [0.29.7]

- More vendor specific strings

## [0.29.6]

### Changed
- Support vendor specific strings for salestop

## [0.29.5]

### Fixed
- Fixed some regressions in price display since 0.29.4

## [0.29.4]

### Added
- Add support for vPOS price reevaluation codes

## [0.29.3]

### Fixed
- Grey out checkout button when no online checkouts are available and no offline fallback is configured

## [0.29.2]

### Changed
- Now using PUT and GET instead of POST and a client-side generated uuid for checkout process to be able to reuse
existing checkout processes

## [0.29.1]

### Fixed
- Fixed a potential crash when updating Assets
- Fixed a potential crash when payment methods are not valid anymore and needed to remove

## [0.29.0]

### Breaking Changes
- Sealed inner classes of Shop, you may need to use getter functions instead of accessing the 
fields directly

### Added
- Support for deposit return vouchers's
- Parse company data from Shop
- Parsing of terms of use data
- Support for exit gate's
- Support for performedBy in checks

### Fixed
- Projects that have no offline fallback as a payment method are now forced to enter
payment credentials
- Fixed age restriction hint promting even when product dialog got dismissed

## [0.28.1]

### Fixed
- Stop polling for payment origin candidates on 404
- Product that were scanned with encoded data are now not showing the bundle dialog anymore

## [0.28.0]

### Added
- Support for updating the users age by external payments
- Added age restricted product warning message

### Changed
- Route to PAYMENT_ABORTED on terminal aborts
- QRCode offline layout improvements 

### Fixed
- Fixed BarcodeScannerView choosing the wrong camera when multiple back cameras
are available and not all camera support auto-focus
- Fixed NullPointerException on unknown fulfillment check state
- ProgressBar not showing when payment is processing on gatekeeper checkout

## [0.27.3]

### Fixed 
- Fix a initialization crash in BarcodeScannerView
- Handle obscured urls gracefully in TokenRegistry

## [0.27.2]

### Fixed
- Fixed a crash when parsing metadata contain null payment methods

## [0.27.1]

### Fixed
- Fixed a possible freeze in BarcodeScannerView

## [0.27.0]

### Added
- Added support for normalized coordinates in ScanIndicatorView

## [0.26.7]

### Changes
- Now using lower camera preview resolution when device memory is low

### Fixed
- Fixed a bug that caused products to be scannable even when they are not available

## [0.26.6]

### Fixed
- Fixed checkout ProgressBar sometimes being endless 

## [0.26.5]

### Changes
- Faster call timeout for checkout request that could be handled offline

## [0.26.4]

### Changes
- Articles can now not go below quantity of 1 when scanning
- Fixed a crash when handling old metadata 

## [0.26.3]

### Changes
- Show fallback scan message when invalid scan message is set 

## [0.26.2]

### Changes
- Improved CheckoutOffline layout

## [0.26.1]

### Added
- Added support for multiple pricing categories in ProductDatabase

## [0.26.0]

### Changes
- Requires schemaVersion 1.21

### Added
- Added support for 'notForSale'

## [0.25.7]

### Fixed
- Fixed customerNetwork data model - breaking change from 0.25.6

## [0.25.6]

### Changes
- Added "animateBarcode" property to BarcodeView
- Added customerNetworks to Shop
- Allow receipt pdf url to be null

## [0.25.5]

### Fixed
- Do not require keyguard authentication for employee card payment methods

## [0.25.4]

### Added
- Support for "displayNetPrice"

### Fixed
- CUSTOMER_CARD_POS payment method not displaying in payment selector

## [0.25.3]

### Fixed
- Auto-approval payment methods should now also show a progress dialog if they take too long
- Payment method that were added in other App-Id's are now excluded when populating the list
- Fixed paydirekt not going back after adding new credentials
- Fixed age verification not always popping up in new payment selection

## [0.25.2]

### Fixed
- Fixed a crash when pausing the activity while the payment selection is open
- Fixed payment select dialog not always selecting the current payment
- Fixed most http requests calling the error callback when being cancelled

## [0.25.1]

### Fixed
- Payment methods that are not requiring a intermediate status screen are now showing the payment
success screen
- The OnFullfillmentUpdateListener is now not emitting onFullfillmentDone when no fulfillments are present
after a successful payment
- Payment selector is now hiding customer card payment methods that are not added
- Fixed a crash in the payment selector when adding a new customer card

## [0.25.0]

### Added
- Support for paydirekt

## [0.24.7]

### Fixed
- Now creating a new scanned code when selecting a bundle product
- vPOS price display now multiplies by units, if available
- vPOS replace operations with products that are not in the local db are not blocking the
ui anymore

## [0.24.6]

Is identical to 0.24.5

## [0.24.5]

### Fixed
- Fixed a crash while generating the list of available payment methods

## [0.24.4]

### Added
- Added checkmark for selected payment method

### Changed
- Automatically select payment method added from shopping cart

## [0.24.3]

### Fixed
- Don't show payment credentials of other app id's in new payment selector
- Skip payment method list and go directly to bottom sheet when adding payment methods from
shopping cart

## [0.24.2]

### Fixed
- Payment selection now does hide completely when showing empty state
- Price does now update correctly when undoing items from empty state
- Now using Snabble.Shoppingcart.numberOfItems and Snabble.Shoppingcart.numberOfItems.one

## [0.24.1]

### Changed
- Include okhttp version in User-Agent, this requires at least okhttp 4.7.0.

## [0.24.0]

### Added
- Moved payment selection to shopping cart
- SnabbleUI.getProjectAsLiveData to get the current project as a reactive element

### Removed
- PaymentSelectionView and PaymentSelectionFragment

## [0.23.2]

### Added
- Support for availabilities

### Fixed
- Hide editing controls for products with embedded data
- Fixed a rare crash when dismissing items in the shopping cart

## [0.23.1]

### Changed
- Make checkoutProcess accessible after payment failure

## [0.23.0]

### Added
- Support for fulfillment's

## [0.22.4]

### Changed
- Check employee card payment methods for validity

### Fixed
- Its now possible to enter employee cards without access to the Android KeyStore

## [0.22.3]

### Fixed
- Fix crash on BarcodeScannerView introduced in 0.22.0

## [0.22.2]

### Fixed
- Allow setAppUserBase64 to be null to clear the current app user

## [0.22.1]

### Fixed
- Update appUser url

## [0.22.0]

### Added
- Added support for checkout process checks (age verification)

### Changed
- Show progress indicator when payment is processing
- Age verification is not optional anymore
- Removed enableAgeVerification config parameter

### Fixed
- Properly handle camera state when rapidly creating / destroying multiple copies of BarcodeScannerView from a thread that is not the main thread
- Only let the user add payment methods that are available to the app

## [0.21.5]

### Changed
- Exclude not used assets from asset preload

## [0.21.4]

### Changed
- Canceling a checkout by pressing cancel now goes back in the navigation hierarchy instead of showing a payment error message

## [0.21.3]

### Added
- Added events for product confirmation show/hide

### Changed
- Now listing added employee cards in payment method list

### Fixed
- Added workaround to fix ProductSearchView not updating when embedding in react-native applications

## [0.21.2]

### Fixed
- Invalidate tokens on new app user id

## [0.21.1]

### Fixed
- Fixed setAppUserIdBase64

## [0.21.0]

### Added
- Support for app user id's
- Support for American Express
- Limited support for german age verification

### Changed
- Now transmitting obfuscated credit card number and date when making payments 

### Fixed
- Fixed a bug that caused failed fingerprint authentications to return to the previous view
instead of allowing to retry entering the fingerprint

## [0.20.6]

### Fixed
- Fixed a bug that caused vPOS implementations to count deposit prices twice

## [0.20.5]

### Changed
- Now loading svg assets instead of png

### Fixed
- Fixed a race condition when loading assets

## [0.20.4]

### Fixed
- Fixed a regression in credit card input view
- Updated okhttp to 3.14.7 to fix an issue with Android 11

## [0.20.3]

### Fixed
- Payment finished event for customer card payments
- Use Color.WHITE for EAN13 barcode text's when a translucent window background is set

## [0.20.2]

### Fixed
- Mark customer card payment as always online payment

## [0.20.1]

### Added
- Added support for 'customerCardPOS' payment method
- Added new views and events for customerCardPOS

### Changed
- Improved support for small devices

### Fixed
- Added night mode support for dynamic assets

## [0.20.0]

### Added
- Added support for dynamic asset downloading, to update Assets use project.getAssets().update()

### Changed
- Redesigned payment screens, now with retailer specific images and less clutter

## [0.19.5]

### Fixed
- Fixed a bug that caused SEPACardInputView to retain prefilled state

## [0.19.4]

### Fixed
- Added workaround when SDK is initialized after Activity creation

## [0.19.3]

### Added
- Added support for adding payment origins over terminal payments

### Changed
- When in a single project app, adding payment methods does not show the project anymore

## [0.19.2]

### Fixed
- CreditCardInputView now works with external app 3d secure authentications

## [0.19.1]

### Fixed
- Fixed a bug that CreditCardInputView did not load when embedded in react-native
- Fixed a bug that vPOS discounts got added to the total quantity in the ShoppingCart

## [0.19.0]

### Fixed 
- Fixed a bug that caused products that are reduced in price to be able to merge with the same
product that is not reduced in price, resulting in odd behaviour

## [0.18.7] + [0.19.0-alpha05]

### Fixed 
- Parsing of required customer cards now works without presence of accepted field

## [0.18.6] + [0.19.0-alpha04]

### Fixed 
- Fixed a bug that caused checkouts to stop polling 

## [0.19.0-alpha03]

### Fixed
- Handle PAYMENT_APPROVED in payment selection

## [0.19.0-alpha02]

### Changes
- Added RawReceipts callback

## [0.19.0-alpha01]

### Breaking Changes
- Updated ui callbacks, now using an interface with an enum instead of an interface with functions
- Splitting up of CheckoutView into multiple Views (PaymentSelectionView, CheckoutOnlineView,
  CheckoutOfflineView, CheckoutGatekeeperView and CheckoutPointOfSaleView)
 
### Fixed
- Various compatibility fixes for usage in react-native


## [0.18.5]

### Fixed
- Bundle products not showing up if they have a price > 0 

## [0.18.4]

### Fixed
- Added missing night mode icon

## [0.18.3]

### Changed 

- Added new gatekeeper icon
- Enabled credit card payments by default

## [0.18.2]

### Added
- Added setManualCameraControl to SelfScanningView to control the camera by the app itself

### Fixed
- Updating ShoppingCartView in onAttachedToWindow to fix an issue when reusing existing 
ShoppingCartView's and displaying them again instead of creating a new instance

## [0.18.1]

### Changes
- Expose client id setter

## [0.18.0]

### Changes
- Added Keyguard functionality to SDK itself
- Removed SnabbleUI.requestKeyguard callback

## [0.17.10]

### Fixed  
- Fixed a bug that prevented items from counting up after scanning
- Fixed a bug that caused payment limits to display multiple times while scanning
- Fixed a bug that caused wrong totals for discounts when using vPOS 

## [0.17.9]

### Fixed 
- SelfScanningFragment not recreating SelfScanningView when reattached using FragmentManager

## [0.17.8]

### Added
- Support vPOS sale stop
- Added event when payment credentials are not accessible anymore

### Changed
- Show empty prices in scanner and cart
- Adjusted vertical touch slop for cart swipe to refresh

## [0.17.7]

### Fixed
- Handle overwritten scannedCodes from vPOS

## [0.17.6]

### Added
- Added support for vPOS 

### Fixed
- Commission items are now not editable anymore

### New String Keys
- Snabble.Shoppingcart.discounts
- Snabble.Shoppingcart.giveaways

## [0.17.5]

### Added
- Simple filtering of payment methods

## [0.17.4]

### Fixed
- Fixed payment result not resetting on consecutive checkouts

## [0.17.3]

### Added
- Added support for terminal handover
- Added support for adding payment origins over terminal payments
- Added OnKeyListener to PaymentResolver

## [0.17.2]

### Changed
- Removed delay for checkout abort button appearance

### Fixed
- More night mode fixes

## [0.17.1]

### Fixed
- Fixed night mode icon for camera permission

## [0.17.0]

### Breaking Changes 
- Minimum API Level is now 21.
- Java 8 is now required.
- All ui components are now using the material components theme. 

It is now REQUIRED to use a material components theme for your app. AppCompat themes are not supported anymore.

For more detailed information see:
https://github.com/material-components/material-components-android/blob/master/docs/getting-started.md

### Added
- Night mode support, if a DayNight theme is used.
- Support for employee card payments

### Removed
- All snabble_* colors, all components are now following the material components color system.
Only the snabble_info* colors are left, but can mostly be left untouched.
 
## [0.16.10]

### Fixed
- Fixed payment selection ActionBar title

### Changed
- Send cart again after checkout abort 
- Increased toast message duration for longer texts
- Added 3d secure hint

## [0.16.9]

### Fixed
- Notify payment updates on main thread instead of caller thread

## [0.16.8]

### Added
- Added additional telemetry events

## [0.16.7]

### Added
- Encoded codes can now be sorted by using EncodedCodesOptions.sorter 

## [0.16.6]

### Changed 
- Await and block for abort calls while in checkout
- A short Checkout-ID is now visible while in payment 
- Hide bundles of products without a price
- Removed restriction to german IBAN's
- Filter payment methods by appId

### New String Keys
- Snabble.Payment.cancelError.title
- Snabble.Payment.cancelError.message

## [0.16.5]

### Fixed
- Removed unnecessary cart update on empty carts

## [0.16.4]

### Changed
- Info boxes are now showing longer/shorter based on text length
- Added snabble_textColorOnPrimary, for coloring elements that are on the primary color 

## [0.16.3]

### Fixed
- Improved behaviour of offline checkout retryer

## [0.16.2]

### Added
- Option to show the product sku in ProductSearchView

## [0.16.1]

### Changed
- Support finalCode for ikea code

## [0.16.0]

### Changed
- Replaced credit card icon

### New String Keys
- Snabble.Payment.CreditCard

## [0.16.0-beta3]

### Fixed 
- Do not show credit card payment options when not enabling support for it

## [0.16.0-beta2]

### Fixed
- Flicker when loading credit card input 

## [0.16.0-beta1]

### Breaking Changes
- Added showCreditCardInput() to SnabbleUICallback. If you don't use credit card payments, you
can leave the implementation empty.

### Added
- Experimental support for credit card payments. To enable set Config.enableExperimentalCreditCardPayment.
Only supported on API 21+.

- Checkouts are now persisted and will be transferred at a later time.
- Now always showing a payment method selection when entering a new payment method.

## [0.15.3]

### Added
- ProductNotFound events are now posted when a scanned product is not found 

### Changed
- ReceiptInfo.getDate() is now deprecated, use getTimestamp() instead.

## [0.15.2]

### Changes
- Increased shopping cart view auto text size
- Removed payment select empty state icon 

## [0.15.1]

### Fixed
- Fixed receipts pdf download

## [0.15.0]

### Breaking Changes
- Removed RECEIPT_AVAILABLE checkout state
- Changed ReceiptInfo.getProject to return a string instead of the resolved project
- Removed receipt ui components 

## [0.14.18]

### Fixed
- Fixed parsing of encodedCodes

## [0.14.17] 

### Fixed
- EncodedCodes CSV format headers

## [0.14.16]

### Fixed
- Properly handle unknown checkout info errors

## [0.14.15]

### Fixed
- Reuse session id on cart backup/restore
- Rare crash on BarcodeScannerView when resuming the camera
- Fixed text being cutoff on restore cart button

## [0.14.14]

### Added
- Support for new qrCodeOffline metadata

### Changed
- Removed support for old encodedCodes payment methods

## [0.14.13]

### Added
- Ability to restore the previous shopping cart, after checkout. 

### Fixed
- Fixed SEPA card input not closing after entry when activity got destroyed before resuming while accepting keyguard

### New String Keys
- Snabble.Shoppingcart.emptyState.restartButtonTitle 
- Snabble.Shoppingcart.emptyState.restoreButtonTitle

## [0.14.12]

### Fixed
- Crash on moto g7 plus when activating the torch

## [0.14.11]

### Changed
- Choose offline payment method based on available payment methods in metadata

## [0.14.10]

### Changed
- Added accessor to additional metadata
- Added available payment methods to project 

## [0.14.9]

### Changes
- Now showing the 'checkout done' screen when pressing 'done' on encoded codes screen
- Added snap scrolling to encoded codes screen
- Improved layout for medium sized devices on encoded codes screen

### Fixed
- Fixed a race condition in shopping cart product updates

## [0.14.8]

### Changes
- Removed sorting by price in encodedCodes

## [0.14.7]

### Changes
- Added support for encodedCodes 'maxChars' property
- Layout and Behaviour improvements to the encodedCodes screen
- Renamed key Snabble.Receipt.noReceipt to Snabble.Receipts.noReceipt 

### New String Keys
- Snabble.QRCode.entry.title
- Snabble.Receipts.noReceipt

## [0.14.6]

### Fixed
- Assume fractional unit is 0 when no conversion is possible of encoded unit
- Use scanned code when selecting bundle product

## [0.14.5]

### Changes 
- Allow shorter codes to be matched if the last code template group is a ignore group
- Embed lookup code instead of zero-filled scanned code when searching by code

## [0.14.4]

### Fixed 
- Fixed a bug that caused the checkout limit message to not appear when checking out im some cases

## [0.14.3]

### Changes
- Now exposing orderId in Checkout
- ReceiptListView is now checking for orderId while fetching
 
## [0.14.2]

### Fixed
- Fixed a crash when opening ReceiptListView without setting a Project first

## [0.14.1]

### Fixed
- Fixed a bug that caused transmissionCodes not to be applied in encodedCodes when not in the
default code template

## [0.14.0]

### Breaking Changes
- Checkout now has a RECEIPT_AVAILABLE state, which gets fired after PAYMENT_SUCCESSFUL when
the receipt is generated by the backend. If you relied on using ui components (using CheckoutView), 
this change is non-breaking.
- ShoppingCart.toBackendCart is now package-private

### Added
- Added the option to override the success and failure views in CheckoutView
- ReceiptListView is now showing when a Receipt is still in the process of being generated

### Changed
- Prefixed all resources with snabble, to avoid clashes with app resources

## [0.13.17]

### Added
- Added support for customer card prices
- Added support for scan messages

## [0.13.16]

### Added
- Project now contains getName() for a user presentable name

## [0.13.15]

### Changed
- The default scan area is now 20% bigger as the indicator indicates
- Now warming up the image cache when adding items to the shopping cart
- Added setRestrictionOvershoot to BarcodeScannerView to increase the detection area by a 
multiplier based on the indicator

### Fixed
- Fixed payment status screen not updating when in a stopped activity 
- Fixed scanner shopping cart button not updating when in a stopped activity
- Fixed barcode search crashing when multiple templates were matching on a single product with the same input

## [0.13.14]

### Added
- Added Config parameter maxShoppingCartAge

### Removed
- Removed config parameter enableReceiptAutoDownload as it is no longer used

### Changes
- Add keepScreenOn flag on checkout view

### Fixed
- Null pointer in very rare circumstances using ZXing Barcode Detector 
- CheckoutSuccessful Telemetry Event was not firing

## [0.13.13]

### Added
- Added support for constant code groups on code templates

### Changes
- Updated outdated product database mime types

## [0.13.12]

### Changed
- Improved SEPA mandate info dialog

### Fixed
- Now correctly escaping line feeds in product queries 
- Fixed SEPA mandate dialog not showing when credentials were not encrypted using a keyguard

## [0.13.11]

### Fixed
- Now tinting payment success image with snabble_primaryColor 
- Keyguard authentication on Android < 4.3

## [0.13.10]

### Fixed
- Prevent repeating of customer card ids in encoded codes

## [0.13.9]

### Fixed
- Fixed encoded codes generating multiple times per layout pass

## [0.13.8]

### Changed
- Payment status view now shows a qr code instead of a data matrix code 

## [0.13.7]

### Fixed
- Handle missing customer card id in encodedCodes

## [0.13.6]

### Added
- Support for maximum size of encoded code qr code display
- Support for additional payment methods

### Fixed
- Race condition when updating product database and shopping cart prices at the same time
- Fixed a bug with BarcodeView not properly fading in when outside bounds
- Reencode user input for zero amount products in backend items 

## [0.13.5]

### Added 
- Added new onCheckoutLimitReached and onOnlinePaymentLimitReached callbacks to ShoppingCartListener. 

This is a minor breaking change if you use the verbose listener because of additional interface methods.

- Checkout has now an additional state: NO_PAYMENT_METHOD_AVAILABLE

### Changed 
- Added limit messages to shopping cart in addition to limit warnings in self scanning.
- Added new message when no payment methods are available

### New string keys
- Snabble.Payment.noMethodAvailable

## [0.13.4]

### Fixed 
- Additional codes now also get prefixed with count in encoded codes csv generation

## [0.13.3]

### Changed
- Improved memory usage of encoded codes view

### Fixed 
- Scanner buttons tint color on API <= 19
- Cart events are now sending correctly after a successful checkout
- Encoding of zero amount products in encoded codes
- Searches in non-default templates are now using the template for generating the selected code

## [0.13.2]

### Fixed
- Fixed a crash when generating price overrides, due to an api incompatibility
- Fixed parsing of price override codes when no transmission template or code is set

## [0.13.1]

### Added
- ScanIndicator has now Rectangle and Quadratic styles, via BarcodeScannerView.setIndicatorStyle

### Changed
- Improved BarcodeScannerView ScanIndicator
- Removed support for 'teleCashDeDirectDebit' in favor of 'deDirectDebit' payment method

### Fixed
- Show error message when no payment method is available

## [0.13.0]

### Breaking Changes
- SnabbleUICallback now needs showShoppingCart() to be implemented 
- Using new ShoppingCart implementation, breaking core SDK API.
- Now using material components theme as the base for designing ui components, this may
result in odd behaviour when not using a material components theme as your base

### Added
- Enhanced security of locally stored payment credentials by using the Android KeyStore API
on Android 4.3+
- Support for automatic remote price updates and promotions

### Changed
- Lots and lots of small ui changes on almost every part in the ui components
- ShoppingCartView is now using insert/remove Animations
- PriceFormatter is now reused across projects
- Keep 4 starting digits of obfuscated iban 
- Now showing original price when discounted prices are set in product confirmation dialog
- Now showing sale stops directly after scanning
- Now showing a message if a checkout limit is reached

### Fixed
- Products with a overridden base price now get properly send over to the backend
- ShoppingCart checkout button visible when cart is empty 
- SearchableProductAdapter is now honoring searchable templates
- Keyguard is now correctly preventing checkout 

### New string keys
- Snabble.Scanner.goToCart
- Snabble.Scanner.goToCart.empty
- Snabble.saleStop.errorMsg.scan
- Snabble.limitsAlert.title 
- Snabble.limitsAlert.notAllMethodsAvailable
- Snabble.limitsAlert.checkoutNotAvailable
- Snabble.Payment.SEPA.hint
- Snabble.Keyguard.requireScreenLock

## [0.12.4]

### Fixed
- Fixed an issue that prevented repeated network calls would reuse dead connection
pools and result in network errors even when network was available again
- Subtitle visibility for recycled shopping cart cells

## [0.12.3]

### Fixed
- Added missing Checkout-ID to QRCodePOS checkout types
- Fixed hiding of explanation text on small displays (QVGA or smaller)
- Checkout screen with QRCodePOS type now also sets the ActionBar title if an ActionBar is
set with SnabbleUI.registerActionBar

## [0.12.2]

### Changed
- Improved layout of checkout status screen
- List dividers are now using the style attribute android:listDivider
- The color snabble_dividerColor is removed

## [0.12.1]

### Fixed
- Configured FirebaseBarcodeDetector to detect UPC-A as EAN13 to match the behaviour of ZXing

## [0.12.0]

### Fixed
- Top down info box appearing again on layout change
- Quantity is now not editable anymore over keyboard input for commission products

## [0.12.0-beta7]

### Fixed
- Restored payment credentials list empty state

## [0.12.0-beta6]

### Fixed
- Fixed border width to be the same on all bordered buttons 

## [0.12.0-beta5]

### Changes
- Show network error on receipts list if receipt list could not be fetched 
- Use FloatingActionButton for payment list view
- Unified ic_chevron and ic_chevron_right

### New string keys
- Snabble.networkError

## [0.12.0-beta4]

### Changes
- Add support for new receipts api
- OkHttpClient is now shared across projects

## [0.12.0-beta3]

### Important Changes
- The minimum required database schema version is now 1.18. Backwards support is dropped and 
opening a old database will result in deletion of the database and fallback to online 
only mode. Calling update() will download a up to date version of the database.

If you are using a bundled database make sure to update it to a database with schema 1.18 or higher.

### Breaking Changes
- ScannableCode is now renamed to ScannedCode
- Product.getScannableCodes() is now returning a Product.Code object

### Changes
- ScannedCode.parse is now returning a list of ScannedCode matches which need to be looked up 
in the database
- Support for Units is now migrated to new database schema, the older schema used in previous 
versions will fall back to g/kg only

- Added more Units and removed isXXX functions in favor of Unit.getDimension()
- Small layout improvements for qr and encoded codes checkout

### Added
- Support for code templates
- Support for product api v2

### Fixed
- Crash when a network error occurred when scanning a product

### New string keys
- Snabble.Shoppingcart.buyProducts.now

## [0.12.0-beta2]

### Added
- Added support for encoded codes csv 

## [0.12.0-beta1]

### Important Changes
- All requests to our domains are now using certificate pinning

### Changed
- Renamed get/set LoyaltyCardId to CustomerCardId 
- Now listing the offending products if a checkout is failing because of a sale stop or other 
various reasons

### Added
- Added support for Units (ml, kg, cm...)
- Added support for customer card metadata
- Added customizing options for ProductSearchView
- Added top-down info box in UIUtils
- Database error event logging (to the servers of snabble)
- Parsing of reference units 

### Fixed
- Directly showing keyboard when entering barcode when no database is available and the 
- Fixed dialog showing "null " + Product name when no subtitle is set
- Use reference units for weight/amount transmission when checking out

### New string keys
- Snabble.saleStop.errorMsg.title
- Snabble.saleStop.errorMsg.one
- Snabble.saleStop.errorMsg

## [0.11.2]

### Fixed
- Prices are now updated when updating the ProductDatabase
- Always show the locally calculated price for consistency

## [0.11.1]

### Fixed
- Force US locale for time formatting

## [0.11.0]

### Changes
- SnabbleUICallback has now additional interface methods that needs to be implemented, 
all payment related callbacks are optional if no online payment method is used.

showMainscreen() has been replaced with goBack() for more intuitive behaviour

For more information see the sample application

- Product dialog can now be shown anywhere, not only while having the scanner opened using
the new class ProductResolver

- Exposed OkHttpClient in Project, to allow for making Requests that use certificate pinning
and a valid token without extra effort, this also means OkHttp is now part of our public API

### Added
- Add support for online payment using SEPA
- Add support for zebra hardware scanner devices
- Add firebase barcode detector module
- Product and Shop are now Parcelable
- Added toShortString in Product and Shop
- Added config parameter maxProductDatabaseAge. Product database lookups are forced to
 make online requests when the time since the last update exceeds this value. The default is 1 hour.

### Fixed
- Fixed products with embeddedCode == 0 not showing "scanned shelf code" info
- Properly cleanup okhttp connections on error responses
- Log events in millisecond precision
- BarcodeScannerView: Immediately auto focus on startup 
- BarcodeScannerView: Unrecoverable errors (such as the camera driver not responding) 
should now show the error text instead of a black screen

### Removed
- ProductDatabase.getBoostedProducts and Product.getBoost

### New String keys
- Snabble.Payment.SEPA.Name
- Snabble.Payment.SEPA.IBAN
- Snabble.Payment.SEPA.InvalidIBAN
- Snabble.Payment.SEPA.InvalidName
- Snabble.Save
- Snabble.Payment.emptyState.message
- Snabble.Payment.emptyState.add
- Snabble.Payment.delete.message
- Snabble.Payment.add
- Snabble.Checkout.verifying
- Snabble.Checkout.done
- Snabble.Checkout.payAtCashRegister
- Snabble.Checkout.error

## [0.10.6]

### Fixed
- Fixed a crash on some Android 8 and 8.1 devices when updating the ProductDatabase

## [0.10.5]

### Fixed
- Show shop unspecific price, if no price is available for selected shop and database 
has pricingCategories set for shop

## [0.10.4]

### Fixed
- Endless recursion when scanning non EAN13 codes starting with 0 that will not result in a 
match on the database

## [0.10.3]

### Added
- Barcode false positive detection

## [0.10.2]

### Fixed
- Fixed checkout cancelling
- Product search item cells should now scale with multiline text 

## [0.10.1] 

### Added
- Experimental support for IKEA vendor specific codes

### Changed
- ITF code detection is now restricted to ITF14

## [0.10.0]

### Added
- Added experimental support for receipts

### Changed
- Add support for CODE_39
- Parse scanFormats from metadata
- Now sorting products in qr codes by price
- Now falling back to showing qr code when no connection could be made
- Now showing undo snackbar instead of dialog for removal of products using the quantity controls

### Fixed
- Socket timeouts now call the error callbacks in every case

### New String Keys
  
- Snabble.Receipt.errorDownload 
- Snabble.Receipt.pdfReaderUnavailable

## [0.9.4]

### Changed
- Improved auto focus speed (especially on budget devices with slow continuous video auto focus)
- Increased camera resolution, if the device supports it

## [0.9.3]

### Changed
- BarcodeFormat is now part of core
- Deprecated Checkout.setShop, use Project.setCheckedInShop instead 
- Improved payment selection layout

### Added
- Added support for pricing categories 
- Added support for ITF barcodes
- Added support for multiple sku requests 

### Fixed
- Clearing reference to Camera PreviewCallback when leaving BarcodeScannerView
- Improved recovery from corrupted database files

## [0.9.2]

To use this release ui components you need to also migrate to androidx. See [https://developer.android.com/topic/libraries/support-library/refactor](https://developer.android.com/topic/libraries/support-library/refactor)

### Changed
- Support for build-tools 3.2.0
- Migrated to androidx

## [0.9.1]

### Fixed
- Improved camera error handling

## [0.9.0]  
  
This are the most notable changes from 0.8.21, for all changes see previous release notes or commit history:  

### Changed
- Initialization of the SDK is now done using Snabble.getInstance().setup  
- Most of the functionality that was in SnabbleSdk before is now contained in Project  
- For migration you can replace most calls that were made to a SnabbleSdk instance to Project, everything that is not migrated to Project is contained in Snabble  
- Config requires a new appId and secret  
- Database bundling is now provided by using the loadDatabaseBundle function in ProductDatabase  
- SnabbleUI.registerSnabbleSdk is now SnabbleUI.useProject  

### Added
- Support for multiple projects using one SDK instance  
- Support for new authentication scheme  
- Support for new metadata format  
- New products are now at the top of the shopping cart  
- Added support for edeka product codes  
- Added support for transmission codes  
- Improved performance of code search on Android 4.x  
- Improved asking for camera permission when using SelfScanningFragment  
- Improved performance of BarcodeView  
- Improved dialog behavior for small and larger width devices  
- New info snackbar in scanner  
- Code lookups of EAN8 codes are now also looking up its EAN13 counterpart  
- Checkout finish/abort telemetry  
- Added the option to showing a hint when adding the first item to the shopping cart  

### Fixed
  
- Fixed BarcodeView on API 16  
- Pausing the barcode scanner when showing hints  
- Fixed various issues that causes the BarcodeScanner to freeze  
- Restored shopping cart button ripple effects  
- Fixed undo for zero amount products  
- Fixed version string sometimes null in user agent  
- Be more tolerant to unset project scenarios  
- Fixed translating transmission codes  
- Disable polling for offline payment methods  
- Sorting EAN8 hits on top in code search  

### New String Keys
  
- Snabble.OK  
- Snabble.Hints.title  
- Snabble.Hints.closedBags  
- Snabble.goToSettings  
- Snabble.askForPermission<|MERGE_RESOLUTION|>--- conflicted
+++ resolved
@@ -1,12 +1,11 @@
 # Changelog
 All notable changes to this project will be documented in this file.
 
-<<<<<<< HEAD
 ## [0.52.0]
 
 ### Changed
 - Handle the quiet zone in QR-Codes correctly in the dark mode, in the light mode it will be omitted at all since there is enough white space.
-=======
+
 ## [0.52.0-beta05]
 
 ### Updated
@@ -14,7 +13,6 @@
 
 ### Fixed
 - Crash when validating payment methods
->>>>>>> aaa83fac
 
 ## [0.52.0-beta04]
 
