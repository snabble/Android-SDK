# Changelog
All notable changes to this project will be documented in this file.

<<<<<<< HEAD
## [0.69.0]

### Changed
- Added ui-toolkit for more realistic sample app with onboarding
- Moved accessibility toolbox to an own dependency

### Breaking Changes
- Renamed some colors which should be only used internal only
=======
## [0.68.6]

# Changed
- Apply new Phrase key structure
>>>>>>> 52948b33

## [0.68.5]

### Fixed
- Fixed checkout being stuck in payment status when fulfillment allocations failed
- Allow canceling of checkout processing if the checkout process disappears on the backend side

## [0.68.4]

### Fixed
- Fixed a rare formatting bug in AcceptedLanguageInterceptor

## [0.68.3]

### Fixed
- Fixed a regression when pre-weighed products to the shopping cart

## [0.68.2]

### Fixed
- Fixed a regression in shopping cart when using multiple manual coupons

## [0.68.1]

### Fixed
- Fixed a crash in single project apps when in PaymentCredentialsListView

## [0.68.0]

### Fixed
- Fixed a race condition when fetching for exit tokens

### Changed
- Added experimental customization with OverlayThemes for coupons

### Breaking Changes
- Renamed CouponFragment to CouponDetailFragment

## [0.67.3]

### Fixed
- Fixed a NullPointerException that could occur when persisting shopping carts

## [0.67.2]

### Fixed
- Repeated keyguard dialogs occurring after canceling out of a keyguard and returning to a view

## [0.67.1]

### Fixed
- Offline startup with prefetched metadata

## [0.67.0]

We now have a gradle plugin which supports snabble SDK version from this version and above:

[Gradle-Plugin](https://plugins.gradle.org/plugin/io.snabble.setup)

### Breaking Changes
- Renamed firebase-detector module to mlkit-scanner-engine

### Changes
- Added support for parsing config files using property files in resources. Use 'snabble_$env_config.xml'.
- Added support for the new gradle plugin, which automatically generated the config files mentioned above.
- Fixed gps position updates when system time is not in sync with gps time

## [0.66.2]

This release is identical to 0.66.0, but re-released to deploy the documentation

## [0.66.0]

### Breaking Changes
- Added "onCartDataChanged" to ShoppingCartListener

### Changed
- Allow manual initialization by omitting 'snabble_app_id' or 'snabble_secret'
- `ShoppingCart` serialization is now per shop, instead of per project
- Allow the user to enter a PIN as a Fallback when prompting for the users Fingerprint
- `ShoppingCartView` is now able to listen for `Snabble.checkedInProject` changes
- `SelfScanningView` is now able to listen for `Snabble.checkedInProject` changes
- Converted to `ShoppingCartStorage` to Kotlin
- Separated `ShoppingCart` data into `ShoppingCartData`

### Fixed
- Coupon manager which might cause NPE after leaving a shop
- When a checkout can not be aborted, dont route the user automatically to the payment status screen
- Checkout now does not get stuck in status PAYMENT_ABORT_FAILED
- Excess whitespace on `DefaultProductConfirmationDialog` when a product has no price

## [0.65.0]

### Added
- Added support for displaying coupons
  - Added `CouponFragment` to display a single coupon
  - Added `CouponDetailActivity` to display a single coupon in an `Activity`
  - Added `CouponOverviewView` to display a collection of coupons depending on the project

### Changed
- Added lots of Javadoc documentation to core classes
- Converted to `OkHttpClientFactory` to Kotlin
- Converted to `MetadataDownloader` to Kotlin
- Converted to `FulfillmentState` to Kotlin
- Converted to `OnProductAvailableListener` to Kotlin
- Converted to `PaymentMethod` to Kotlin
- Converted to `PaymentOriginCandidateHelper` to Kotlin
- Converted to `ScannedCode` to Kotlin
- Replaced view extension properties `marginTop`/`Bottom` with `margin.top`/`bottom`

## [0.64.1]

### Fixed
- API documentation build
- ViolationNotification dialog

## [0.64.0]

### Breaking Changes
- Removed `SetupCompletionListener` in favor of `getInitializationState()`
- SDK now automatically initialized itself using `androidx.startup`
  - You can opt-out of this by specifying: 
  
  ```xml
    <meta-data
    android:name="snabble_auto_initialization_disabled"
    android:value="true" />
  ```
    
    in the application section of the `AndroidManifest.xml`.

  - Supported config parameters are identical with the `Config` class:
    - Required
      - snabble_app_id
      - snabble_secret
    - Optional
      - snabble_endpoint_baseurl
      - snabble_bundled_metadata_asset_path
      - snabble_version_name
      - snabble_generate_search_index
      - snabble_max_product_database_age
      - snabble_max_shopping_cart_age
      - snabble_disable_certificate_pinning
      - snabble_initial_sql
      - snabble_vibrate_to_confirm_cart_filled
      - snabble_load_active_shops
      - snabble_check_in_radius
      - snabble_check_out_radius
      - snabble_last_seen_threshold"
      - snabble_network_interceptor
      - snabble_manual_product_database_updates
- The `View` extensions in `ViewExt.kt` are now exposed for Java-Code as `ViewUtils`
      
### Added
- SDK initialization can now be done by specifying attributes in `AndroidManifest.xml`
- New extension methods to read project specific overwritten translations including plurals support
- Added `Violation` support: It is currently only used for invalid/expired or used coupons. You will be notified via
 `ShoppingCartListener.onViolationDetected(...)`. A list of `ViolationNotification` which will be passed holding
  all data to show a dialog to inform the user why some coupons were removed. For simplicity there is a new extension
  function `ViolationNotificationUtils.showNotificationOnce(...)` which will build the localized error message and show
  a dialog with the error.

### Changes
- The `Config` is now persisted

## [0.63.0]

### Breaking Changes
- Changed the way the project used by the UI is determined. You now only set
  the Shop you are currently in via `Snabble.setCheckedInShop(...)` which
  automatically determines in which project you are currently
- Removed deprecated `setShop(...)`/`getShop()` functions in `Checkout`
- Moved `setCheckedInShop(...)` from `Project` to `Snabble`
- `SnabbleUI.project` is now read only, use instead `Snabble.checkedInProject`
- Removed add/remove state listener for Checkout. Instead only the `LiveData` equivalents remain
- Moved Checkout to package `io.snabble.sdk.checkout`
- Removed `getOrderId()` from `Checkout`

### Deprecation
- `SnabbleUI.project` and `SnabbleUI.projectAsLiveData` are replaced by
  `Snabble.checkedInProject`

### Important note
`Snabble.checkedInProject` uses `LiveData` with a slightly modification: All
changes will be directly applied so that `getValue()` will return always the
latest data no matter on which thread set. The changes will be propagated
as expected normal on the UI-Thread. You can also use a new `value` property
in Kotlin.

### Added
- Added state persistence for checkout
- `CheckoutActivity` restores itself when the checkout is in a state that requires the users attention

### Changes
- Migrated Checkout to Kotlin
- Added ViewModel to `ProductConfirmationDialog`

### Fixed
- `CheckoutOfflineView`, `CheckoutPOSView`, `CheckoutCustomerCardView` and `PaymentStatusView` not
  updating it's `Project` correctly, when the `CheckoutActivity` gets recreated due to state restoration

## [0.62.4]

### Fixed
- Visibility of rating layout

### Changes
- Load product database updates by default. For opt-out `manualProductDatabaseUpdate` is added
as a config parameter

## [0.62.3]

### Changes
- Accessibility improvements

## [0.62.2]

### Fixed
- Fixed first data 3DS authentication flow 

## [0.62.1]

### Changes
- 'width' and 'height' is now optional for coupon images

## [0.62.0]

### Breaking Changes
- Renamed Project.customerCardInfos to Project.customerCardInfo

### Added
- Added CheckoutPreconditionHandler to CheckoutBar

### Fixed
- Fixed double backing out of point of sale checkout aborts
- Fixed rare crash when approving offline payment methods 

## [0.61.3]

### Fixed
- Fixed out of bounds crash when using firebase decoder with updated play services

## [0.61.2]

### Added
- Added networkInterceptor to config

### Changed
- Added checkout id to QRCodeCSV

### Fixed 
- Crashes when showing payment status while being offline
- Fixed payment status polling forever when checking out using an offline payment method  

## [0.61.1]

### Fixed 
- Make termsOfService optional (for demo-projects)

## [0.61.0]

### Breaking Changes
- The base Snabble class is now a kotlin object and can be used without using Snabble.getInstance()
- Setting a project is now persisted and all Fragments are waiting for the SDK initialization to be done.
- Removed 'x509TrustManager' and 'socketFactory' from the config.

### Changed

- All used TextView's are now using Material3 text appearances
- Improvements to layouts when using higher font and display scaling settings

### Fixed
- Fixed a bug that caused product flags (such as notForSale) to be ignored when in a bundle

## [0.60.2]

### Changed
- Updated Datatrans SDK and other dependencies

## [0.60.1]

### Added
- Added customizable Snabble.Widget.MaterialComponents.Button.Passive style

## [0.60.0]

### Fixed
- "qrCodeOffline" checkouts now always result in a PaymentStatus page
- Allow 0 cost checkouts

## [0.60.0-alpha02]

### Changes
- Add support for new Routing Targets API

## [0.60.0-alpha01]

### Breaking Changes
- Removed 'ui-integration' module and integrated it into 'ui'
    - All Fragments have its package name changed due to this.
- Now supporting Activities for all screens. For example 'SelfScanningActivity' for the Scanner.
  Refer to the Documentation for a list of all Activites/Fragments and View's
- Removed SnabbleUI.registerUiCallbacks in favor of SnabbleUI.setUiAction
    - UI Callback are now entirely optional, and Activites will be launched if a UI Event is not implemented
      by the hosting application
    - Upgrading from 0.52.x requires the callbacks to be changed, but the general flow is the same if you were using Fragments
    - Cleanup is done automatically, no SnabbleUI.unregisterUiCallbacks is necessary anymore!
- Checkout is now done in it's own Activity and can be started by using CheckoutActivity.startCheckoutFlow

### Notes
- Toolbar can be enabled in Activities by setting **snabbleToolbarStyle** in your Application theme

## [0.53.0]

### Changed
- IBAN transfer flow
- Hide payment selection when cart price is 0
- Added missing discount line
- Added support for Leinweber billing with customer number
  
### Fixed
- Multiple lint warnings
- Payone credit card input issues on legecy devices which no EM6 support
- Fixed potential crash bugs

## [0.52.0]

### Changed
- Handle the quiet zone in QR-Codes correctly in the dark mode, in the light mode it will be omitted at all since there is enough white space.

## [0.52.0-beta05]

### Updated
- Updated Datatrans SDK to v1.4.3

### Fixed
- Crash when validating payment methods

## [0.52.0-beta04]

### Breaking Changes
- Updated UI components to use Material 3. Usage of UI components now requires a Material 3 theme

## [0.52.0-beta03]

Identical to 0.52.0-beta02, Rerelease because of conflict in GitHub Packages

## [0.52.0-beta02]

### Fixed
- Fixed an issue with Keyguard popping up multiple times on Android < 9 while entering PayOne Credentials
- Fixed a crash when while using the CheckInLocationManager on Android < 8. 
- Fixed a crash when starting location updates from a background thread
  
### Changes
- Skip brand selection of payment selection when only one project is being shown

## [0.52.0-beta01]

### Breaking Changes
- Added a new PaymentStatusView for displaying the current payment status in a linear fashion. 
  It also displays dispatching of cigarettes and the status of the receipt 
- Removed SHOW_PAYMENT_SUCCESS and SHOW_PAYMENT_FAILURE for SHOW_PAYMENT_STATUS

### Added
- Added optional CheckInManager and CheckInLocationManager which can used for geofencing store locations
- Added support for PayOne credit card tokenization and transactions

## [0.51.6]

### Fixed
- Only fallback to offline payment method if an offline capable payment method is selected

## [0.51.5]

### Fixed
- Fixed crash when parsing a barcode with a comma in it

## [0.51.4]

### Fixed
- Fixed Assets not loading after second app startup on Android 12

## [0.51.3]

### Added
- Expose the scanner engine

## [0.51.2]

### Fixed
- Fixed gs1 code parsing

## [0.51.1]

### Fixed
- Fixed payment options not showing anything if in a single project context

## [0.51.0]

### Changed
- SelfScanningFragment's getSelfScanningView() is now nullable 

### Fixed
- SelfScanningFragment options menu being visible when no camera permission is given

## [0.50.8]

### Changed
- Removed listing of unsupported payment methods on different projects

## [0.50.7]

### Changed
- Removed useless observer

## [0.50.6]

### Fixed
- Change initialization order within projects

## [0.50.5]

### Changed
- Deprecated legacy PaymentCredentials.CREDIT_CARD (will be removed soon)
- Improve background updates

## [0.50.4]

### Fixed
- Coupon deletion from metadata

## [0.50.3]

### Fixed
- Interrupted coupons observer

## [0.50.2]

### Fixed
- Coupon loading behavior

## [0.50.1]

### Fixed
- Improved sessionStart and cart events only firing on the active project

## [0.50.0]

### Added
- Added support for scanning and displaying PDF_417 codes

## [0.49.3]

### Fixed 
- Transaction can now not be aborted anymore when already processing and user is still in cart

## [0.49.2]

### Fixed
- Fixed added SEPA Cards not showing up in payment credentials list view

## [0.49.1]

### Fixed
- Bypass KeyStoreCipher when it can not be created

## [0.49.0]

### Important Changes
This release included a auto-migration path away from KeyStore based encryption, due to concurrency bugs in vendor implementations resulting in loss of payment information.
Payment credentials are now stored using an asynchronous RSA. 

## [0.48.4]

### Changes
- Open checkout bar for customization

## [0.48.3]

### Changes
- Additional logging for KeyStore related problems
- Only invalidate KeyStore when keys are permanently inaccessible

## [0.48.2]

### Fixed
- Fix scanner which was not working on some devices

## [0.48.1]

### Updated
- Updated compile and target sdk to 31
- Updated translations
- Updated dependencies

### Added
- Added various error logs 

## [0.48.0]

### Changes
- Improved payment selection flow, hinting at adding online payment methods before showing offline payment methods
- Consolidated and simplified payment options

## [0.47.2]

### Fixed
- Initialization error

## [0.47.1]

### Added
- Support for localized coupons

## [0.47.0]

### Changed
- Updated build tools to 7.0.1
- Updated firebase detector to use new mlkit on-device api's

## [0.46.0]

### Added
- Translations for fr and it

## [0.45.2]

### Fixed
- CheckoutOnlineView not updating when coming from an activity resumed state

## [0.45.1]

### Changes
- Upgraded Datatrans SDK to v1.4.2

### Fixed
- Fixed Datatrans Transaction Listener

## [0.45.0]

### Added
- Added API to get redeemed coupons 

## [0.44.4]

### Added 
- Added button themes for overriding button themes.

### Fixed
- Handle edge case when scanning a user weighed product with a pre weighed barcode
- Fixed an endless loop that resulted in the app freezing

## [0.44.3]

### Fixed 
- Fixed visual bug in ShoppingCartView when deleting Coupons

## [0.44.2]

### Fixed
- Removed usage of removeIf, to support API < 26 without using coreLibraryDesugaring

## [0.44.1]

### Added
- Added coupon fields for colors and disclaimer

## [0.44.0]

### Added
- Added support for DIGITAL coupons with additional fields

## [0.43.2]

### Added
- Added an icon to the payment credentials list empty state

### Fixed
- PaymentOptionsView not updating when adding a credit card via datatrans

## [0.43.1]

### Fixed
- Persist shopping list on new uuid's

## [0.43.0]

### Added
- Added support for taxation

## [0.42.2]

### Fixed
- Fixed NullPointerException introduced in 0.42.1

## [0.42.1]

### Fixed
- Only update prices when the shop differs, not always when setCheckedInShop is called

## [0.42.0]

### Changed
- Removed manual discount message
- Added in memory lru cache for asset decoding
- Added async parameter for asset loading

## [0.41.0]

### Added
- Added support for payment method descriptors
- Added support for credit card payment using Datatrans

### Fixed
- Fixed internal storage directory sometimes pointing to null

## [0.40.2]

### Fixed
- Fix crash when google pay gateway is not configured correctly, showing error message instead

## [0.40.1]

### Fixed
- Fixed SelfScanningFragment being out of sync with SelfScanningView

## [0.40.0]

### Breaking Changes
- Project.getShops now returns a List instead of an Array

### Added
- Added support for "activeShops"

### Fixed
- Fixed PostFinance and Twint not selectable when skipping over project specific payment methods

## [0.39.13]

### Fixed
- Fixed crash when using standalone PaymentCredentialsListView

## [0.39.12]

### Added
- Telemetry for shopping list tags

## [0.39.11]

### Fixed
- ShoppingCart items not updating correctly when only the manual coupon state changes

## [0.39.10]

### Changed
- Remove dependency on gitter and migrate it to maven central.

## [0.39.9]

### Fixed
- Fixed crash on adding a second payment method on the same project

## [0.39.8]

### Fixed
- Removed additional padding on Snackbars when using Android 11 + OnApplyWindowInsetListener

## [0.39.7]

### Fixed
- Reversed camera torch drawable

## [0.39.6]

### Added
- Added support for "manualDiscountFinalCode"

## [0.39.5]

### Fixed
- QR codes being cutoff when maxSizeMM is higher than available view space
- Payment methods being shown to project that are not part of the project

### Updated
- Updated Datatrans SDK to v1.4.1

## [0.39.4]

### Added
- Add configuration flag `isUsingShoppingList` to avoid creating a FTS when not required

## [0.39.3]

### Fixed
- Fixed checkouts not aborting when age verification check is not passing

## [0.39.2]

### Fixed
- Added package query for Android 11+

## [0.39.1]

### Added
- Jump to play store if google pay is not installed

## [0.39.0]

### Added
- Added support for Google Pay

### Fixed
- Fixed exceptions when using coupons that affect the whole cart

## [0.38.1]

### Updated
- Updated Datatrans SDK to v1.4.0

### Fixed
- Product searches of sku's are now also working on pressing the imeActionDone.

## [0.38.0]

### Added
- Added stackable scan messages with a new Style

### Deprecated
- Deprecated UIUtils.showTopDownInfoBox

## [0.37.12]

### Added
- Added indicator if an manual discount was applied or not

### Fixed
- Fixed pull to refresh in ShoppingCartView
- Fixed selecting manual discounts resetting amount, even when no item is already in cart
- Products with manual discounts are now editable

## [0.37.11]

### Fixed
- Fixed crash when no TWINT or PostFinance payment method could be added

## [0.37.10]

### Changed
- Changed default Datatrans environment to Production

### Fixed
- Fixed listing of TWINT and PostFinace Card payment methods when no credit card payment
methods are available

## [0.37.9]

### Changed
- Made credit card 3d secure hint locale aware

## [0.37.8]

### Fixed
- Only update cart when it actually changed

## [0.37.7]

### Added
- Support for switching Datatrans environments
- CreditCardInputView's 3d secure hint now used project specific i18n

## [0.37.6]

### Added
- Added option to vibrate when item was added to the cart

## [0.37.5]

### Fixed
- Fixed price override codes

## [0.37.4]

### Changed
- Not showing cart restoration after successful online checkout

## [0.37.3]

### Added
- Added age restriction indicator in shopping cart items

## [0.37.2]

### Fixed
- Fix VISA credit card input not opening

## [0.37.1]

### Fixed
- TWINT and PostFinance payment methods are now listed in their project specific lists

## [0.37.0]

### Added
- Support for transmission templates
- Added support for TWINT and PostFinance Payments using Datatrans
- searchByCode now also searches in SKU's

### Changes
- Increased the minimum required database revision to 1.25

## [0.36.0]

### Added
- Support for printed coupons

### Changed
- Support for new coupon metadata
- Improved SEPACardInputView for copy pasting IBAN's with prefixes
- Removed flash and search buttons in SelfScanningView
- Replaced scan indicator with a barcode image

### Fixed
- Remove old scan result messages

## [0.35.9]

### Fixed
- Fixed amount for manual coupons 
- Fixed listener leak in CheckoutBar

## [0.35.8]

### Changes
- Add option to set project of the ProductResolver
- Changed builder method name from `setBarcodeOfProject(...)` to `setBarcode(...)` to simplify usage

## [0.35.7]

### Changes
- Extend telemetry for shopping lists

## [0.35.6]

### Changes
- Improved performance of FTS4 index creation
- Improved layout of Scan Dialog

### Fixes
- Fixed line item price being ignored in default cases

## [0.35.5]

### Fixed
- Removed unnecessary padding in SEPACardInputView

## [0.35.4]

### Fixed
- The priceHeight property of the CheckoutBar contains now the outer margin

## [0.35.3]

### Changes
- Migration ProductResolver to kotlin and make it possible to use it without a chooser
- The show() method was deprecated and replaced by resolve() since it is possible now to use the
  resolver without visible interaction
- Empty product image urls will be converted to null
- The priceHeight property of the CheckoutBar contains now its margin

## [0.35.2]

### Added
- Support for manual coupons

### Fixed
- Long messages being cut off when scanning

## [0.35.1]

### Changes
- Migration of dependencies to mavenCentral and jitpack

## [0.35.0]

### Changes
- Various structural changes

## [0.34.4]

### Changes
- Improved visuals on PaymentOptionsView

## [0.34.3]
 
### Fixed
- Fixed night mode confusion in not preloaded assets
- Update CameraX to 1.0.0-rc04 to fix a camera initialization crash on Samsung Galaxy S20 Ultra 5G

## [0.34.2]

### Fixed
- Fix a crash in PaymentOptionsView when a project has no brand

## [0.34.1]

### Fixed
- Products with multiple scanned codes now are using the default template when selected from a bundle

## [0.34.0]

### Added
- Add support for JPG and WEBP assets

### Fixed
- Fix vPOS updates with weight information resulting in incorrect quantities

## [0.33.11]

### Fixed
- Leak of SelfScanningView in SelfScanningFragment when in onResume()
- Camera black screen on Google Pixel 4a when using multi-window mode
- Improved camera loading behaviour when calling BarcodeScannerView.start() repeatedly

## [0.33.10]

### Fixed
- Endless recursion when handling unknown gs1 codes

## [0.33.9]

### Fixed
- Fixed incorrect display of units when processing line items from vPOS

## [0.33.8]

### Fixed
- Added more missing keyguard checks

## [0.33.7]

### Added
- Added explanation text for checkout online status screen

### Fixed
- Fixed a crash when adding a new payment method from the ShoppingCart
- Fixed scan dialog update button being cutoff when using the highest font scaling setting
- Fixed added missing keyguard after payment selection

## [0.33.6]

### Fixed
- Fixed a bug that aborted terminal payments could not be retried

## [0.33.5]

### Changed
- Use company name in 3d secure hint

## [0.33.4]

### Changed
- i18n updates

### Fixed
- Fixed crash when not providing a type to PaymentCredentialsListView

## [0.33.3]

### Fixed
- Require screen lock for payment methods that require credentials when calling from the shopping cart
## [0.33.2]

### Fixed
- Require screen lock for adding secure payment methods

## [0.33.1]

### Fixed
- Updated picasso dependency, to resolve breaking changes since 2.5

## [0.33.0]

### Fixed
- PaymentOptionsView not always updating its count
- Now using a subclassed FileProvider to avoid clashes with other libraries

## [0.33.0-beta04]

### Changes
- Mark all kotlin fragments as open

## [0.33.0-beta03]

### Changes
- Small bugfixes

## [0.33.0-beta02]

### Fixed
- PaymentOptionsView not always updating
- Improved layout of PaymentOptionsView

## [0.33.0-beta01]

### Breaking Changes
- Added support for PSD2 credit cards. This requires that existing credit cards are invalidated, which
can be checked using PaymentCredentialsStore.hasRemovedOldCreditCards()
- 2 new views and there respective fragments related to the new credit card flow have been added: PaymentOptionsView and ProjectPaymentOptionsView.
ProjectCredentialsListView should not be used as a Overview anymore, the new recommended entry point is now PaymentOptionsView.
- SnabbleUI.Callback now provides data as a Bundle. This bundle is mostly used for fragment arguments.
- EVENT_PRODUCT_CONFIRMATION_HIDE now provides its ShoppingCart.Item in the Bundle as a Serializable "cartItem".

## [0.32.11]

### Fixed
- Fixed translation error in qr code checkout screen

## [0.32.10]

### Added
- Added an error message when a deposit return voucher is already redeemed

### Fixed
- Fixed a crash when scanning deposit return vouchers

## [0.32.9]

### Fixed
- Fixed another crash in BarcodeScannerView

## [0.32.8]

### Fixed
- Fixed crash in BarcodeScannerView

## [0.32.7]

Identical to 0.32.6, release because of issues with Github Packages

## [0.32.6]

### Fixed
- React-Native incompatibility with new BarcodeScannerView implementation

## [0.32.5]

### Changes
- Mark BarcodeScannerView as 'open', for compatibility with previous SDK releases

## [0.32.4]

### Changes
- Updates translations

### Fixed
- Auto focus not always working as expected
- Checkout now waits for Exit-Code completion

## [0.32.3]

### Fixed
- Now using lineItem.amount instead of lineItem.count

## [0.32.2]

### Fixed
- Deep search for mergeable cart items
- Fix wrong add to cart button message when adding a non-mergeable item

## [0.32.1]

### Fixed
- BarcodeScannerView is now paused when initialized after already being paused

## [0.32.0]

### Major Changes
- Completely rewritten BarcodeScannerView. It now uses the Camera2 API via CameraX. The API surface did not change.

### Added
- Added translations for German, Hungarian and Slovakian languages.

### Fixed
- Products with specified quantities are not mergable anymore

## [0.31.4]

### Fixed

- Crash when database and metadata code templates mismatch

## [0.31.3]

Rerelease of 0.31.2 due to github packages conflict

## [0.31.2]

### Fixed
- Unit display when scanning GS1 codes
- Use original code when sending codes scanned from GS1 codes to backend

## [0.31.0]

### Added
- Support for Brands

## [0.30.1]

### Added
- Support for UPC-A codes in EAN13 or EAN14 codes

### Changed
- Prioritize online payment methods over offline methods if available
- Route to entering payment method if not available

### Fixed
- Fixed shopping cart not generating a new id after successful checkout

## [0.30.0]

### Added
- Support for GS1 Barcodes

## [0.29.8]

### Changed
- Update hashes used in certificate pinning

## [0.29.8]

### Changed
- Add support for lets encrypt certificates on Android versions before 7.1.1

## [0.29.7]

- More vendor specific strings

## [0.29.6]

### Changed
- Support vendor specific strings for salestop

## [0.29.5]

### Fixed
- Fixed some regressions in price display since 0.29.4

## [0.29.4]

### Added
- Add support for vPOS price reevaluation codes

## [0.29.3]

### Fixed
- Grey out checkout button when no online checkouts are available and no offline fallback is configured

## [0.29.2]

### Changed
- Now using PUT and GET instead of POST and a client-side generated uuid for checkout process to be able to reuse
existing checkout processes

## [0.29.1]

### Fixed
- Fixed a potential crash when updating Assets
- Fixed a potential crash when payment methods are not valid anymore and needed to remove

## [0.29.0]

### Breaking Changes
- Sealed inner classes of Shop, you may need to use getter functions instead of accessing the 
fields directly

### Added
- Support for deposit return vouchers's
- Parse company data from Shop
- Parsing of terms of use data
- Support for exit gate's
- Support for performedBy in checks

### Fixed
- Projects that have no offline fallback as a payment method are now forced to enter
payment credentials
- Fixed age restriction hint promting even when product dialog got dismissed

## [0.28.1]

### Fixed
- Stop polling for payment origin candidates on 404
- Product that were scanned with encoded data are now not showing the bundle dialog anymore

## [0.28.0]

### Added
- Support for updating the users age by external payments
- Added age restricted product warning message

### Changed
- Route to PAYMENT_ABORTED on terminal aborts
- QRCode offline layout improvements 

### Fixed
- Fixed BarcodeScannerView choosing the wrong camera when multiple back cameras
are available and not all camera support auto-focus
- Fixed NullPointerException on unknown fulfillment check state
- ProgressBar not showing when payment is processing on gatekeeper checkout

## [0.27.3]

### Fixed 
- Fix a initialization crash in BarcodeScannerView
- Handle obscured urls gracefully in TokenRegistry

## [0.27.2]

### Fixed
- Fixed a crash when parsing metadata contain null payment methods

## [0.27.1]

### Fixed
- Fixed a possible freeze in BarcodeScannerView

## [0.27.0]

### Added
- Added support for normalized coordinates in ScanIndicatorView

## [0.26.7]

### Changes
- Now using lower camera preview resolution when device memory is low

### Fixed
- Fixed a bug that caused products to be scannable even when they are not available

## [0.26.6]

### Fixed
- Fixed checkout ProgressBar sometimes being endless 

## [0.26.5]

### Changes
- Faster call timeout for checkout request that could be handled offline

## [0.26.4]

### Changes
- Articles can now not go below quantity of 1 when scanning
- Fixed a crash when handling old metadata 

## [0.26.3]

### Changes
- Show fallback scan message when invalid scan message is set 

## [0.26.2]

### Changes
- Improved CheckoutOffline layout

## [0.26.1]

### Added
- Added support for multiple pricing categories in ProductDatabase

## [0.26.0]

### Changes
- Requires schemaVersion 1.21

### Added
- Added support for 'notForSale'

## [0.25.7]

### Fixed
- Fixed customerNetwork data model - breaking change from 0.25.6

## [0.25.6]

### Changes
- Added "animateBarcode" property to BarcodeView
- Added customerNetworks to Shop
- Allow receipt pdf url to be null

## [0.25.5]

### Fixed
- Do not require keyguard authentication for employee card payment methods

## [0.25.4]

### Added
- Support for "displayNetPrice"

### Fixed
- CUSTOMER_CARD_POS payment method not displaying in payment selector

## [0.25.3]

### Fixed
- Auto-approval payment methods should now also show a progress dialog if they take too long
- Payment method that were added in other App-Id's are now excluded when populating the list
- Fixed paydirekt not going back after adding new credentials
- Fixed age verification not always popping up in new payment selection

## [0.25.2]

### Fixed
- Fixed a crash when pausing the activity while the payment selection is open
- Fixed payment select dialog not always selecting the current payment
- Fixed most http requests calling the error callback when being cancelled

## [0.25.1]

### Fixed
- Payment methods that are not requiring a intermediate status screen are now showing the payment
success screen
- The OnFullfillmentUpdateListener is now not emitting onFullfillmentDone when no fulfillments are present
after a successful payment
- Payment selector is now hiding customer card payment methods that are not added
- Fixed a crash in the payment selector when adding a new customer card

## [0.25.0]

### Added
- Support for paydirekt

## [0.24.7]

### Fixed
- Now creating a new scanned code when selecting a bundle product
- vPOS price display now multiplies by units, if available
- vPOS replace operations with products that are not in the local db are not blocking the
UI anymore

## [0.24.6]

Is identical to 0.24.5

## [0.24.5]

### Fixed
- Fixed a crash while generating the list of available payment methods

## [0.24.4]

### Added
- Added checkmark for selected payment method

### Changed
- Automatically select payment method added from shopping cart

## [0.24.3]

### Fixed
- Don't show payment credentials of other app id's in new payment selector
- Skip payment method list and go directly to bottom sheet when adding payment methods from
shopping cart

## [0.24.2]

### Fixed
- Payment selection now does hide completely when showing empty state
- Price does now update correctly when undoing items from empty state
- Now using Snabble.Shoppingcart.numberOfItems and Snabble.Shoppingcart.numberOfItems.one

## [0.24.1]

### Changed
- Include okhttp version in User-Agent, this requires at least okhttp 4.7.0.

## [0.24.0]

### Added
- Moved payment selection to shopping cart
- SnabbleUI.getProjectAsLiveData to get the current project as a reactive element

### Removed
- PaymentSelectionView and PaymentSelectionFragment

## [0.23.2]

### Added
- Support for availabilities

### Fixed
- Hide editing controls for products with embedded data
- Fixed a rare crash when dismissing items in the shopping cart

## [0.23.1]

### Changed
- Make checkoutProcess accessible after payment failure

## [0.23.0]

### Added
- Support for fulfillment's

## [0.22.4]

### Changed
- Check employee card payment methods for validity

### Fixed
- Its now possible to enter employee cards without access to the Android KeyStore

## [0.22.3]

### Fixed
- Fix crash on BarcodeScannerView introduced in 0.22.0

## [0.22.2]

### Fixed
- Allow setAppUserBase64 to be null to clear the current app user

## [0.22.1]

### Fixed
- Update appUser url

## [0.22.0]

### Added
- Added support for checkout process checks (age verification)

### Changed
- Show progress indicator when payment is processing
- Age verification is not optional anymore
- Removed enableAgeVerification config parameter

### Fixed
- Properly handle camera state when rapidly creating / destroying multiple copies of BarcodeScannerView from a thread that is not the main thread
- Only let the user add payment methods that are available to the app

## [0.21.5]

### Changed
- Exclude not used assets from asset preload

## [0.21.4]

### Changed
- Canceling a checkout by pressing cancel now goes back in the navigation hierarchy instead of showing a payment error message

## [0.21.3]

### Added
- Added events for product confirmation show/hide

### Changed
- Now listing added employee cards in payment method list

### Fixed
- Added workaround to fix ProductSearchView not updating when embedding in react-native applications

## [0.21.2]

### Fixed
- Invalidate tokens on new app user id

## [0.21.1]

### Fixed
- Fixed setAppUserIdBase64

## [0.21.0]

### Added
- Support for app user id's
- Support for American Express
- Limited support for german age verification

### Changed
- Now transmitting obfuscated credit card number and date when making payments 

### Fixed
- Fixed a bug that caused failed fingerprint authentications to return to the previous view
instead of allowing to retry entering the fingerprint

## [0.20.6]

### Fixed
- Fixed a bug that caused vPOS implementations to count deposit prices twice

## [0.20.5]

### Changed
- Now loading svg assets instead of png

### Fixed
- Fixed a race condition when loading assets

## [0.20.4]

### Fixed
- Fixed a regression in credit card input view
- Updated okhttp to 3.14.7 to fix an issue with Android 11

## [0.20.3]

### Fixed
- Payment finished event for customer card payments
- Use Color.WHITE for EAN13 barcode text's when a translucent window background is set

## [0.20.2]

### Fixed
- Mark customer card payment as always online payment

## [0.20.1]

### Added
- Added support for 'customerCardPOS' payment method
- Added new views and events for customerCardPOS

### Changed
- Improved support for small devices

### Fixed
- Added night mode support for dynamic assets

## [0.20.0]

### Added
- Added support for dynamic asset downloading, to update Assets use project.getAssets().update()

### Changed
- Redesigned payment screens, now with retailer specific images and less clutter

## [0.19.5]

### Fixed
- Fixed a bug that caused SEPACardInputView to retain prefilled state

## [0.19.4]

### Fixed
- Added workaround when SDK is initialized after Activity creation

## [0.19.3]

### Added
- Added support for adding payment origins over terminal payments

### Changed
- When in a single project app, adding payment methods does not show the project anymore

## [0.19.2]

### Fixed
- CreditCardInputView now works with external app 3d secure authentications

## [0.19.1]

### Fixed
- Fixed a bug that CreditCardInputView did not load when embedded in react-native
- Fixed a bug that vPOS discounts got added to the total quantity in the ShoppingCart

## [0.19.0]

### Fixed 
- Fixed a bug that caused products that are reduced in price to be able to merge with the same
product that is not reduced in price, resulting in odd behaviour

## [0.18.7] + [0.19.0-alpha05]

### Fixed 
- Parsing of required customer cards now works without presence of accepted field

## [0.18.6] + [0.19.0-alpha04]

### Fixed 
- Fixed a bug that caused checkouts to stop polling 

## [0.19.0-alpha03]

### Fixed
- Handle PAYMENT_APPROVED in payment selection

## [0.19.0-alpha02]

### Changes
- Added RawReceipts callback

## [0.19.0-alpha01]

### Breaking Changes
- Updated UI callbacks, now using an interface with an enum instead of an interface with functions
- Splitting up of CheckoutView into multiple Views (PaymentSelectionView, CheckoutOnlineView,
  CheckoutOfflineView, CheckoutGatekeeperView and CheckoutPointOfSaleView)
 
### Fixed
- Various compatibility fixes for usage in react-native


## [0.18.5]

### Fixed
- Bundle products not showing up if they have a price > 0 

## [0.18.4]

### Fixed
- Added missing night mode icon

## [0.18.3]

### Changed 

- Added new gatekeeper icon
- Enabled credit card payments by default

## [0.18.2]

### Added
- Added setManualCameraControl to SelfScanningView to control the camera by the app itself

### Fixed
- Updating ShoppingCartView in onAttachedToWindow to fix an issue when reusing existing 
ShoppingCartView's and displaying them again instead of creating a new instance

## [0.18.1]

### Changes
- Expose client id setter

## [0.18.0]

### Changes
- Added Keyguard functionality to SDK itself
- Removed SnabbleUI.requestKeyguard callback

## [0.17.10]

### Fixed  
- Fixed a bug that prevented items from counting up after scanning
- Fixed a bug that caused payment limits to display multiple times while scanning
- Fixed a bug that caused wrong totals for discounts when using vPOS 

## [0.17.9]

### Fixed 
- SelfScanningFragment not recreating SelfScanningView when reattached using FragmentManager

## [0.17.8]

### Added
- Support vPOS sale stop
- Added event when payment credentials are not accessible anymore

### Changed
- Show empty prices in scanner and cart
- Adjusted vertical touch slop for cart swipe to refresh

## [0.17.7]

### Fixed
- Handle overwritten scannedCodes from vPOS

## [0.17.6]

### Added
- Added support for vPOS 

### Fixed
- Commission items are now not editable anymore

### New String Keys
- Snabble.Shoppingcart.discounts
- Snabble.Shoppingcart.giveaways

## [0.17.5]

### Added
- Simple filtering of payment methods

## [0.17.4]

### Fixed
- Fixed payment result not resetting on consecutive checkouts

## [0.17.3]

### Added
- Added support for terminal handover
- Added support for adding payment origins over terminal payments
- Added OnKeyListener to PaymentResolver

## [0.17.2]

### Changed
- Removed delay for checkout abort button appearance

### Fixed
- More night mode fixes

## [0.17.1]

### Fixed
- Fixed night mode icon for camera permission

## [0.17.0]

### Breaking Changes 
- Minimum API Level is now 21.
- Java 8 is now required.
- All UI components are now using the material components theme. 

It is now REQUIRED to use a material components theme for your app. AppCompat themes are not supported anymore.

For more detailed information see:
https://github.com/material-components/material-components-android/blob/master/docs/getting-started.md

### Added
- Night mode support, if a DayNight theme is used.
- Support for employee card payments

### Removed
- All snabble_* colors, all components are now following the material components color system.
Only the snabble_info* colors are left, but can mostly be left untouched.
 
## [0.16.10]

### Fixed
- Fixed payment selection ActionBar title

### Changed
- Send cart again after checkout abort 
- Increased toast message duration for longer texts
- Added 3d secure hint

## [0.16.9]

### Fixed
- Notify payment updates on main thread instead of caller thread

## [0.16.8]

### Added
- Added additional telemetry events

## [0.16.7]

### Added
- Encoded codes can now be sorted by using EncodedCodesOptions.sorter 

## [0.16.6]

### Changed 
- Await and block for abort calls while in checkout
- A short Checkout-ID is now visible while in payment 
- Hide bundles of products without a price
- Removed restriction to german IBAN's
- Filter payment methods by appId

### New String Keys
- Snabble.Payment.cancelError.title
- Snabble.Payment.cancelError.message

## [0.16.5]

### Fixed
- Removed unnecessary cart update on empty carts

## [0.16.4]

### Changed
- Info boxes are now showing longer/shorter based on text length
- Added snabble_textColorOnPrimary, for coloring elements that are on the primary color 

## [0.16.3]

### Fixed
- Improved behaviour of offline checkout retryer

## [0.16.2]

### Added
- Option to show the product sku in ProductSearchView

## [0.16.1]

### Changed
- Support finalCode for ikea code

## [0.16.0]

### Changed
- Replaced credit card icon

### New String Keys
- Snabble.Payment.CreditCard

## [0.16.0-beta3]

### Fixed 
- Do not show credit card payment options when not enabling support for it

## [0.16.0-beta2]

### Fixed
- Flicker when loading credit card input 

## [0.16.0-beta1]

### Breaking Changes
- Added showCreditCardInput() to SnabbleUICallback. If you don't use credit card payments, you
can leave the implementation empty.

### Added
- Experimental support for credit card payments. To enable set Config.enableExperimentalCreditCardPayment.
Only supported on API 21+.

- Checkouts are now persisted and will be transferred at a later time.
- Now always showing a payment method selection when entering a new payment method.

## [0.15.3]

### Added
- ProductNotFound events are now posted when a scanned product is not found 

### Changed
- ReceiptInfo.getDate() is now deprecated, use getTimestamp() instead.

## [0.15.2]

### Changes
- Increased shopping cart view auto text size
- Removed payment select empty state icon 

## [0.15.1]

### Fixed
- Fixed receipts pdf download

## [0.15.0]

### Breaking Changes
- Removed RECEIPT_AVAILABLE checkout state
- Changed ReceiptInfo.getProject to return a string instead of the resolved project
- Removed receipt UI components 

## [0.14.18]

### Fixed
- Fixed parsing of encodedCodes

## [0.14.17] 

### Fixed
- EncodedCodes CSV format headers

## [0.14.16]

### Fixed
- Properly handle unknown checkout info errors

## [0.14.15]

### Fixed
- Reuse session id on cart backup/restore
- Rare crash on BarcodeScannerView when resuming the camera
- Fixed text being cutoff on restore cart button

## [0.14.14]

### Added
- Support for new qrCodeOffline metadata

### Changed
- Removed support for old encodedCodes payment methods

## [0.14.13]

### Added
- Ability to restore the previous shopping cart, after checkout. 

### Fixed
- Fixed SEPA card input not closing after entry when activity got destroyed before resuming while accepting keyguard

### New String Keys
- Snabble.Shoppingcart.emptyState.restartButtonTitle 
- Snabble.Shoppingcart.emptyState.restoreButtonTitle

## [0.14.12]

### Fixed
- Crash on moto g7 plus when activating the torch

## [0.14.11]

### Changed
- Choose offline payment method based on available payment methods in metadata

## [0.14.10]

### Changed
- Added accessor to additional metadata
- Added available payment methods to project 

## [0.14.9]

### Changes
- Now showing the 'checkout done' screen when pressing 'done' on encoded codes screen
- Added snap scrolling to encoded codes screen
- Improved layout for medium sized devices on encoded codes screen

### Fixed
- Fixed a race condition in shopping cart product updates

## [0.14.8]

### Changes
- Removed sorting by price in encodedCodes

## [0.14.7]

### Changes
- Added support for encodedCodes 'maxChars' property
- Layout and Behaviour improvements to the encodedCodes screen
- Renamed key Snabble.Receipt.noReceipt to Snabble.Receipts.noReceipt 

### New String Keys
- Snabble.QRCode.entry.title
- Snabble.Receipts.noReceipt

## [0.14.6]

### Fixed
- Assume fractional unit is 0 when no conversion is possible of encoded unit
- Use scanned code when selecting bundle product

## [0.14.5]

### Changes 
- Allow shorter codes to be matched if the last code template group is a ignore group
- Embed lookup code instead of zero-filled scanned code when searching by code

## [0.14.4]

### Fixed 
- Fixed a bug that caused the checkout limit message to not appear when checking out im some cases

## [0.14.3]

### Changes
- Now exposing orderId in Checkout
- ReceiptListView is now checking for orderId while fetching
 
## [0.14.2]

### Fixed
- Fixed a crash when opening ReceiptListView without setting a Project first

## [0.14.1]

### Fixed
- Fixed a bug that caused transmissionCodes not to be applied in encodedCodes when not in the
default code template

## [0.14.0]

### Breaking Changes
- Checkout now has a RECEIPT_AVAILABLE state, which gets fired after PAYMENT_SUCCESSFUL when
the receipt is generated by the backend. If you relied on using UI components (using CheckoutView), 
this change is non-breaking.
- ShoppingCart.toBackendCart is now package-private

### Added
- Added the option to override the success and failure views in CheckoutView
- ReceiptListView is now showing when a Receipt is still in the process of being generated

### Changed
- Prefixed all resources with snabble, to avoid clashes with app resources

## [0.13.17]

### Added
- Added support for customer card prices
- Added support for scan messages

## [0.13.16]

### Added
- Project now contains getName() for a user presentable name

## [0.13.15]

### Changed
- The default scan area is now 20% bigger as the indicator indicates
- Now warming up the image cache when adding items to the shopping cart
- Added setRestrictionOvershoot to BarcodeScannerView to increase the detection area by a 
multiplier based on the indicator

### Fixed
- Fixed payment status screen not updating when in a stopped activity 
- Fixed scanner shopping cart button not updating when in a stopped activity
- Fixed barcode search crashing when multiple templates were matching on a single product with the same input

## [0.13.14]

### Added
- Added Config parameter maxShoppingCartAge

### Removed
- Removed config parameter enableReceiptAutoDownload as it is no longer used

### Changes
- Add keepScreenOn flag on checkout view

### Fixed
- Null pointer in very rare circumstances using ZXing Barcode Detector 
- CheckoutSuccessful Telemetry Event was not firing

## [0.13.13]

### Added
- Added support for constant code groups on code templates

### Changes
- Updated outdated product database mime types

## [0.13.12]

### Changed
- Improved SEPA mandate info dialog

### Fixed
- Now correctly escaping line feeds in product queries 
- Fixed SEPA mandate dialog not showing when credentials were not encrypted using a keyguard

## [0.13.11]

### Fixed
- Now tinting payment success image with snabble_primaryColor 
- Keyguard authentication on Android < 4.3

## [0.13.10]

### Fixed
- Prevent repeating of customer card ids in encoded codes

## [0.13.9]

### Fixed
- Fixed encoded codes generating multiple times per layout pass

## [0.13.8]

### Changed
- Payment status view now shows a qr code instead of a data matrix code 

## [0.13.7]

### Fixed
- Handle missing customer card id in encodedCodes

## [0.13.6]

### Added
- Support for maximum size of encoded code qr code display
- Support for additional payment methods

### Fixed
- Race condition when updating product database and shopping cart prices at the same time
- Fixed a bug with BarcodeView not properly fading in when outside bounds
- Reencode user input for zero amount products in backend items 

## [0.13.5]

### Added 
- Added new onCheckoutLimitReached and onOnlinePaymentLimitReached callbacks to ShoppingCartListener. 

This is a minor breaking change if you use the verbose listener because of additional interface methods.

- Checkout has now an additional state: NO_PAYMENT_METHOD_AVAILABLE

### Changed 
- Added limit messages to shopping cart in addition to limit warnings in self scanning.
- Added new message when no payment methods are available

### New string keys
- Snabble.Payment.noMethodAvailable

## [0.13.4]

### Fixed 
- Additional codes now also get prefixed with count in encoded codes csv generation

## [0.13.3]

### Changed
- Improved memory usage of encoded codes view

### Fixed 
- Scanner buttons tint color on API <= 19
- Cart events are now sending correctly after a successful checkout
- Encoding of zero amount products in encoded codes
- Searches in non-default templates are now using the template for generating the selected code

## [0.13.2]

### Fixed
- Fixed a crash when generating price overrides, due to an api incompatibility
- Fixed parsing of price override codes when no transmission template or code is set

## [0.13.1]

### Added
- ScanIndicator has now Rectangle and Quadratic styles, via BarcodeScannerView.setIndicatorStyle

### Changed
- Improved BarcodeScannerView ScanIndicator
- Removed support for 'teleCashDeDirectDebit' in favor of 'deDirectDebit' payment method

### Fixed
- Show error message when no payment method is available

## [0.13.0]

### Breaking Changes
- SnabbleUICallback now needs showShoppingCart() to be implemented 
- Using new ShoppingCart implementation, breaking core SDK API.
- Now using material components theme as the base for designing UI components, this may
result in odd behaviour when not using a material components theme as your base

### Added
- Enhanced security of locally stored payment credentials by using the Android KeyStore API
on Android 4.3+
- Support for automatic remote price updates and promotions

### Changed
- Lots and lots of small UI changes on almost every part in the UI components
- ShoppingCartView is now using insert/remove Animations
- PriceFormatter is now reused across projects
- Keep 4 starting digits of obfuscated iban 
- Now showing original price when discounted prices are set in product confirmation dialog
- Now showing sale stops directly after scanning
- Now showing a message if a checkout limit is reached

### Fixed
- Products with a overridden base price now get properly send over to the backend
- ShoppingCart checkout button visible when cart is empty 
- SearchableProductAdapter is now honoring searchable templates
- Keyguard is now correctly preventing checkout 

### New string keys
- Snabble.Scanner.goToCart
- Snabble.Scanner.goToCart.empty
- Snabble.saleStop.errorMsg.scan
- Snabble.limitsAlert.title 
- Snabble.limitsAlert.notAllMethodsAvailable
- Snabble.limitsAlert.checkoutNotAvailable
- Snabble.Payment.SEPA.hint
- Snabble.Keyguard.requireScreenLock

## [0.12.4]

### Fixed
- Fixed an issue that prevented repeated network calls would reuse dead connection
pools and result in network errors even when network was available again
- Subtitle visibility for recycled shopping cart cells

## [0.12.3]

### Fixed
- Added missing Checkout-ID to QRCodePOS checkout types
- Fixed hiding of explanation text on small displays (QVGA or smaller)
- Checkout screen with QRCodePOS type now also sets the ActionBar title if an ActionBar is
set with SnabbleUI.registerActionBar

## [0.12.2]

### Changed
- Improved layout of checkout status screen
- List dividers are now using the style attribute android:listDivider
- The color snabble_dividerColor is removed

## [0.12.1]

### Fixed
- Configured FirebaseBarcodeDetector to detect UPC-A as EAN13 to match the behaviour of ZXing

## [0.12.0]

### Fixed
- Top down info box appearing again on layout change
- Quantity is now not editable anymore over keyboard input for commission products

## [0.12.0-beta7]

### Fixed
- Restored payment credentials list empty state

## [0.12.0-beta6]

### Fixed
- Fixed border width to be the same on all bordered buttons 

## [0.12.0-beta5]

### Changes
- Show network error on receipts list if receipt list could not be fetched 
- Use FloatingActionButton for payment list view
- Unified ic_chevron and ic_chevron_right

### New string keys
- Snabble.networkError

## [0.12.0-beta4]

### Changes
- Add support for new receipts api
- OkHttpClient is now shared across projects

## [0.12.0-beta3]

### Important Changes
- The minimum required database schema version is now 1.18. Backwards support is dropped and 
opening a old database will result in deletion of the database and fallback to online 
only mode. Calling update() will download a up to date version of the database.

If you are using a bundled database make sure to update it to a database with schema 1.18 or higher.

### Breaking Changes
- ScannableCode is now renamed to ScannedCode
- Product.getScannableCodes() is now returning a Product.Code object

### Changes
- ScannedCode.parse is now returning a list of ScannedCode matches which need to be looked up 
in the database
- Support for Units is now migrated to new database schema, the older schema used in previous 
versions will fall back to g/kg only

- Added more Units and removed isXXX functions in favor of Unit.getDimension()
- Small layout improvements for qr and encoded codes checkout

### Added
- Support for code templates
- Support for product api v2

### Fixed
- Crash when a network error occurred when scanning a product

### New string keys
- Snabble.Shoppingcart.buyProducts.now

## [0.12.0-beta2]

### Added
- Added support for encoded codes csv 

## [0.12.0-beta1]

### Important Changes
- All requests to our domains are now using certificate pinning

### Changed
- Renamed get/set LoyaltyCardId to CustomerCardId 
- Now listing the offending products if a checkout is failing because of a sale stop or other 
various reasons

### Added
- Added support for Units (ml, kg, cm...)
- Added support for customer card metadata
- Added customizing options for ProductSearchView
- Added top-down info box in UIUtils
- Database error event logging (to the servers of snabble)
- Parsing of reference units 

### Fixed
- Directly showing keyboard when entering barcode when no database is available and the 
- Fixed dialog showing "null " + Product name when no subtitle is set
- Use reference units for weight/amount transmission when checking out

### New string keys
- Snabble.saleStop.errorMsg.title
- Snabble.saleStop.errorMsg.one
- Snabble.saleStop.errorMsg

## [0.11.2]

### Fixed
- Prices are now updated when updating the ProductDatabase
- Always show the locally calculated price for consistency

## [0.11.1]

### Fixed
- Force US locale for time formatting

## [0.11.0]

### Changes
- SnabbleUICallback has now additional interface methods that needs to be implemented, 
all payment related callbacks are optional if no online payment method is used.

showMainscreen() has been replaced with goBack() for more intuitive behaviour

For more information see the sample application

- Product dialog can now be shown anywhere, not only while having the scanner opened using
the new class ProductResolver

- Exposed OkHttpClient in Project, to allow for making Requests that use certificate pinning
and a valid token without extra effort, this also means OkHttp is now part of our public API

### Added
- Add support for online payment using SEPA
- Add support for zebra hardware scanner devices
- Add firebase barcode detector module
- Product and Shop are now Parcelable
- Added toShortString in Product and Shop
- Added config parameter maxProductDatabaseAge. Product database lookups are forced to
 make online requests when the time since the last update exceeds this value. The default is 1 hour.

### Fixed
- Fixed products with embeddedCode == 0 not showing "scanned shelf code" info
- Properly cleanup okhttp connections on error responses
- Log events in millisecond precision
- BarcodeScannerView: Immediately auto focus on startup 
- BarcodeScannerView: Unrecoverable errors (such as the camera driver not responding) 
should now show the error text instead of a black screen

### Removed
- ProductDatabase.getBoostedProducts and Product.getBoost

### New String keys
- Snabble.Payment.SEPA.Name
- Snabble.Payment.SEPA.IBAN
- Snabble.Payment.SEPA.InvalidIBAN
- Snabble.Payment.SEPA.InvalidName
- Snabble.Save
- Snabble.Payment.emptyState.message
- Snabble.Payment.emptyState.add
- Snabble.Payment.delete.message
- Snabble.Payment.add
- Snabble.Checkout.verifying
- Snabble.Checkout.done
- Snabble.Checkout.payAtCashRegister
- Snabble.Checkout.error

## [0.10.6]

### Fixed
- Fixed a crash on some Android 8 and 8.1 devices when updating the ProductDatabase

## [0.10.5]

### Fixed
- Show shop unspecific price, if no price is available for selected shop and database 
has pricingCategories set for shop

## [0.10.4]

### Fixed
- Endless recursion when scanning non EAN13 codes starting with 0 that will not result in a 
match on the database

## [0.10.3]

### Added
- Barcode false positive detection

## [0.10.2]

### Fixed
- Fixed checkout cancelling
- Product search item cells should now scale with multiline text 

## [0.10.1] 

### Added
- Experimental support for IKEA vendor specific codes

### Changed
- ITF code detection is now restricted to ITF14

## [0.10.0]

### Added
- Added experimental support for receipts

### Changed
- Add support for CODE_39
- Parse scanFormats from metadata
- Now sorting products in qr codes by price
- Now falling back to showing qr code when no connection could be made
- Now showing undo snackbar instead of dialog for removal of products using the quantity controls

### Fixed
- Socket timeouts now call the error callbacks in every case

### New String Keys
  
- Snabble.Receipt.errorDownload 
- Snabble.Receipt.pdfReaderUnavailable

## [0.9.4]

### Changed
- Improved auto focus speed (especially on budget devices with slow continuous video auto focus)
- Increased camera resolution, if the device supports it

## [0.9.3]

### Changed
- BarcodeFormat is now part of core
- Deprecated Checkout.setShop, use Project.setCheckedInShop instead 
- Improved payment selection layout

### Added
- Added support for pricing categories 
- Added support for ITF barcodes
- Added support for multiple sku requests 

### Fixed
- Clearing reference to Camera PreviewCallback when leaving BarcodeScannerView
- Improved recovery from corrupted database files

## [0.9.2]

To use this release UI components you need to also migrate to androidx. See [https://developer.android.com/topic/libraries/support-library/refactor](https://developer.android.com/topic/libraries/support-library/refactor)

### Changed
- Support for build-tools 3.2.0
- Migrated to androidx

## [0.9.1]

### Fixed
- Improved camera error handling

## [0.9.0]  
  
This are the most notable changes from 0.8.21, for all changes see previous release notes or commit history:  

### Changed
- Initialization of the SDK is now done using Snabble.getInstance().setup  
- Most of the functionality that was in SnabbleSdk before is now contained in Project  
- For migration you can replace most calls that were made to a SnabbleSdk instance to Project, everything that is not migrated to Project is contained in Snabble  
- Config requires a new appId and secret  
- Database bundling is now provided by using the loadDatabaseBundle function in ProductDatabase  
- SnabbleUI.registerSnabbleSdk is now SnabbleUI.useProject  

### Added
- Support for multiple projects using one SDK instance  
- Support for new authentication scheme  
- Support for new metadata format  
- New products are now at the top of the shopping cart  
- Added support for edeka product codes  
- Added support for transmission codes  
- Improved performance of code search on Android 4.x  
- Improved asking for camera permission when using SelfScanningFragment  
- Improved performance of BarcodeView  
- Improved dialog behavior for small and larger width devices  
- New info snackbar in scanner  
- Code lookups of EAN8 codes are now also looking up its EAN13 counterpart  
- Checkout finish/abort telemetry  
- Added the option to showing a hint when adding the first item to the shopping cart  

### Fixed
  
- Fixed BarcodeView on API 16  
- Pausing the barcode scanner when showing hints  
- Fixed various issues that causes the BarcodeScanner to freeze  
- Restored shopping cart button ripple effects  
- Fixed undo for zero amount products  
- Fixed version string sometimes null in user agent  
- Be more tolerant to unset project scenarios  
- Fixed translating transmission codes  
- Disable polling for offline payment methods  
- Sorting EAN8 hits on top in code search  

### New String Keys
  
- Snabble.OK  
- Snabble.Hints.title  
- Snabble.Hints.closedBags  
- Snabble.goToSettings  
- Snabble.askForPermission<|MERGE_RESOLUTION|>--- conflicted
+++ resolved
@@ -1,21 +1,10 @@
 # Changelog
 All notable changes to this project will be documented in this file.
 
-<<<<<<< HEAD
-## [0.69.0]
-
-### Changed
-- Added ui-toolkit for more realistic sample app with onboarding
-- Moved accessibility toolbox to an own dependency
-
-### Breaking Changes
-- Renamed some colors which should be only used internal only
-=======
 ## [0.68.6]
 
 # Changed
 - Apply new Phrase key structure
->>>>>>> 52948b33
 
 ## [0.68.5]
 
