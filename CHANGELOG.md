# Changelog
All notable changes to this project will be documented in this file.

<<<<<<< HEAD
## [0.52.0-beta01]

### Breaking Changes
- Added a new PaymentStatusView for displaying the current payment status in a linear fashion. 
  It also displays dispatching of cigarettes and the status of the receipt 
- Removed SHOW_PAYMENT_SUCCESS and SHOW_PAYMENT_FAILURE for SHOW_PAYMENT_STATUS

### Added
- Added optional CheckInManager and CheckInLocationManager which can used for geofencing store locations
- Added support for PayOne credit card tokenization and transactions
=======
## [0.51.6]

### Fixed
- Only fallback to offline payment method if an offline capable payment method is selected
>>>>>>> 49f37452

## [0.51.5]

### Fixed
- Fixed crash when parsing a barcode with a comma in it

## [0.51.4]

### Fixed
- Fixed Assets not loading after second app startup on Android 12

## [0.51.3]

### Added
- Expose the scanner engine

## [0.51.2]

### Fixed
- Fixed gs1 code parsing

## [0.51.1]

### Fixed
- Fixed payment options not showing anything if in a single project context

## [0.51.0]

### Changed
- SelfScanningFragment's getSelfScanningView() is now nullable 

### Fixed
- SelfScanningFragment options menu being visible when no camera permission is given

## [0.50.8]

### Changed
- Removed listing of unsupported payment methods on different projects

## [0.50.7]

### Changed
- Removed useless observer

## [0.50.6]

### Fixed
- Change initialization order within projects

## [0.50.5]

### Changed
- Deprecated legacy PaymentCredentials.CREDIT_CARD (will be removed soon)
- Improve background updates

## [0.50.4]

### Fixed
- Coupon deletion from metadata

## [0.50.3]

### Fixed
- Interrupted coupons observer

## [0.50.2]

### Fixed
- Coupon loading behavior

## [0.50.1]

### Fixed
- Improved sessionStart and cart events only firing on the active project

## [0.50.0]

### Added
- Added support for scanning and displaying PDF_417 codes

## [0.49.3]

### Fixed 
- Transaction can now not be aborted anymore when already processing and user is still in cart

## [0.49.2]

### Fixed
- Fixed added SEPA Cards not showing up in payment credentials list view

## [0.49.1]

### Fixed
- Bypass KeyStoreCipher when it can not be created

## [0.49.0]

### Important Changes
This release included a auto-migration path away from KeyStore based encryption, due to concurrency bugs in vendor implementations resulting in loss of payment information.
Payment credentials are now stored using an asynchronous RSA. 

## [0.48.4]

### Changes
- Open checkout bar for customization

## [0.48.3]

### Changes
- Additional logging for KeyStore related problems
- Only invalidate KeyStore when keys are permanently inaccessible

## [0.48.2]

### Fixed
- Fix scanner which was not working on some devices

## [0.48.1]

### Updated
- Updated compile and target sdk to 31
- Updated translations
- Updated dependencies

### Added
- Added various error logs 

## [0.48.0]

### Changes
- Improved payment selection flow, hinting at adding online payment methods before showing offline payment methods
- Consolidated and simplified payment options

## [0.47.2]

### Fixed
- Initialization error

## [0.47.1]

### Added
- Support for localized coupons

## [0.47.0]

### Changed
- Updated build tools to 7.0.1
- Updated firebase detector to use new mlkit on-device api's

## [0.46.0]

### Added
- Translations for fr and it

## [0.45.2]

### Fixed
- CheckoutOnlineView not updating when coming from an activity resumed state

## [0.45.1]

### Changes
- Upgraded Datatrans SDK to v1.4.2

### Fixed
- Fixed Datatrans Transaction Listener

## [0.45.0]

### Added
- Added API to get redeemed coupons 

## [0.44.4]

### Added 
- Added button themes for overriding button themes.

### Fixed
- Handle edge case when scanning a user weighed product with a pre weighed barcode
- Fixed an endless loop that resulted in the app freezing

## [0.44.3]

### Fixed 
- Fixed visual bug in ShoppingCartView when deleting Coupons

## [0.44.2]

### Fixed
- Removed usage of removeIf, to support API < 26 without using coreLibraryDesugaring

## [0.44.1]

### Added
- Added coupon fields for colors and disclaimer

## [0.44.0]

### Added
- Added support for DIGITAL coupons with additional fields

## [0.43.2]

### Added
- Added an icon to the payment credentials list empty state

### Fixed
- PaymentOptionsView not updating when adding a credit card via datatrans

## [0.43.1]

### Fixed
- Persist shopping list on new uuid's

## [0.43.0]

### Added
- Added support for taxation

## [0.42.2]

### Fixed
- Fixed NullPointerException introduced in 0.42.1

## [0.42.1]

### Fixed
- Only update prices when the shop differs, not always when setCheckedInShop is called

## [0.42.0]

### Changed
- Removed manual discount message
- Added in memory lru cache for asset decoding
- Added async parameter for asset loading

## [0.41.0]

### Added
- Added support for payment method descriptors
- Added support for credit card payment using Datatrans

### Fixed
- Fixed internal storage directory sometimes pointing to null

## [0.40.2]

### Fixed
- Fix crash when google pay gateway is not configured correctly, showing error message instead

## [0.40.1]

### Fixed
- Fixed SelfScanningFragment being out of sync with SelfScanningView

## [0.40.0]

### Breaking Changes
- Project.getShops now returns a List instead of an Array

### Added
- Added support for "activeShops"

### Fixed
- Fixed PostFinance and Twint not selectable when skipping over project specific payment methods

## [0.39.13]

### Fixed
- Fixed crash when using standalone PaymentCredentialsListView

## [0.39.12]

### Added
- Telemetry for shopping list tags

## [0.39.11]

### Fixed
- ShoppingCart items not updating correctly when only the manual coupon state changes

## [0.39.10]

### Changed
- Remove dependency on gitter and migrate it to maven central.

## [0.39.9]

### Fixed
- Fixed crash on adding a second payment method on the same project

## [0.39.8]

### Fixed
- Removed additional padding on Snackbars when using Android 11 + OnApplyWindowInsetListener

## [0.39.7]

### Fixed
- Reversed camera torch drawable

## [0.39.6]

### Added
- Added support for "manualDiscountFinalCode"

## [0.39.5]

### Fixed
- QR codes being cutoff when maxSizeMM is higher than available view space
- Payment methods being shown to project that are not part of the project

### Updated
- Updated Datatrans SDK to v1.4.1

## [0.39.4]

### Added
- Add configuration flag `isUsingShoppingList` to avoid creating a FTS when not required

## [0.39.3]

### Fixed
- Fixed checkouts not aborting when age verification check is not passing

## [0.39.2]

### Fixed
- Added package query for Android 11+

## [0.39.1]

### Added
- Jump to play store if google pay is not installed

## [0.39.0]

### Added
- Added support for Google Pay

### Fixed
- Fixed exceptions when using coupons that affect the whole cart

## [0.38.1]

### Updated
- Updated Datatrans SDK to v1.4.0

### Fixed
- Product searches of sku's are now also working on pressing the imeActionDone.

## [0.38.0]

### Added
- Added stackable scan messages with a new Style

### Deprecated
- Deprecated UIUtils.showTopDownInfoBox

## [0.37.12]

### Added
- Added indicator if an manual discount was applied or not

### Fixed
- Fixed pull to refresh in ShoppingCartView
- Fixed selecting manual discounts resetting amount, even when no item is already in cart
- Products with manual discounts are now editable

## [0.37.11]

### Fixed
- Fixed crash when no TWINT or PostFinance payment method could be added

## [0.37.10]

### Changed
- Changed default Datatrans environment to Production

### Fixed
- Fixed listing of TWINT and PostFinace Card payment methods when no credit card payment
methods are available

## [0.37.9]

### Changed
- Made credit card 3d secure hint locale aware

## [0.37.8]

### Fixed
- Only update cart when it actually changed

## [0.37.7]

### Added
- Support for switching Datatrans environments
- CreditCardInputView's 3d secure hint now used project specific i18n

## [0.37.6]

### Added
- Added option to vibrate when item was added to the cart

## [0.37.5]

### Fixed
- Fixed price override codes

## [0.37.4]

### Changed
- Not showing cart restoration after successful online checkout

## [0.37.3]

### Added
- Added age restriction indicator in shopping cart items

## [0.37.2]

### Fixed
- Fix VISA credit card input not opening

## [0.37.1]

### Fixed
- TWINT and PostFinance payment methods are now listed in their project specific lists

## [0.37.0]

### Added
- Support for transmission templates
- Added support for TWINT and PostFinance Payments using Datatrans
- searchByCode now also searches in SKU's

### Changes
- Increased the minimum required database revision to 1.25

## [0.36.0]

### Added
- Support for printed coupons

### Changed
- Support for new coupon metadata
- Improved SEPACardInputView for copy pasting IBAN's with prefixes
- Removed flash and search buttons in SelfScanningView
- Replaced scan indicator with a barcode image

### Fixed
- Remove old scan result messages

## [0.35.9]

### Fixed
- Fixed amount for manual coupons 
- Fixed listener leak in CheckoutBar

## [0.35.8]

### Changes
- Add option to set project of the ProductResolver
- Changed builder method name from `setBarcodeOfProject(...)` to `setBarcode(...)` to simplify usage

## [0.35.7]

### Changes
- Extend telemetry for shopping lists

## [0.35.6]

### Changes
- Improved performance of FTS4 index creation
- Improved layout of Scan Dialog

### Fixes
- Fixed line item price being ignored in default cases

## [0.35.5]

### Fixed
- Removed unnecessary padding in SEPACardInputView

## [0.35.4]

### Fixed
- The priceHeight property of the CheckoutBar contains now the outer margin

## [0.35.3]

### Changes
- Migration ProductResolver to kotlin and make it possible to use it without a chooser
- The show() method was deprecated and replaced by resolve() since it is possible now to use the
  resolver without visible interaction
- Empty product image urls will be converted to null
- The priceHeight property of the CheckoutBar contains now its margin

## [0.35.2]

### Added
- Support for manual coupons

### Fixed
- Long messages being cut off when scanning

## [0.35.1]

### Changes
- Migration of dependencies to mavenCentral and jitpack

## [0.35.0]

### Changes
- Various structural changes

## [0.34.4]

### Changes
- Improved visuals on PaymentOptionsView

## [0.34.3]
 
### Fixed
- Fixed night mode confusion in not preloaded assets
- Update CameraX to 1.0.0-rc04 to fix a camera initialization crash on Samsung Galaxy S20 Ultra 5G

## [0.34.2]

### Fixed
- Fix a crash in PaymentOptionsView when a project has no brand

## [0.34.1]

### Fixed
- Products with multiple scanned codes now are using the default template when selected from a bundle

## [0.34.0]

### Added
- Add support for JPG and WEBP assets

### Fixed
- Fix vPOS updates with weight information resulting in incorrect quantities

## [0.33.11]

### Fixed
- Leak of SelfScanningView in SelfScanningFragment when in onResume()
- Camera black screen on Google Pixel 4a when using multi-window mode
- Improved camera loading behaviour when calling BarcodeScannerView.start() repeatedly

## [0.33.10]

### Fixed
- Endless recursion when handling unknown gs1 codes

## [0.33.9]

### Fixed
- Fixed incorrect display of units when processing line items from vPOS

## [0.33.8]

### Fixed
- Added more missing keyguard checks

## [0.33.7]

### Added
- Added explanation text for checkout online status screen

### Fixed
- Fixed a crash when adding a new payment method from the ShoppingCart
- Fixed scan dialog update button being cutoff when using the highest font scaling setting
- Fixed added missing keyguard after payment selection

## [0.33.6]

### Fixed
- Fixed a bug that aborted terminal payments could not be retried

## [0.33.5]

### Changed
- Use company name in 3d secure hint

## [0.33.4]

### Changed
- i18n updates

### Fixed
- Fixed crash when not providing a type to PaymentCredentialsListView

## [0.33.3]

### Fixed
- Require screen lock for payment methods that require credentials when calling from the shopping cart
## [0.33.2]

### Fixed
- Require screen lock for adding secure payment methods

## [0.33.1]

### Fixed
- Updated picasso dependency, to resolve breaking changes since 2.5

## [0.33.0]

### Fixed
- PaymentOptionsView not always updating its count
- Now using a subclassed FileProvider to avoid clashes with other libraries

## [0.33.0-beta04]

### Changes
- Mark all kotlin fragments as open

## [0.33.0-beta03]

### Changes
- Small bugfixes

## [0.33.0-beta02]

### Fixed
- PaymentOptionsView not always updating
- Improved layout of PaymentOptionsView

## [0.33.0-beta01]

### Breaking Changes
- Added support for PSD2 credit cards. This requires that existing credit cards are invalidated, which
can be checked using PaymentCredentialsStore.hasRemovedOldCreditCards()
- 2 new views and there respective fragments related to the new credit card flow have been added: PaymentOptionsView and ProjectPaymentOptionsView.
ProjectCredentialsListView should not be used as a Overview anymore, the new recommended entry point is now PaymentOptionsView.
- SnabbleUI.Callback now provides data as a Bundle. This bundle is mostly used for fragment arguments.
- EVENT_PRODUCT_CONFIRMATION_HIDE now provides its ShoppingCart.Item in the Bundle as a Serializable "cartItem".

## [0.32.11]

### Fixed
- Fixed translation error in qr code checkout screen

## [0.32.10]

### Added
- Added an error message when a deposit return voucher is already redeemed

### Fixed
- Fixed a crash when scanning deposit return vouchers

## [0.32.9]

### Fixed
- Fixed another crash in BarcodeScannerView

## [0.32.8]

### Fixed
- Fixed crash in BarcodeScannerView

## [0.32.7]

Identical to 0.32.6, release because of issues with Github Packages

## [0.32.6]

### Fixed
- React-Native incompatibility with new BarcodeScannerView implementation

## [0.32.5]

### Changes
- Mark BarcodeScannerView as 'open', for compatibility with previous SDK releases

## [0.32.4]

### Changes
- Updates translations

### Fixed
- Auto focus not always working as expected
- Checkout now waits for Exit-Code completion

## [0.32.3]

### Fixed
- Now using lineItem.amount instead of lineItem.count

## [0.32.2]

### Fixed
- Deep search for mergeable cart items
- Fix wrong add to cart button message when adding a non-mergeable item

## [0.32.1]

### Fixed
- BarcodeScannerView is now paused when initialized after already being paused

## [0.32.0]

### Major Changes
- Completely rewritten BarcodeScannerView. It now uses the Camera2 API via CameraX. The API surface did not change.

### Added
- Added translations for German, Hungarian and Slovakian languages.

### Fixed
- Products with specified quantities are not mergable anymore

## [0.31.4]

### Fixed

- Crash when database and metadata code templates mismatch

## [0.31.3]

Rerelease of 0.31.2 due to github packages conflict

## [0.31.2]

### Fixed
- Unit display when scanning GS1 codes
- Use original code when sending codes scanned from GS1 codes to backend

## [0.31.0]

### Added
- Support for Brands

## [0.30.1]

### Added
- Support for UPC-A codes in EAN13 or EAN14 codes

### Changed
- Prioritize online payment methods over offline methods if available
- Route to entering payment method if not available

### Fixed
- Fixed shopping cart not generating a new id after successful checkout

## [0.30.0]

### Added
- Support for GS1 Barcodes

## [0.29.8]

### Changed
- Update hashes used in certificate pinning

## [0.29.8]

### Changed
- Add support for lets encrypt certificates on Android versions before 7.1.1

## [0.29.7]

- More vendor specific strings

## [0.29.6]

### Changed
- Support vendor specific strings for salestop

## [0.29.5]

### Fixed
- Fixed some regressions in price display since 0.29.4

## [0.29.4]

### Added
- Add support for vPOS price reevaluation codes

## [0.29.3]

### Fixed
- Grey out checkout button when no online checkouts are available and no offline fallback is configured

## [0.29.2]

### Changed
- Now using PUT and GET instead of POST and a client-side generated uuid for checkout process to be able to reuse
existing checkout processes

## [0.29.1]

### Fixed
- Fixed a potential crash when updating Assets
- Fixed a potential crash when payment methods are not valid anymore and needed to remove

## [0.29.0]

### Breaking Changes
- Sealed inner classes of Shop, you may need to use getter functions instead of accessing the 
fields directly

### Added
- Support for deposit return vouchers's
- Parse company data from Shop
- Parsing of terms of use data
- Support for exit gate's
- Support for performedBy in checks

### Fixed
- Projects that have no offline fallback as a payment method are now forced to enter
payment credentials
- Fixed age restriction hint promting even when product dialog got dismissed

## [0.28.1]

### Fixed
- Stop polling for payment origin candidates on 404
- Product that were scanned with encoded data are now not showing the bundle dialog anymore

## [0.28.0]

### Added
- Support for updating the users age by external payments
- Added age restricted product warning message

### Changed
- Route to PAYMENT_ABORTED on terminal aborts
- QRCode offline layout improvements 

### Fixed
- Fixed BarcodeScannerView choosing the wrong camera when multiple back cameras
are available and not all camera support auto-focus
- Fixed NullPointerException on unknown fulfillment check state
- ProgressBar not showing when payment is processing on gatekeeper checkout

## [0.27.3]

### Fixed 
- Fix a initialization crash in BarcodeScannerView
- Handle obscured urls gracefully in TokenRegistry

## [0.27.2]

### Fixed
- Fixed a crash when parsing metadata contain null payment methods

## [0.27.1]

### Fixed
- Fixed a possible freeze in BarcodeScannerView

## [0.27.0]

### Added
- Added support for normalized coordinates in ScanIndicatorView

## [0.26.7]

### Changes
- Now using lower camera preview resolution when device memory is low

### Fixed
- Fixed a bug that caused products to be scannable even when they are not available

## [0.26.6]

### Fixed
- Fixed checkout ProgressBar sometimes being endless 

## [0.26.5]

### Changes
- Faster call timeout for checkout request that could be handled offline

## [0.26.4]

### Changes
- Articles can now not go below quantity of 1 when scanning
- Fixed a crash when handling old metadata 

## [0.26.3]

### Changes
- Show fallback scan message when invalid scan message is set 

## [0.26.2]

### Changes
- Improved CheckoutOffline layout

## [0.26.1]

### Added
- Added support for multiple pricing categories in ProductDatabase

## [0.26.0]

### Changes
- Requires schemaVersion 1.21

### Added
- Added support for 'notForSale'

## [0.25.7]

### Fixed
- Fixed customerNetwork data model - breaking change from 0.25.6

## [0.25.6]

### Changes
- Added "animateBarcode" property to BarcodeView
- Added customerNetworks to Shop
- Allow receipt pdf url to be null

## [0.25.5]

### Fixed
- Do not require keyguard authentication for employee card payment methods

## [0.25.4]

### Added
- Support for "displayNetPrice"

### Fixed
- CUSTOMER_CARD_POS payment method not displaying in payment selector

## [0.25.3]

### Fixed
- Auto-approval payment methods should now also show a progress dialog if they take too long
- Payment method that were added in other App-Id's are now excluded when populating the list
- Fixed paydirekt not going back after adding new credentials
- Fixed age verification not always popping up in new payment selection

## [0.25.2]

### Fixed
- Fixed a crash when pausing the activity while the payment selection is open
- Fixed payment select dialog not always selecting the current payment
- Fixed most http requests calling the error callback when being cancelled

## [0.25.1]

### Fixed
- Payment methods that are not requiring a intermediate status screen are now showing the payment
success screen
- The OnFullfillmentUpdateListener is now not emitting onFullfillmentDone when no fulfillments are present
after a successful payment
- Payment selector is now hiding customer card payment methods that are not added
- Fixed a crash in the payment selector when adding a new customer card

## [0.25.0]

### Added
- Support for paydirekt

## [0.24.7]

### Fixed
- Now creating a new scanned code when selecting a bundle product
- vPOS price display now multiplies by units, if available
- vPOS replace operations with products that are not in the local db are not blocking the
ui anymore

## [0.24.6]

Is identical to 0.24.5

## [0.24.5]

### Fixed
- Fixed a crash while generating the list of available payment methods

## [0.24.4]

### Added
- Added checkmark for selected payment method

### Changed
- Automatically select payment method added from shopping cart

## [0.24.3]

### Fixed
- Don't show payment credentials of other app id's in new payment selector
- Skip payment method list and go directly to bottom sheet when adding payment methods from
shopping cart

## [0.24.2]

### Fixed
- Payment selection now does hide completely when showing empty state
- Price does now update correctly when undoing items from empty state
- Now using Snabble.Shoppingcart.numberOfItems and Snabble.Shoppingcart.numberOfItems.one

## [0.24.1]

### Changed
- Include okhttp version in User-Agent, this requires at least okhttp 4.7.0.

## [0.24.0]

### Added
- Moved payment selection to shopping cart
- SnabbleUI.getProjectAsLiveData to get the current project as a reactive element

### Removed
- PaymentSelectionView and PaymentSelectionFragment

## [0.23.2]

### Added
- Support for availabilities

### Fixed
- Hide editing controls for products with embedded data
- Fixed a rare crash when dismissing items in the shopping cart

## [0.23.1]

### Changed
- Make checkoutProcess accessible after payment failure

## [0.23.0]

### Added
- Support for fulfillment's

## [0.22.4]

### Changed
- Check employee card payment methods for validity

### Fixed
- Its now possible to enter employee cards without access to the Android KeyStore

## [0.22.3]

### Fixed
- Fix crash on BarcodeScannerView introduced in 0.22.0

## [0.22.2]

### Fixed
- Allow setAppUserBase64 to be null to clear the current app user

## [0.22.1]

### Fixed
- Update appUser url

## [0.22.0]

### Added
- Added support for checkout process checks (age verification)

### Changed
- Show progress indicator when payment is processing
- Age verification is not optional anymore
- Removed enableAgeVerification config parameter

### Fixed
- Properly handle camera state when rapidly creating / destroying multiple copies of BarcodeScannerView from a thread that is not the main thread
- Only let the user add payment methods that are available to the app

## [0.21.5]

### Changed
- Exclude not used assets from asset preload

## [0.21.4]

### Changed
- Canceling a checkout by pressing cancel now goes back in the navigation hierarchy instead of showing a payment error message

## [0.21.3]

### Added
- Added events for product confirmation show/hide

### Changed
- Now listing added employee cards in payment method list

### Fixed
- Added workaround to fix ProductSearchView not updating when embedding in react-native applications

## [0.21.2]

### Fixed
- Invalidate tokens on new app user id

## [0.21.1]

### Fixed
- Fixed setAppUserIdBase64

## [0.21.0]

### Added
- Support for app user id's
- Support for American Express
- Limited support for german age verification

### Changed
- Now transmitting obfuscated credit card number and date when making payments 

### Fixed
- Fixed a bug that caused failed fingerprint authentications to return to the previous view
instead of allowing to retry entering the fingerprint

## [0.20.6]

### Fixed
- Fixed a bug that caused vPOS implementations to count deposit prices twice

## [0.20.5]

### Changed
- Now loading svg assets instead of png

### Fixed
- Fixed a race condition when loading assets

## [0.20.4]

### Fixed
- Fixed a regression in credit card input view
- Updated okhttp to 3.14.7 to fix an issue with Android 11

## [0.20.3]

### Fixed
- Payment finished event for customer card payments
- Use Color.WHITE for EAN13 barcode text's when a translucent window background is set

## [0.20.2]

### Fixed
- Mark customer card payment as always online payment

## [0.20.1]

### Added
- Added support for 'customerCardPOS' payment method
- Added new views and events for customerCardPOS

### Changed
- Improved support for small devices

### Fixed
- Added night mode support for dynamic assets

## [0.20.0]

### Added
- Added support for dynamic asset downloading, to update Assets use project.getAssets().update()

### Changed
- Redesigned payment screens, now with retailer specific images and less clutter

## [0.19.5]

### Fixed
- Fixed a bug that caused SEPACardInputView to retain prefilled state

## [0.19.4]

### Fixed
- Added workaround when SDK is initialized after Activity creation

## [0.19.3]

### Added
- Added support for adding payment origins over terminal payments

### Changed
- When in a single project app, adding payment methods does not show the project anymore

## [0.19.2]

### Fixed
- CreditCardInputView now works with external app 3d secure authentications

## [0.19.1]

### Fixed
- Fixed a bug that CreditCardInputView did not load when embedded in react-native
- Fixed a bug that vPOS discounts got added to the total quantity in the ShoppingCart

## [0.19.0]

### Fixed 
- Fixed a bug that caused products that are reduced in price to be able to merge with the same
product that is not reduced in price, resulting in odd behaviour

## [0.18.7] + [0.19.0-alpha05]

### Fixed 
- Parsing of required customer cards now works without presence of accepted field

## [0.18.6] + [0.19.0-alpha04]

### Fixed 
- Fixed a bug that caused checkouts to stop polling 

## [0.19.0-alpha03]

### Fixed
- Handle PAYMENT_APPROVED in payment selection

## [0.19.0-alpha02]

### Changes
- Added RawReceipts callback

## [0.19.0-alpha01]

### Breaking Changes
- Updated ui callbacks, now using an interface with an enum instead of an interface with functions
- Splitting up of CheckoutView into multiple Views (PaymentSelectionView, CheckoutOnlineView,
  CheckoutOfflineView, CheckoutGatekeeperView and CheckoutPointOfSaleView)
 
### Fixed
- Various compatibility fixes for usage in react-native


## [0.18.5]

### Fixed
- Bundle products not showing up if they have a price > 0 

## [0.18.4]

### Fixed
- Added missing night mode icon

## [0.18.3]

### Changed 

- Added new gatekeeper icon
- Enabled credit card payments by default

## [0.18.2]

### Added
- Added setManualCameraControl to SelfScanningView to control the camera by the app itself

### Fixed
- Updating ShoppingCartView in onAttachedToWindow to fix an issue when reusing existing 
ShoppingCartView's and displaying them again instead of creating a new instance

## [0.18.1]

### Changes
- Expose client id setter

## [0.18.0]

### Changes
- Added Keyguard functionality to SDK itself
- Removed SnabbleUI.requestKeyguard callback

## [0.17.10]

### Fixed  
- Fixed a bug that prevented items from counting up after scanning
- Fixed a bug that caused payment limits to display multiple times while scanning
- Fixed a bug that caused wrong totals for discounts when using vPOS 

## [0.17.9]

### Fixed 
- SelfScanningFragment not recreating SelfScanningView when reattached using FragmentManager

## [0.17.8]

### Added
- Support vPOS sale stop
- Added event when payment credentials are not accessible anymore

### Changed
- Show empty prices in scanner and cart
- Adjusted vertical touch slop for cart swipe to refresh

## [0.17.7]

### Fixed
- Handle overwritten scannedCodes from vPOS

## [0.17.6]

### Added
- Added support for vPOS 

### Fixed
- Commission items are now not editable anymore

### New String Keys
- Snabble.Shoppingcart.discounts
- Snabble.Shoppingcart.giveaways

## [0.17.5]

### Added
- Simple filtering of payment methods

## [0.17.4]

### Fixed
- Fixed payment result not resetting on consecutive checkouts

## [0.17.3]

### Added
- Added support for terminal handover
- Added support for adding payment origins over terminal payments
- Added OnKeyListener to PaymentResolver

## [0.17.2]

### Changed
- Removed delay for checkout abort button appearance

### Fixed
- More night mode fixes

## [0.17.1]

### Fixed
- Fixed night mode icon for camera permission

## [0.17.0]

### Breaking Changes 
- Minimum API Level is now 21.
- Java 8 is now required.
- All ui components are now using the material components theme. 

It is now REQUIRED to use a material components theme for your app. AppCompat themes are not supported anymore.

For more detailed information see:
https://github.com/material-components/material-components-android/blob/master/docs/getting-started.md

### Added
- Night mode support, if a DayNight theme is used.
- Support for employee card payments

### Removed
- All snabble_* colors, all components are now following the material components color system.
Only the snabble_info* colors are left, but can mostly be left untouched.
 
## [0.16.10]

### Fixed
- Fixed payment selection ActionBar title

### Changed
- Send cart again after checkout abort 
- Increased toast message duration for longer texts
- Added 3d secure hint

## [0.16.9]

### Fixed
- Notify payment updates on main thread instead of caller thread

## [0.16.8]

### Added
- Added additional telemetry events

## [0.16.7]

### Added
- Encoded codes can now be sorted by using EncodedCodesOptions.sorter 

## [0.16.6]

### Changed 
- Await and block for abort calls while in checkout
- A short Checkout-ID is now visible while in payment 
- Hide bundles of products without a price
- Removed restriction to german IBAN's
- Filter payment methods by appId

### New String Keys
- Snabble.Payment.cancelError.title
- Snabble.Payment.cancelError.message

## [0.16.5]

### Fixed
- Removed unnecessary cart update on empty carts

## [0.16.4]

### Changed
- Info boxes are now showing longer/shorter based on text length
- Added snabble_textColorOnPrimary, for coloring elements that are on the primary color 

## [0.16.3]

### Fixed
- Improved behaviour of offline checkout retryer

## [0.16.2]

### Added
- Option to show the product sku in ProductSearchView

## [0.16.1]

### Changed
- Support finalCode for ikea code

## [0.16.0]

### Changed
- Replaced credit card icon

### New String Keys
- Snabble.Payment.CreditCard

## [0.16.0-beta3]

### Fixed 
- Do not show credit card payment options when not enabling support for it

## [0.16.0-beta2]

### Fixed
- Flicker when loading credit card input 

## [0.16.0-beta1]

### Breaking Changes
- Added showCreditCardInput() to SnabbleUICallback. If you don't use credit card payments, you
can leave the implementation empty.

### Added
- Experimental support for credit card payments. To enable set Config.enableExperimentalCreditCardPayment.
Only supported on API 21+.

- Checkouts are now persisted and will be transferred at a later time.
- Now always showing a payment method selection when entering a new payment method.

## [0.15.3]

### Added
- ProductNotFound events are now posted when a scanned product is not found 

### Changed
- ReceiptInfo.getDate() is now deprecated, use getTimestamp() instead.

## [0.15.2]

### Changes
- Increased shopping cart view auto text size
- Removed payment select empty state icon 

## [0.15.1]

### Fixed
- Fixed receipts pdf download

## [0.15.0]

### Breaking Changes
- Removed RECEIPT_AVAILABLE checkout state
- Changed ReceiptInfo.getProject to return a string instead of the resolved project
- Removed receipt ui components 

## [0.14.18]

### Fixed
- Fixed parsing of encodedCodes

## [0.14.17] 

### Fixed
- EncodedCodes CSV format headers

## [0.14.16]

### Fixed
- Properly handle unknown checkout info errors

## [0.14.15]

### Fixed
- Reuse session id on cart backup/restore
- Rare crash on BarcodeScannerView when resuming the camera
- Fixed text being cutoff on restore cart button

## [0.14.14]

### Added
- Support for new qrCodeOffline metadata

### Changed
- Removed support for old encodedCodes payment methods

## [0.14.13]

### Added
- Ability to restore the previous shopping cart, after checkout. 

### Fixed
- Fixed SEPA card input not closing after entry when activity got destroyed before resuming while accepting keyguard

### New String Keys
- Snabble.Shoppingcart.emptyState.restartButtonTitle 
- Snabble.Shoppingcart.emptyState.restoreButtonTitle

## [0.14.12]

### Fixed
- Crash on moto g7 plus when activating the torch

## [0.14.11]

### Changed
- Choose offline payment method based on available payment methods in metadata

## [0.14.10]

### Changed
- Added accessor to additional metadata
- Added available payment methods to project 

## [0.14.9]

### Changes
- Now showing the 'checkout done' screen when pressing 'done' on encoded codes screen
- Added snap scrolling to encoded codes screen
- Improved layout for medium sized devices on encoded codes screen

### Fixed
- Fixed a race condition in shopping cart product updates

## [0.14.8]

### Changes
- Removed sorting by price in encodedCodes

## [0.14.7]

### Changes
- Added support for encodedCodes 'maxChars' property
- Layout and Behaviour improvements to the encodedCodes screen
- Renamed key Snabble.Receipt.noReceipt to Snabble.Receipts.noReceipt 

### New String Keys
- Snabble.QRCode.entry.title
- Snabble.Receipts.noReceipt

## [0.14.6]

### Fixed
- Assume fractional unit is 0 when no conversion is possible of encoded unit
- Use scanned code when selecting bundle product

## [0.14.5]

### Changes 
- Allow shorter codes to be matched if the last code template group is a ignore group
- Embed lookup code instead of zero-filled scanned code when searching by code

## [0.14.4]

### Fixed 
- Fixed a bug that caused the checkout limit message to not appear when checking out im some cases

## [0.14.3]

### Changes
- Now exposing orderId in Checkout
- ReceiptListView is now checking for orderId while fetching
 
## [0.14.2]

### Fixed
- Fixed a crash when opening ReceiptListView without setting a Project first

## [0.14.1]

### Fixed
- Fixed a bug that caused transmissionCodes not to be applied in encodedCodes when not in the
default code template

## [0.14.0]

### Breaking Changes
- Checkout now has a RECEIPT_AVAILABLE state, which gets fired after PAYMENT_SUCCESSFUL when
the receipt is generated by the backend. If you relied on using ui components (using CheckoutView), 
this change is non-breaking.
- ShoppingCart.toBackendCart is now package-private

### Added
- Added the option to override the success and failure views in CheckoutView
- ReceiptListView is now showing when a Receipt is still in the process of being generated

### Changed
- Prefixed all resources with snabble, to avoid clashes with app resources

## [0.13.17]

### Added
- Added support for customer card prices
- Added support for scan messages

## [0.13.16]

### Added
- Project now contains getName() for a user presentable name

## [0.13.15]

### Changed
- The default scan area is now 20% bigger as the indicator indicates
- Now warming up the image cache when adding items to the shopping cart
- Added setRestrictionOvershoot to BarcodeScannerView to increase the detection area by a 
multiplier based on the indicator

### Fixed
- Fixed payment status screen not updating when in a stopped activity 
- Fixed scanner shopping cart button not updating when in a stopped activity
- Fixed barcode search crashing when multiple templates were matching on a single product with the same input

## [0.13.14]

### Added
- Added Config parameter maxShoppingCartAge

### Removed
- Removed config parameter enableReceiptAutoDownload as it is no longer used

### Changes
- Add keepScreenOn flag on checkout view

### Fixed
- Null pointer in very rare circumstances using ZXing Barcode Detector 
- CheckoutSuccessful Telemetry Event was not firing

## [0.13.13]

### Added
- Added support for constant code groups on code templates

### Changes
- Updated outdated product database mime types

## [0.13.12]

### Changed
- Improved SEPA mandate info dialog

### Fixed
- Now correctly escaping line feeds in product queries 
- Fixed SEPA mandate dialog not showing when credentials were not encrypted using a keyguard

## [0.13.11]

### Fixed
- Now tinting payment success image with snabble_primaryColor 
- Keyguard authentication on Android < 4.3

## [0.13.10]

### Fixed
- Prevent repeating of customer card ids in encoded codes

## [0.13.9]

### Fixed
- Fixed encoded codes generating multiple times per layout pass

## [0.13.8]

### Changed
- Payment status view now shows a qr code instead of a data matrix code 

## [0.13.7]

### Fixed
- Handle missing customer card id in encodedCodes

## [0.13.6]

### Added
- Support for maximum size of encoded code qr code display
- Support for additional payment methods

### Fixed
- Race condition when updating product database and shopping cart prices at the same time
- Fixed a bug with BarcodeView not properly fading in when outside bounds
- Reencode user input for zero amount products in backend items 

## [0.13.5]

### Added 
- Added new onCheckoutLimitReached and onOnlinePaymentLimitReached callbacks to ShoppingCartListener. 

This is a minor breaking change if you use the verbose listener because of additional interface methods.

- Checkout has now an additional state: NO_PAYMENT_METHOD_AVAILABLE

### Changed 
- Added limit messages to shopping cart in addition to limit warnings in self scanning.
- Added new message when no payment methods are available

### New string keys
- Snabble.Payment.noMethodAvailable

## [0.13.4]

### Fixed 
- Additional codes now also get prefixed with count in encoded codes csv generation

## [0.13.3]

### Changed
- Improved memory usage of encoded codes view

### Fixed 
- Scanner buttons tint color on API <= 19
- Cart events are now sending correctly after a successful checkout
- Encoding of zero amount products in encoded codes
- Searches in non-default templates are now using the template for generating the selected code

## [0.13.2]

### Fixed
- Fixed a crash when generating price overrides, due to an api incompatibility
- Fixed parsing of price override codes when no transmission template or code is set

## [0.13.1]

### Added
- ScanIndicator has now Rectangle and Quadratic styles, via BarcodeScannerView.setIndicatorStyle

### Changed
- Improved BarcodeScannerView ScanIndicator
- Removed support for 'teleCashDeDirectDebit' in favor of 'deDirectDebit' payment method

### Fixed
- Show error message when no payment method is available

## [0.13.0]

### Breaking Changes
- SnabbleUICallback now needs showShoppingCart() to be implemented 
- Using new ShoppingCart implementation, breaking core SDK API.
- Now using material components theme as the base for designing ui components, this may
result in odd behaviour when not using a material components theme as your base

### Added
- Enhanced security of locally stored payment credentials by using the Android KeyStore API
on Android 4.3+
- Support for automatic remote price updates and promotions

### Changed
- Lots and lots of small ui changes on almost every part in the ui components
- ShoppingCartView is now using insert/remove Animations
- PriceFormatter is now reused across projects
- Keep 4 starting digits of obfuscated iban 
- Now showing original price when discounted prices are set in product confirmation dialog
- Now showing sale stops directly after scanning
- Now showing a message if a checkout limit is reached

### Fixed
- Products with a overridden base price now get properly send over to the backend
- ShoppingCart checkout button visible when cart is empty 
- SearchableProductAdapter is now honoring searchable templates
- Keyguard is now correctly preventing checkout 

### New string keys
- Snabble.Scanner.goToCart
- Snabble.Scanner.goToCart.empty
- Snabble.saleStop.errorMsg.scan
- Snabble.limitsAlert.title 
- Snabble.limitsAlert.notAllMethodsAvailable
- Snabble.limitsAlert.checkoutNotAvailable
- Snabble.Payment.SEPA.hint
- Snabble.Keyguard.requireScreenLock

## [0.12.4]

### Fixed
- Fixed an issue that prevented repeated network calls would reuse dead connection
pools and result in network errors even when network was available again
- Subtitle visibility for recycled shopping cart cells

## [0.12.3]

### Fixed
- Added missing Checkout-ID to QRCodePOS checkout types
- Fixed hiding of explanation text on small displays (QVGA or smaller)
- Checkout screen with QRCodePOS type now also sets the ActionBar title if an ActionBar is
set with SnabbleUI.registerActionBar

## [0.12.2]

### Changed
- Improved layout of checkout status screen
- List dividers are now using the style attribute android:listDivider
- The color snabble_dividerColor is removed

## [0.12.1]

### Fixed
- Configured FirebaseBarcodeDetector to detect UPC-A as EAN13 to match the behaviour of ZXing

## [0.12.0]

### Fixed
- Top down info box appearing again on layout change
- Quantity is now not editable anymore over keyboard input for commission products

## [0.12.0-beta7]

### Fixed
- Restored payment credentials list empty state

## [0.12.0-beta6]

### Fixed
- Fixed border width to be the same on all bordered buttons 

## [0.12.0-beta5]

### Changes
- Show network error on receipts list if receipt list could not be fetched 
- Use FloatingActionButton for payment list view
- Unified ic_chevron and ic_chevron_right

### New string keys
- Snabble.networkError

## [0.12.0-beta4]

### Changes
- Add support for new receipts api
- OkHttpClient is now shared across projects

## [0.12.0-beta3]

### Important Changes
- The minimum required database schema version is now 1.18. Backwards support is dropped and 
opening a old database will result in deletion of the database and fallback to online 
only mode. Calling update() will download a up to date version of the database.

If you are using a bundled database make sure to update it to a database with schema 1.18 or higher.

### Breaking Changes
- ScannableCode is now renamed to ScannedCode
- Product.getScannableCodes() is now returning a Product.Code object

### Changes
- ScannedCode.parse is now returning a list of ScannedCode matches which need to be looked up 
in the database
- Support for Units is now migrated to new database schema, the older schema used in previous 
versions will fall back to g/kg only

- Added more Units and removed isXXX functions in favor of Unit.getDimension()
- Small layout improvements for qr and encoded codes checkout

### Added
- Support for code templates
- Support for product api v2

### Fixed
- Crash when a network error occurred when scanning a product

### New string keys
- Snabble.Shoppingcart.buyProducts.now

## [0.12.0-beta2]

### Added
- Added support for encoded codes csv 

## [0.12.0-beta1]

### Important Changes
- All requests to our domains are now using certificate pinning

### Changed
- Renamed get/set LoyaltyCardId to CustomerCardId 
- Now listing the offending products if a checkout is failing because of a sale stop or other 
various reasons

### Added
- Added support for Units (ml, kg, cm...)
- Added support for customer card metadata
- Added customizing options for ProductSearchView
- Added top-down info box in UIUtils
- Database error event logging (to the servers of snabble)
- Parsing of reference units 

### Fixed
- Directly showing keyboard when entering barcode when no database is available and the 
- Fixed dialog showing "null " + Product name when no subtitle is set
- Use reference units for weight/amount transmission when checking out

### New string keys
- Snabble.saleStop.errorMsg.title
- Snabble.saleStop.errorMsg.one
- Snabble.saleStop.errorMsg

## [0.11.2]

### Fixed
- Prices are now updated when updating the ProductDatabase
- Always show the locally calculated price for consistency

## [0.11.1]

### Fixed
- Force US locale for time formatting

## [0.11.0]

### Changes
- SnabbleUICallback has now additional interface methods that needs to be implemented, 
all payment related callbacks are optional if no online payment method is used.

showMainscreen() has been replaced with goBack() for more intuitive behaviour

For more information see the sample application

- Product dialog can now be shown anywhere, not only while having the scanner opened using
the new class ProductResolver

- Exposed OkHttpClient in Project, to allow for making Requests that use certificate pinning
and a valid token without extra effort, this also means OkHttp is now part of our public API

### Added
- Add support for online payment using SEPA
- Add support for zebra hardware scanner devices
- Add firebase barcode detector module
- Product and Shop are now Parcelable
- Added toShortString in Product and Shop
- Added config parameter maxProductDatabaseAge. Product database lookups are forced to
 make online requests when the time since the last update exceeds this value. The default is 1 hour.

### Fixed
- Fixed products with embeddedCode == 0 not showing "scanned shelf code" info
- Properly cleanup okhttp connections on error responses
- Log events in millisecond precision
- BarcodeScannerView: Immediately auto focus on startup 
- BarcodeScannerView: Unrecoverable errors (such as the camera driver not responding) 
should now show the error text instead of a black screen

### Removed
- ProductDatabase.getBoostedProducts and Product.getBoost

### New String keys
- Snabble.Payment.SEPA.Name
- Snabble.Payment.SEPA.IBAN
- Snabble.Payment.SEPA.InvalidIBAN
- Snabble.Payment.SEPA.InvalidName
- Snabble.Save
- Snabble.Payment.emptyState.message
- Snabble.Payment.emptyState.add
- Snabble.Payment.delete.message
- Snabble.Payment.add
- Snabble.Checkout.verifying
- Snabble.Checkout.done
- Snabble.Checkout.payAtCashRegister
- Snabble.Checkout.error

## [0.10.6]

### Fixed
- Fixed a crash on some Android 8 and 8.1 devices when updating the ProductDatabase

## [0.10.5]

### Fixed
- Show shop unspecific price, if no price is available for selected shop and database 
has pricingCategories set for shop

## [0.10.4]

### Fixed
- Endless recursion when scanning non EAN13 codes starting with 0 that will not result in a 
match on the database

## [0.10.3]

### Added
- Barcode false positive detection

## [0.10.2]

### Fixed
- Fixed checkout cancelling
- Product search item cells should now scale with multiline text 

## [0.10.1] 

### Added
- Experimental support for IKEA vendor specific codes

### Changed
- ITF code detection is now restricted to ITF14

## [0.10.0]

### Added
- Added experimental support for receipts

### Changed
- Add support for CODE_39
- Parse scanFormats from metadata
- Now sorting products in qr codes by price
- Now falling back to showing qr code when no connection could be made
- Now showing undo snackbar instead of dialog for removal of products using the quantity controls

### Fixed
- Socket timeouts now call the error callbacks in every case

### New String Keys
  
- Snabble.Receipt.errorDownload 
- Snabble.Receipt.pdfReaderUnavailable

## [0.9.4]

### Changed
- Improved auto focus speed (especially on budget devices with slow continuous video auto focus)
- Increased camera resolution, if the device supports it

## [0.9.3]

### Changed
- BarcodeFormat is now part of core
- Deprecated Checkout.setShop, use Project.setCheckedInShop instead 
- Improved payment selection layout

### Added
- Added support for pricing categories 
- Added support for ITF barcodes
- Added support for multiple sku requests 

### Fixed
- Clearing reference to Camera PreviewCallback when leaving BarcodeScannerView
- Improved recovery from corrupted database files

## [0.9.2]

To use this release ui components you need to also migrate to androidx. See [https://developer.android.com/topic/libraries/support-library/refactor](https://developer.android.com/topic/libraries/support-library/refactor)

### Changed
- Support for build-tools 3.2.0
- Migrated to androidx

## [0.9.1]

### Fixed
- Improved camera error handling

## [0.9.0]  
  
This are the most notable changes from 0.8.21, for all changes see previous release notes or commit history:  

### Changed
- Initialization of the SDK is now done using Snabble.getInstance().setup  
- Most of the functionality that was in SnabbleSdk before is now contained in Project  
- For migration you can replace most calls that were made to a SnabbleSdk instance to Project, everything that is not migrated to Project is contained in Snabble  
- Config requires a new appId and secret  
- Database bundling is now provided by using the loadDatabaseBundle function in ProductDatabase  
- SnabbleUI.registerSnabbleSdk is now SnabbleUI.useProject  

### Added
- Support for multiple projects using one SDK instance  
- Support for new authentication scheme  
- Support for new metadata format  
- New products are now at the top of the shopping cart  
- Added support for edeka product codes  
- Added support for transmission codes  
- Improved performance of code search on Android 4.x  
- Improved asking for camera permission when using SelfScanningFragment  
- Improved performance of BarcodeView  
- Improved dialog behavior for small and larger width devices  
- New info snackbar in scanner  
- Code lookups of EAN8 codes are now also looking up its EAN13 counterpart  
- Checkout finish/abort telemetry  
- Added the option to showing a hint when adding the first item to the shopping cart  

### Fixed
  
- Fixed BarcodeView on API 16  
- Pausing the barcode scanner when showing hints  
- Fixed various issues that causes the BarcodeScanner to freeze  
- Restored shopping cart button ripple effects  
- Fixed undo for zero amount products  
- Fixed version string sometimes null in user agent  
- Be more tolerant to unset project scenarios  
- Fixed translating transmission codes  
- Disable polling for offline payment methods  
- Sorting EAN8 hits on top in code search  

### New String Keys
  
- Snabble.OK  
- Snabble.Hints.title  
- Snabble.Hints.closedBags  
- Snabble.goToSettings  
- Snabble.askForPermission<|MERGE_RESOLUTION|>--- conflicted
+++ resolved
@@ -1,7 +1,6 @@
 # Changelog
 All notable changes to this project will be documented in this file.
 
-<<<<<<< HEAD
 ## [0.52.0-beta01]
 
 ### Breaking Changes
@@ -12,12 +11,11 @@
 ### Added
 - Added optional CheckInManager and CheckInLocationManager which can used for geofencing store locations
 - Added support for PayOne credit card tokenization and transactions
-=======
+
 ## [0.51.6]
 
 ### Fixed
 - Only fallback to offline payment method if an offline capable payment method is selected
->>>>>>> 49f37452
 
 ## [0.51.5]
 
