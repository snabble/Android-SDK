package io.snabble.sdk;

import com.google.gson.JsonArray;
import com.google.gson.JsonElement;
import com.google.gson.JsonObject;

import org.apache.commons.lang3.LocaleUtils;

import java.io.File;
import java.math.RoundingMode;
import java.util.ArrayList;
import java.util.Collections;
import java.util.Currency;
import java.util.HashMap;
import java.util.List;
import java.util.Locale;
import java.util.Map;
import java.util.Set;
import java.util.concurrent.CopyOnWriteArrayList;

import io.snabble.sdk.codes.templates.CodeTemplate;
import io.snabble.sdk.codes.templates.PriceOverrideTemplate;
import io.snabble.sdk.auth.SnabbleAuthorizationInterceptor;
import io.snabble.sdk.encodedcodes.EncodedCodesOptions;
import io.snabble.sdk.utils.JsonUtils;
import io.snabble.sdk.utils.Logger;
import okhttp3.OkHttpClient;

public class Project {
    private String id;
    private String name;

    private ProductDatabase productDatabase;
    private Shop[] shops;
    private Checkout checkout;
    private ShoppingCartStorage shoppingCartStorage;
    private Events events;

    private List<OnProjectUpdatedListener> updateListeners = new CopyOnWriteArrayList<>();

    private Currency currency;
    private int currencyFractionDigits;
    private Locale currencyLocale;

    private String loyaltyCardId;
    private boolean isCheckoutAvailable;

    private EncodedCodesOptions encodedCodesOptions;

    private RoundingMode roundingMode;
    private BarcodeFormat[] supportedBarcodeFormats;
    private Shop checkedInShop;
    private CustomerCardInfo[] acceptedCustomerCardInfos;
    private CustomerCardInfo requiredCustomerCardInfo;
    private PaymentMethod[] availablePaymentMethods;

    private Map<String, String> urls;

    private OkHttpClient okHttpClient;

    private File internalStorageDirectory;

    private CodeTemplate[] codeTemplates;
    private PriceOverrideTemplate[] priceOverrideTemplates;
    private String[] searchableTemplates;
    private PriceFormatter priceFormatter;
    private Map<String, String> texts;

    private int maxOnlinePaymentLimit;
    private int maxCheckoutLimit;
    private JsonObject encodedCodesJsonObject;

    Project(JsonObject jsonObject) throws IllegalArgumentException {
        Snabble snabble = Snabble.getInstance();

        parse(jsonObject);

        internalStorageDirectory = new File(snabble.getInternalStorageDirectory(), id + "/");
        okHttpClient = Snabble.getInstance().getOkHttpClient()
                .newBuilder()
                .addInterceptor(new SnabbleAuthorizationInterceptor(this))
                .build();

        boolean generateSearchIndex = snabble.getConfig().generateSearchIndex;

        productDatabase = new ProductDatabase(this, id + ".sqlite3", generateSearchIndex);
        shoppingCartStorage = new ShoppingCartStorage(this);
        checkout = new Checkout(this);
        events = new Events(this);
    }

    void parse(JsonObject jsonObject) {
        Snabble snabble = Snabble.getInstance();

        Map<String, String> urls = new HashMap<>();

        if (jsonObject.has("id")) {
            id = jsonObject.get("id").getAsString();
        } else {
            throw new IllegalArgumentException("Project has no id");
        }

        name = JsonUtils.getStringOpt(jsonObject, "name", id);

        JsonObject links = jsonObject.get("links").getAsJsonObject();
        Set<String> linkKeys = links.keySet();
        for (String k : linkKeys) {
            urls.put(k, snabble.absoluteUrl(links.get(k).getAsJsonObject().get("href").getAsString()));
        }

        this.urls = Collections.unmodifiableMap(urls);

        this.roundingMode = parseRoundingMode(jsonObject.get("roundingMode"));

        currency = Currency.getInstance(JsonUtils.getStringOpt(jsonObject, "currency", "EUR"));

        String locale = JsonUtils.getStringOpt(jsonObject, "locale", "de_DE");

        try {
            currencyLocale = LocaleUtils.toLocale(locale);
        } catch (IllegalArgumentException e) {
            currencyLocale = Locale.getDefault();
        }

        if (currencyLocale == null) {
            currencyLocale = Locale.getDefault();
        }

        currencyFractionDigits = JsonUtils.getIntOpt(jsonObject, "decimalDigits", 2);
        priceFormatter = new PriceFormatter(this);

        isCheckoutAvailable = JsonUtils.getBooleanOpt(jsonObject, "enableCheckout", true);

        if (jsonObject.has("qrCodeOffline")) {
            JsonElement encodedCodes = jsonObject.get("qrCodeOffline");
            if (!encodedCodes.isJsonNull()) {
<<<<<<< HEAD
                JsonObject object = encodedCodes.getAsJsonObject();

                encodedCodesOptions = new EncodedCodesOptions.Builder(this)
                        .prefix(JsonUtils.getStringOpt(object, "prefix", ""))
                        .separator(JsonUtils.getStringOpt(object, "separator", "\n"))
                        .suffix(JsonUtils.getStringOpt(object, "suffix", ""))
                        .maxCodes(JsonUtils.getIntOpt(object, "maxCodes", EncodedCodesOptions.DEFAULT_MAX_CODES))
                        .finalCode(JsonUtils.getStringOpt(object, "finalCode", ""))
                        .nextCode(JsonUtils.getStringOpt(object, "nextCode", ""))
                        .nextCodeWithCheck(JsonUtils.getStringOpt(object, "nextCodeWithCheck", ""))
                        .maxSizeMm(JsonUtils.getIntOpt(object, "maxSizeMM", -1))
                        .maxChars(JsonUtils.getIntOpt(object, "maxChars", EncodedCodesOptions.DEFAULT_MAX_CHARS))
                        .build();
=======
                encodedCodesJsonObject = encodedCodes.getAsJsonObject();
                encodedCodesOptions = EncodedCodesOptions.fromJsonObject(this, encodedCodesJsonObject);
>>>>>>> dffaf54a
            }
        }

        String[] scanFormats = JsonUtils.getStringArrayOpt(jsonObject, "scanFormats", null);
        List<BarcodeFormat> formats = new ArrayList<>();

        if(scanFormats != null) {
            for (String scanFormat : scanFormats) {
                BarcodeFormat format = BarcodeFormat.parse(scanFormat);
                if(format != null) {
                    formats.add(format);
                }
            }
        } else {
            formats.add(BarcodeFormat.EAN_8);
            formats.add(BarcodeFormat.EAN_13);
            formats.add(BarcodeFormat.CODE_128);
        }
        supportedBarcodeFormats = formats.toArray(new BarcodeFormat[formats.size()]);

        JsonObject customerCards = jsonObject.getAsJsonObject("customerCards");
        String[] acceptedCustomerCards = JsonUtils.getStringArrayOpt(customerCards, "accepted", new String[0]);
        String requiredCustomerCard = JsonUtils.getStringOpt(customerCards, "required", null);
        acceptedCustomerCardInfos = new CustomerCardInfo[acceptedCustomerCards.length];

        for (int i=0; i<acceptedCustomerCards.length; i++) {
            String id = acceptedCustomerCards[i];

            boolean required = false;
            if (id.equals(requiredCustomerCard)) {
                required = true;
            }

            CustomerCardInfo customerCardInfo = new CustomerCardInfo(id, required);
            acceptedCustomerCardInfos[i] = customerCardInfo;

            if (required) {
                requiredCustomerCardInfo = customerCardInfo;
            }
        }

        List<PaymentMethod> paymentMethodList = new ArrayList<>();
        String[] paymentMethods = JsonUtils.getStringArrayOpt(jsonObject, "paymentMethods", new String[0]);
        for (String paymentMethod : paymentMethods) {
            PaymentMethod pm = PaymentMethod.fromString(paymentMethod);
            if (pm != null) {
                paymentMethodList.add(pm);
            }
        }
        availablePaymentMethods = paymentMethodList.toArray(new PaymentMethod[paymentMethodList.size()]);

        if (jsonObject.has("shops")) {
            shops = Shop.fromJson(jsonObject.get("shops"));
        }

        if (shops == null) {
            shops = new Shop[0];
        }

        ArrayList<CodeTemplate> codeTemplates = new ArrayList<>();
        if (jsonObject.has("codeTemplates")) {
            for (Map.Entry<String, JsonElement> entry : jsonObject.get("codeTemplates").getAsJsonObject().entrySet()) {
                try {
                    CodeTemplate codeTemplate = new CodeTemplate(entry.getKey(), entry.getValue().getAsString());
                    codeTemplates.add(codeTemplate);
                } catch (Exception e) {
                    Logger.e("Could not parse template %s: %s", entry.getKey(), e.getMessage());
                }
            }
        }

        boolean hasDefaultTemplate = false;
        for (CodeTemplate codeTemplate : codeTemplates) {
            if ("default".equals(codeTemplate.getName())) {
                hasDefaultTemplate = true;
                break;
            }
        }

        if (!hasDefaultTemplate) {
            codeTemplates.add(new CodeTemplate("default", "{code:*}"));
        }

        this.codeTemplates = codeTemplates.toArray(new CodeTemplate[codeTemplates.size()]);

        List<PriceOverrideTemplate> priceOverrideTemplates = new ArrayList<>();
        if (jsonObject.has("priceOverrideCodes")) {
            JsonArray priceOverrideCodes = jsonObject.get("priceOverrideCodes").getAsJsonArray();
            for (JsonElement element : priceOverrideCodes) {
                JsonObject priceOverride = element.getAsJsonObject();
                try {
                    CodeTemplate codeTemplate = new CodeTemplate(priceOverride.get("id").getAsString(),
                            priceOverride.get("template").getAsString());

                    CodeTemplate matchingTemplate = null;
                    if (priceOverride.has("transmissionTemplate")) {
                        matchingTemplate = getCodeTemplate(priceOverride.get("transmissionTemplate").getAsString());
                    }

                    PriceOverrideTemplate priceOverrideTemplate = new PriceOverrideTemplate(codeTemplate,
                            matchingTemplate, JsonUtils.getStringOpt(priceOverride, "transmissionCode", null));

                    priceOverrideTemplates.add(priceOverrideTemplate);
                } catch (Exception e) {
                    Logger.e("Could not parse priceOverrideTemplate %s", e.getMessage());
                }
            }
        }

        this.priceOverrideTemplates = priceOverrideTemplates.toArray(new PriceOverrideTemplate[priceOverrideTemplates.size()]);

        searchableTemplates = JsonUtils.getStringArrayOpt(jsonObject, "searchableTemplates", new String[] { "default" });

        if (jsonObject.has("checkoutLimits")) {
            JsonObject checkoutLimits = jsonObject.getAsJsonObject("checkoutLimits");
            maxCheckoutLimit = JsonUtils.getIntOpt(checkoutLimits, "checkoutNotAvailable", 0);
            maxOnlinePaymentLimit = JsonUtils.getIntOpt(checkoutLimits, "notAllMethodsAvailable", 0);
        }

        texts = new HashMap<>();

        if (jsonObject.has("texts")) {
            JsonElement textsElement = jsonObject.get("texts");
            if (!textsElement.isJsonNull()) {
                JsonObject textsJsonObject = jsonObject.get("texts").getAsJsonObject();
                for (Map.Entry<String, JsonElement> entry : textsJsonObject.entrySet()) {
                    texts.put(entry.getKey(), entry.getValue().getAsString());
                }
            }
        }

        notifyUpdate();
    }

    public File getInternalStorageDirectory() {
        return internalStorageDirectory;
    }

    private RoundingMode parseRoundingMode(JsonElement jsonElement) {
        if (jsonElement != null) {
            String roundingMode = jsonElement.getAsString();
            if (roundingMode != null) {
                switch (roundingMode) {
                    case "up":
                        return RoundingMode.UP;
                    case "down":
                        return RoundingMode.DOWN;
                    case "commercial":
                        return RoundingMode.HALF_UP;
                }
            }
        }

        return RoundingMode.HALF_UP;
    }

    public String getId() {
        return id;
    }

    public String getName() {
        return name;
    }

    public String getTokensUrl() {
        return urls.get("tokens");
    }

    public String getEventsUrl() {
        return urls.get("appEvents");
    }

    public String getAppDbUrl() {
        return urls.get("appdb");
    }

    public String getCheckoutUrl() {
        return urls.get("checkoutInfo");
    }

    public String getProductBySkuUrl() {
        return urls.get("resolvedProductBySku");
    }

    public String getProductByCodeUrl() {
        return urls.get("resolvedProductLookUp");
    }

    public BarcodeFormat[] getSupportedBarcodeFormats() {
        return supportedBarcodeFormats;
    }

    public EncodedCodesOptions getEncodedCodesOptions() {
        return encodedCodesOptions;
    }

    public boolean isCheckoutAvailable() {
        return isCheckoutAvailable;
    }

    /**
     * Returns the {@link ProductDatabase}.
     */
    public ProductDatabase getProductDatabase() {
        return productDatabase;
    }

    /**
     * A key-value map containing urls provided by the metadata.
     * All urls are absolute, even if the original metadata contained relative urls.
     */
    public Map<String, String> getUrls() {
        return urls;
    }

    public String getText(String key) {
        return getText(key, null);
    }

    public String getText(String key, String defaultValue) {
        String text = texts.get(key);
        if (text == null) {
            return defaultValue;
        }

        return text;
    }

    /**
     * Sets the shop used for receiving store specific prices and identification in the
     * payment process.
     */
    public void setCheckedInShop(Shop checkedInShop) {
        this.checkedInShop = checkedInShop;
        events.updateShop(checkedInShop);
    }

    public Shop getCheckedInShop() {
        return checkedInShop;
    }

    /**
     * @return The available shops. Empty if no shops are defined.
     */
    public Shop[] getShops() {
        return shops;
    }

    public ShoppingCart getShoppingCart() {
        return shoppingCartStorage.getShoppingCart();
    }

    public Currency getCurrency() {
        return currency;
    }

    public PriceFormatter getPriceFormatter() {
        return priceFormatter;
    }

    public OkHttpClient getOkHttpClient() {
        return okHttpClient;
    }

    public int getCurrencyFractionDigits() {
        if (currencyFractionDigits == -1) {
            return currency.getDefaultFractionDigits();
        } else {
            return currencyFractionDigits;
        }
    }

    public Locale getCurrencyLocale() {
        return currencyLocale;
    }

    public RoundingMode getRoundingMode() {
        return roundingMode;
    }

    public Checkout getCheckout() {
        return checkout;
    }

    public Events getEvents() {
        return events;
    }

    public void logErrorEvent(String format, Object... args) {
        if (events != null) {
            Logger.e(format, args);
            events.logError(format, args);
        }
    }

    /**
     * Sets the customer card number for user identification with the backend.
     */
    public void setCustomerCardId(String loyaltyCardId) {
        this.loyaltyCardId = loyaltyCardId;

        if (encodedCodesJsonObject != null) {
            encodedCodesOptions = EncodedCodesOptions.fromJsonObject(this, encodedCodesJsonObject);
        }
    }

    public String getCustomerCardId() {
        return loyaltyCardId;
    }

    public PaymentMethod[] getAvailablePaymentMethods() {
        return availablePaymentMethods;
    }

    public CodeTemplate getDefaultCodeTemplate() {
        return getCodeTemplate("default");
    }

    public CodeTemplate getCodeTemplate(String name) {
        for (CodeTemplate codeTemplate : codeTemplates) {
            if (codeTemplate.getName().equals(name)) {
                return codeTemplate;
            }
        }

        return null;
    }

    public CodeTemplate[] getCodeTemplates() {
        return codeTemplates;
    }

    public PriceOverrideTemplate[] getPriceOverrideTemplates() {
        return priceOverrideTemplates;
    }

    public CodeTemplate getTransformationTemplate(String name) {
        for (PriceOverrideTemplate priceOverrideTemplate : priceOverrideTemplates) {
            CodeTemplate codeTemplate = priceOverrideTemplate.getTransmissionCodeTemplate();
            if (codeTemplate != null && codeTemplate.getName().equals(name)) {
                return codeTemplate;
            }
        }

        return null;
    }

    public String[] getSearchableTemplates() {
        return searchableTemplates;
    }

    /** The limit of online payments, in cents (or other base currency values) **/
    public int getMaxOnlinePaymentLimit() {
        return maxOnlinePaymentLimit;
    }

    /** The limit of all checkout methods, in cents (or other base currency values) **/
    public int getMaxCheckoutLimit() {
        return maxCheckoutLimit;
    }

    /**
     * Returns the possible accepted cards and if a customer card is required.
     */
    public CustomerCardInfo[] getCustomerCardInfos() {
        return acceptedCustomerCardInfos;
    }

    public CustomerCardInfo getRequiredCustomerCardInfo() {
        return requiredCustomerCardInfo;
    }

    private void notifyUpdate() {
        for (OnProjectUpdatedListener l : updateListeners) {
            l.onProjectUpdated(this);
        }
    }

    /**
     * Adds a listener that gets called every time the metadata updates
     */
    public void addOnUpdateListener(OnProjectUpdatedListener l) {
        updateListeners.add(l);
    }

    /**
     * Removes an already added listener
     */
    public void removeOnUpdateListener(OnProjectUpdatedListener l) {
        updateListeners.remove(l);
    }

    public interface OnProjectUpdatedListener {
        void onProjectUpdated(Project project);
    }
}<|MERGE_RESOLUTION|>--- conflicted
+++ resolved
@@ -134,24 +134,8 @@
         if (jsonObject.has("qrCodeOffline")) {
             JsonElement encodedCodes = jsonObject.get("qrCodeOffline");
             if (!encodedCodes.isJsonNull()) {
-<<<<<<< HEAD
-                JsonObject object = encodedCodes.getAsJsonObject();
-
-                encodedCodesOptions = new EncodedCodesOptions.Builder(this)
-                        .prefix(JsonUtils.getStringOpt(object, "prefix", ""))
-                        .separator(JsonUtils.getStringOpt(object, "separator", "\n"))
-                        .suffix(JsonUtils.getStringOpt(object, "suffix", ""))
-                        .maxCodes(JsonUtils.getIntOpt(object, "maxCodes", EncodedCodesOptions.DEFAULT_MAX_CODES))
-                        .finalCode(JsonUtils.getStringOpt(object, "finalCode", ""))
-                        .nextCode(JsonUtils.getStringOpt(object, "nextCode", ""))
-                        .nextCodeWithCheck(JsonUtils.getStringOpt(object, "nextCodeWithCheck", ""))
-                        .maxSizeMm(JsonUtils.getIntOpt(object, "maxSizeMM", -1))
-                        .maxChars(JsonUtils.getIntOpt(object, "maxChars", EncodedCodesOptions.DEFAULT_MAX_CHARS))
-                        .build();
-=======
                 encodedCodesJsonObject = encodedCodes.getAsJsonObject();
                 encodedCodesOptions = EncodedCodesOptions.fromJsonObject(this, encodedCodesJsonObject);
->>>>>>> dffaf54a
             }
         }
 
