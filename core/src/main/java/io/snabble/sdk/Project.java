--- conflicted
+++ resolved
@@ -8,11 +8,8 @@
 import org.apache.commons.lang3.LocaleUtils;
 
 import java.io.File;
-<<<<<<< HEAD
-=======
 import java.lang.reflect.Type;
 import java.math.BigDecimal;
->>>>>>> 87338bde
 import java.math.RoundingMode;
 import java.util.ArrayList;
 import java.util.Collections;
@@ -23,18 +20,14 @@
 import java.util.Map;
 import java.util.Set;
 import java.util.concurrent.CopyOnWriteArrayList;
-<<<<<<< HEAD
-=======
 import java.util.function.Consumer;
 import java.util.function.Predicate;
 import java.util.stream.Collectors;
->>>>>>> 87338bde
-
+import io.snabble.sdk.googlepay.GooglePayHelper;
 import io.snabble.sdk.auth.SnabbleAuthorizationInterceptor;
 import io.snabble.sdk.codes.templates.CodeTemplate;
 import io.snabble.sdk.codes.templates.PriceOverrideTemplate;
 import io.snabble.sdk.encodedcodes.EncodedCodesOptions;
-import io.snabble.sdk.googlepay.GooglePayHelper;
 import io.snabble.sdk.utils.GsonHolder;
 import io.snabble.sdk.utils.JsonUtils;
 import io.snabble.sdk.utils.Logger;
@@ -53,11 +46,7 @@
     private ShoppingCartStorage shoppingCartStorage;
     private Events events;
     private Assets assets;
-<<<<<<< HEAD
     private GooglePayHelper googlePayHelper;
-
-=======
->>>>>>> 87338bde
     private List<OnProjectUpdatedListener> updateListeners = new CopyOnWriteArrayList<>();
 
     private Currency currency;
@@ -220,12 +209,6 @@
                 paymentMethodList.add(pm);
             }
         }
-<<<<<<< HEAD
-        // TODO FIXME DEBUG remove!!
-        paymentMethodList.add(PaymentMethod.DATATRANS);
-        paymentMethodList.add(PaymentMethod.GOOGLE_PAY);
-=======
->>>>>>> 87338bde
 
         availablePaymentMethods = paymentMethodList.toArray(new PaymentMethod[paymentMethodList.size()]);
 
@@ -520,13 +503,12 @@
         return assets;
     }
 
-<<<<<<< HEAD
+    public Coupons getCoupons() {
+        return coupons;
+    }
+
     public GooglePayHelper getGooglePayHelper() {
         return googlePayHelper;
-=======
-    public Coupons getCoupons() {
-        return coupons;
->>>>>>> 87338bde
     }
 
     public void logErrorEvent(String format, Object... args) {
