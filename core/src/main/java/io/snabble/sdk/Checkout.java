package io.snabble.sdk;

import android.os.Handler;
import android.os.HandlerThread;
import android.os.Looper;

import java.util.ArrayList;
import java.util.Collection;
import java.util.Collections;
import java.util.List;
import java.util.concurrent.CopyOnWriteArrayList;

import io.snabble.sdk.payment.PaymentCredentials;
import io.snabble.sdk.utils.Logger;

public class Checkout {
    public enum State {
        /**
         * The initial default state.
         */
        NONE,
        /**
         * A checkout request was started, and we are waiting for the backend to confirm.
         */
        HANDSHAKING,
        /**
         * The checkout request is started and confirmed by the backend. We are waiting for
         * selection of the payment method. Usually done by the user.
         * <p>
         * Gets skipped for projects that have only 1 available payment method,
         * that can be selected without user intervention.
         */
        REQUEST_PAYMENT_METHOD,
        /**
         * Payment method was selected and we are waiting for confirmation of the backend.
         */
        VERIFYING_PAYMENT_METHOD,
        /**
         * Payment was received by the backend and we are waiting for confirmation of the payment provider
         */
        WAIT_FOR_APPROVAL,
        /**
         * The payment was approved. We are done.
         */
        PAYMENT_APPROVED,
        /**
         * The payment was denied by the payment provider.
         */
        DENIED_BY_PAYMENT_PROVIDER,
        /**
         * The payment was denied by the supervisor.
         */
        DENIED_BY_SUPERVISOR,
        /**
         * The payment was aborted.
         */
        PAYMENT_ABORTED,
        /**
         * There was a unrecoverable connection error.
         */
        CONNECTION_ERROR,
        /**
         * Invalid products detected. For example if a sale ∂stop was issued.
         */
        INVALID_PRODUCTS,
        /**
         * No payment method available.
         */
        NO_PAYMENT_METHOD_AVAILABLE,
        /**
         * No shop was selected.
         */
        NO_SHOP,
    }

    private Project project;
    private CheckoutApi checkoutApi;
    private ShoppingCart shoppingCart;

    private CheckoutApi.SignedCheckoutInfo signedCheckoutInfo;
    private CheckoutApi.CheckoutProcessResponse checkoutProcess;
    private PaymentMethod paymentMethod;
    private int priceToPay;

    private List<OnCheckoutStateChangedListener> checkoutStateListeners = new CopyOnWriteArrayList<>();

    private Handler handler;
    private Handler uiHandler;

    private State lastState = State.NONE;
    private State state = State.NONE;

    private List<String> codes = new ArrayList<>();
    private PaymentMethod[] clientAcceptedPaymentMethods;
    private Shop shop;
    private List<Product> invalidProducts;

    private Runnable pollRunnable = new Runnable() {
        @Override
        public void run() {
            pollForResult();
        }
    };
    private CheckoutRetryer checkoutRetryer;

    Checkout(Project project) {
        this.project = project;
        this.shoppingCart = project.getShoppingCart();
        this.checkoutApi = new CheckoutApi(project);
        this.checkoutRetryer = new CheckoutRetryer(project, getFallbackPaymentMethod());

        HandlerThread handlerThread = new HandlerThread("Checkout");
        handlerThread.start();
        handler = new Handler(handlerThread.getLooper());
        uiHandler = new Handler(Looper.getMainLooper());
    }

    /**
     * Cancels outstanding http calls and notifies the backend that the checkout process
     * was cancelled
     */
    public void cancel() {
        cancelOutstandingCalls();

        if (state != State.PAYMENT_APPROVED
                && state != State.DENIED_BY_PAYMENT_PROVIDER
                && state != State.DENIED_BY_SUPERVISOR
                && checkoutProcess != null) {
            checkoutApi.abort(checkoutProcess);
            notifyStateChanged(State.PAYMENT_ABORTED);
        } else {
            notifyStateChanged(State.NONE);
        }

        checkoutProcess = null;
        invalidProducts = null;
        paymentMethod = null;
        shop = null;
    }

    /**
     * Cancels outstanding http calls and notifies the backend that the checkout process
     * was cancelled, but does not notify listeners
     */
    public void cancelSilently() {
        if (state != State.PAYMENT_APPROVED
                && state != State.DENIED_BY_PAYMENT_PROVIDER
                && state != State.DENIED_BY_SUPERVISOR
                && checkoutProcess != null) {
            checkoutApi.abort(checkoutProcess);
        }

        reset();
    }

    public void cancelOutstandingCalls() {
        checkoutApi.cancel();
        handler.removeCallbacks(pollRunnable);
    }

    /**
     * Cancels outstanding http calls and sets the checkout to its initial state.
     * <p>
     * Does NOT notify the backend that the checkout was cancelled.
     */
    public void reset() {
        cancelOutstandingCalls();
        notifyStateChanged(State.NONE);

        checkoutProcess = null;
        invalidProducts = null;
        paymentMethod = null;
        shop = null;
    }

    public boolean isAvailable() {
        return project.getCheckoutUrl() != null && project.isCheckoutAvailable();
    }

    private PaymentMethod getFallbackPaymentMethod() {
        PaymentMethod[] paymentMethods = project.getAvailablePaymentMethods();
        for (PaymentMethod pm : paymentMethods) {
            if (pm.isOfflineMethod()) {
                return pm;
            }
        }

        return null;
    }

    /**
     * Starts the checkout process.
     * <p>
     * Requires a shop to be set with {@link Project#setCheckedInShop(Shop)}.
     * <p>
     * If successful and there is more then 1 payment method
     * the checkout state will be {@link Checkout.State#REQUEST_PAYMENT_METHOD}.
     * You then need to sometime after call @link Checkout#pay(PaymentMethod)}
     * to pay with that payment method.
     */
    public void checkout() {
        checkoutProcess = null;
        signedCheckoutInfo = null;
        paymentMethod = null;
        priceToPay = 0;
        invalidProducts = null;
        shop = project.getCheckedInShop();

        notifyStateChanged(State.HANDSHAKING);

        if (shop == null) {
            notifyStateChanged(State.NO_SHOP);
            return;
        }

        final ShoppingCart.BackendCart backendCart = shoppingCart.toBackendCart();

        checkoutApi.createCheckoutInfo(backendCart,
                clientAcceptedPaymentMethods,
                new CheckoutApi.CheckoutInfoResult() {
            @Override
            public void success(CheckoutApi.SignedCheckoutInfo checkoutInfo,
                                int onlinePrice,
                                PaymentMethod[] availablePaymentMethods) {
                signedCheckoutInfo = checkoutInfo;
                priceToPay = shoppingCart.getTotalPrice();

                if (availablePaymentMethods.length == 1 && !availablePaymentMethods[0].isRequiringCredentials()) {
                    pay(availablePaymentMethods[0], null, true);
                } else {
                    notifyStateChanged(State.REQUEST_PAYMENT_METHOD);
                    Logger.d("Payment method requested");
                }
            }

            @Override
            public void noShop() {
                notifyStateChanged(State.NO_SHOP);
            }

            @Override
            public void invalidProducts(List<Product> products) {
                invalidProducts = products;
                notifyStateChanged(State.INVALID_PRODUCTS);
            }

            @Override
            public void noAvailablePaymentMethod() {
                notifyStateChanged(State.NO_PAYMENT_METHOD_AVAILABLE);
            }

            @Override
            public void unknownError() {
                notifyStateChanged(State.CONNECTION_ERROR);
            }

            @Override
            public void connectionError() {
                PaymentMethod fallback = getFallbackPaymentMethod();
                if(fallback != null) {
                    paymentMethod = fallback;
                    priceToPay = shoppingCart.getTotalPrice();
                    checkoutRetryer.add(backendCart);
                    notifyStateChanged(State.WAIT_FOR_APPROVAL);
                } else {
                    notifyStateChanged(State.CONNECTION_ERROR);
                }
            }
        });
    }

    /**
     * Needs to be called when the checkout is state {@link Checkout.State#REQUEST_PAYMENT_METHOD}.
     * <p>
     * When successful the state will switch to {@link Checkout.State#WAIT_FOR_APPROVAL} which
     * waits for a event of the backend that the payment has been confirmed or denied.
     * <p>
     * Possible states after receiving the event:
     * <p>
     * {@link Checkout.State#PAYMENT_APPROVED}
     * {@link Checkout.State#PAYMENT_ABORTED}
     * {@link Checkout.State#DENIED_BY_PAYMENT_PROVIDER}
     * {@link Checkout.State#DENIED_BY_SUPERVISOR}
     *
     * @param paymentMethod the payment method to pay with
     * @param paymentCredentials may be null if the payment method requires no payment credentials
     */
    public void pay(PaymentMethod paymentMethod, PaymentCredentials paymentCredentials) {
        pay(paymentMethod, paymentCredentials, false);
    }

    private void pay(final PaymentMethod paymentMethod, final PaymentCredentials paymentCredentials, boolean force) {
        if (signedCheckoutInfo != null) {
            boolean isRequestingPaymentMethod = (state == State.REQUEST_PAYMENT_METHOD);
            boolean wasRequestingPaymentMethod = (lastState == State.REQUEST_PAYMENT_METHOD
                    || lastState == State.VERIFYING_PAYMENT_METHOD);

            if (force || isRequestingPaymentMethod || ((state == State.CONNECTION_ERROR || state == State.NONE) && wasRequestingPaymentMethod)) {
                this.paymentMethod = paymentMethod;

                notifyStateChanged(State.VERIFYING_PAYMENT_METHOD);

                checkoutApi.createPaymentProcess(signedCheckoutInfo, paymentMethod, paymentCredentials,
                        new CheckoutApi.PaymentProcessResult() {
                    @Override
                    public void success(CheckoutApi.CheckoutProcessResponse checkoutProcessResponse) {
                        checkoutProcess = checkoutProcessResponse;

                        if (!handleProcessResponse()) {
                            Logger.d("Waiting for approval...");
                            notifyStateChanged(State.WAIT_FOR_APPROVAL);

                            if (!paymentMethod.isOfflineMethod()) {
                                scheduleNextPoll();
                            }
                        }
                    }

                    @Override
                    public void aborted() {
                        Logger.e("Bad request - aborting");
                        notifyStateChanged(State.PAYMENT_ABORTED);
                    }

                    @Override
                    public void error() {
                        Logger.e("Connection error while creating checkout process");
                        notifyStateChanged(State.CONNECTION_ERROR);
                    }
                });
            }
        }
    }

    private void scheduleNextPoll() {
        handler.postDelayed(pollRunnable, 2000);
    }

    private void pollForResult() {
        if (checkoutProcess == null) {
            notifyStateChanged(State.PAYMENT_ABORTED);
            return;
        }

        Logger.d("Polling for approval state...");

        checkoutApi.updatePaymentProcess(checkoutProcess, new CheckoutApi.PaymentProcessResult() {
            @Override
            public void success(CheckoutApi.CheckoutProcessResponse checkoutProcessResponse) {
                checkoutProcess = checkoutProcessResponse;

                if (handleProcessResponse()) {
                    handler.removeCallbacks(pollRunnable);
                }
            }

            @Override
            public void aborted() {

            }

            @Override
            public void error() {

            }
        });

        if (state == State.WAIT_FOR_APPROVAL || state == State.PAYMENT_APPROVED) {
            scheduleNextPoll();
        }
    }

    private boolean handleProcessResponse() {
        if (checkoutProcess.aborted) {
            Logger.d("Payment aborted");
            notifyStateChanged(State.PAYMENT_ABORTED);
            return true;
        }

        if (checkoutProcess.paymentState == CheckoutApi.PaymentState.SUCCESSFUL) {
            approve();
            return true;
        } else if (checkoutProcess.paymentState == CheckoutApi.PaymentState.PENDING) {
            if (checkoutProcess.supervisorApproval != null && !checkoutProcess.supervisorApproval) {
                Logger.d("Payment denied by supervisor");
                notifyStateChanged(State.DENIED_BY_SUPERVISOR);
                return true;
            } else if (checkoutProcess.paymentApproval != null && !checkoutProcess.paymentApproval) {
                Logger.d("Payment denied by payment provider");
                notifyStateChanged(State.DENIED_BY_PAYMENT_PROVIDER);
                return true;
            }
        } else if (checkoutProcess.paymentState == CheckoutApi.PaymentState.FAILED) {
            Logger.d("Payment denied by payment provider");
            notifyStateChanged(State.DENIED_BY_PAYMENT_PROVIDER);
            return true;
        }

        return false;
    }

<<<<<<< HEAD
=======

    private void retryPostSilent() {
        final PaymentMethod pm = paymentMethod;

        handler.postDelayed(new Runnable() {
            @Override
            public void run() {
                checkoutApi.createCheckoutInfo(shop, shoppingCart.toBackendCart(), clientAcceptedPaymentMethods,
                        new CheckoutApi.CheckoutInfoResult() {
                    @Override
                    public void success(CheckoutApi.SignedCheckoutInfo signedCheckoutInfo,
                                        int onlinePrice,
                                        PaymentMethod[] availablePaymentMethods) {
                        priceToPay = shoppingCart.getTotalPrice();

                        checkoutApi.createPaymentProcess(signedCheckoutInfo, pm, null,
                                new CheckoutApi.PaymentProcessResult() {
                            @Override
                            public void success(CheckoutApi.CheckoutProcessResponse checkoutProcessResponse) {

                            }

                            @Override
                            public void aborted() {

                            }

                            @Override
                            public void error() {

                            }
                        });
                    }

                    @Override
                    public void noShop() {

                    }

                    @Override
                    public void invalidProducts(List<Product> products) {

                    }

                    @Override
                    public void noAvailablePaymentMethod() {

                    }

                    @Override
                    public void unknownError() {

                    }

                            @Override
                    public void connectionError() {

                    }
                });
            }
        }, 2000);
    }

>>>>>>> dffaf54a
    private void approve() {
        if (state != State.PAYMENT_APPROVED) {
            Logger.d("Payment approved");
            shoppingCart.backup();
            shoppingCart.invalidate();
            clearCodes();
            notifyStateChanged(State.PAYMENT_APPROVED);
        }
    }

    public void approveOfflineMethod() {
        if (paymentMethod != null && paymentMethod.isOfflineMethod()) {
            approve();
        }
    }

    public String getOrderId() {
        return checkoutProcess != null ? checkoutProcess.orderId : null;
    }

    public void setClientAcceptedPaymentMethods(PaymentMethod[] acceptedPaymentMethods) {
        clientAcceptedPaymentMethods = acceptedPaymentMethods;
    }

    public void addCode(String code) {
        codes.add(code);
    }

    public void removeCode(String code) {
        codes.remove(code);
    }

    public Collection<String> getCodes() {
        return Collections.unmodifiableCollection(codes);
    }

    public void clearCodes() {
        codes.clear();
    }

    /**
     * Deprecated. Use {@link Project#getCheckedInShop()} instead.
     */
    @Deprecated
    public Shop getShop() {
        return project.getCheckedInShop();
    }

    /**
     * Deprecated. Use {@link Project#setCheckedInShop(Shop shop)} instead.
     */
    @Deprecated
    public void setShop(Shop shop) {
        project.setCheckedInShop(shop);
    }

    /**
     * Gets the currently selected payment method, or null if currently none is selected.
     */
    public PaymentMethod getSelectedPaymentMethod() {
        return paymentMethod;
    }

    public int getPriceToPay() {
        return priceToPay;
    }

    public List<Product> getInvalidProducts() {
        return invalidProducts;
    }

    /**
     * Gets all available payment methods, callable after {@link Checkout.State#REQUEST_PAYMENT_METHOD}.
     */
    public PaymentMethod[] getAvailablePaymentMethods() {
        if (signedCheckoutInfo != null) {
            return signedCheckoutInfo.getAvailablePaymentMethods(clientAcceptedPaymentMethods);
        }

        return new PaymentMethod[0];
    }

    /**
     * Gets the unique identifier of the checkout.
     * <p>
     * This id can be used for identification in the supervisor app.
     */
    public String getId() {
        if (checkoutProcess != null) {
            String selfLink = checkoutProcess.getSelfLink();
            if (selfLink == null) {
                return null;
            }

            return selfLink.substring(selfLink.lastIndexOf('/') + 1, selfLink.length());
        }

        return null;
    }

    /**
     * Gets the content of the qrcode that needs to be displayed,
     * or null if no qrcode needs to be displayed.
     */
    public String getQRCodePOSContent() {
        if (checkoutProcess != null) {
            if (checkoutProcess.paymentInformation != null) {
                return checkoutProcess.paymentInformation.qrCodeContent;
            }
        }

        return null;
    }

    /**
     * Gets the current state of the Checkout.
     * <p>
     * See {@link Checkout.State}.
     *
     * @return
     */
    public State getState() {
        return state;
    }

    public interface OnCheckoutStateChangedListener {
        void onStateChanged(State state);
    }

    public void addOnCheckoutStateChangedListener(OnCheckoutStateChangedListener listener) {
        if (!checkoutStateListeners.contains(listener)) {
            checkoutStateListeners.add(listener);
        }
    }

    public void removeOnCheckoutStateChangedListener(OnCheckoutStateChangedListener listener) {
        checkoutStateListeners.remove(listener);
    }

    private void notifyStateChanged(final State state) {
        if (this.state != state) {
            this.lastState = this.state;
            this.state = state;

            uiHandler.post(new Runnable() {
                @Override
                public void run() {
                    for (OnCheckoutStateChangedListener checkoutStateListener : checkoutStateListeners) {
                        checkoutStateListener.onStateChanged(state);
                    }
                }
            });
        }
    }
}<|MERGE_RESOLUTION|>--- conflicted
+++ resolved
@@ -399,72 +399,6 @@
         return false;
     }
 
-<<<<<<< HEAD
-=======
-
-    private void retryPostSilent() {
-        final PaymentMethod pm = paymentMethod;
-
-        handler.postDelayed(new Runnable() {
-            @Override
-            public void run() {
-                checkoutApi.createCheckoutInfo(shop, shoppingCart.toBackendCart(), clientAcceptedPaymentMethods,
-                        new CheckoutApi.CheckoutInfoResult() {
-                    @Override
-                    public void success(CheckoutApi.SignedCheckoutInfo signedCheckoutInfo,
-                                        int onlinePrice,
-                                        PaymentMethod[] availablePaymentMethods) {
-                        priceToPay = shoppingCart.getTotalPrice();
-
-                        checkoutApi.createPaymentProcess(signedCheckoutInfo, pm, null,
-                                new CheckoutApi.PaymentProcessResult() {
-                            @Override
-                            public void success(CheckoutApi.CheckoutProcessResponse checkoutProcessResponse) {
-
-                            }
-
-                            @Override
-                            public void aborted() {
-
-                            }
-
-                            @Override
-                            public void error() {
-
-                            }
-                        });
-                    }
-
-                    @Override
-                    public void noShop() {
-
-                    }
-
-                    @Override
-                    public void invalidProducts(List<Product> products) {
-
-                    }
-
-                    @Override
-                    public void noAvailablePaymentMethod() {
-
-                    }
-
-                    @Override
-                    public void unknownError() {
-
-                    }
-
-                            @Override
-                    public void connectionError() {
-
-                    }
-                });
-            }
-        }, 2000);
-    }
-
->>>>>>> dffaf54a
     private void approve() {
         if (state != State.PAYMENT_APPROVED) {
             Logger.d("Payment approved");
