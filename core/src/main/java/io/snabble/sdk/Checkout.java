package io.snabble.sdk;

import java.util.ArrayList;
import java.util.Collection;
import java.util.Collections;
import java.util.List;
import java.util.concurrent.CopyOnWriteArrayList;
import java.util.concurrent.Future;

import io.snabble.sdk.payment.PaymentCredentials;
import io.snabble.sdk.utils.Dispatch;
import io.snabble.sdk.utils.Logger;

public class Checkout {
    public enum State {
        /**
         * The initial default state.
         */
        NONE,
        /**
         * A checkout request was started, and we are waiting for the backend to confirm.
         */
        HANDSHAKING,
        /**
         * The checkout request is started and confirmed by the backend. We are waiting for
         * selection of the payment method. Usually done by the user.
         * <p>
         * Gets skipped for projects that have only 1 available payment method,
         * that can be selected without user intervention.
         */
        REQUEST_PAYMENT_METHOD,
        /**
         * Payment method was selected and we are waiting for confirmation of the backend.
         */
        VERIFYING_PAYMENT_METHOD,
        /**
         * Payment was received by the backend and we are waiting for confirmation of the payment provider
         */
        WAIT_FOR_APPROVAL,
        /**
         * Payment was approved and is currently processing.
         */
        PAYMENT_PROCESSING,
        /**
         * The payment was approved. We are done.
         */
        PAYMENT_APPROVED,
        /**
         * The payment was denied by the payment provider.
         */
        DENIED_BY_PAYMENT_PROVIDER,
        /**
         * The payment was denied by the supervisor.
         */
        DENIED_BY_SUPERVISOR,
        /**
         * The payment was aborted.
         */
        PAYMENT_ABORTED,
        /**
         * The payment could not be aborted.
         */
        PAYMENT_ABORT_FAILED,
        /**
         * There was a unrecoverable connection error.
         */
        CONNECTION_ERROR,
        /**
         * Invalid products detected. For example if a sale ∂stop was issued.
         */
        INVALID_PRODUCTS,
        /**
         * No payment method available.
         */
        NO_PAYMENT_METHOD_AVAILABLE,
        /**
         * No shop was selected.
         */
        NO_SHOP;
    }

    public static class PaymentOrigin {
        public final String name;
        public final String iban;

        PaymentOrigin(String name, String iban) {
            this.name = name;
            this.iban = iban;
        }
    }

    private Project project;
    private CheckoutApi checkoutApi;
    private ShoppingCart shoppingCart;

    private CheckoutApi.SignedCheckoutInfo signedCheckoutInfo;
    private CheckoutApi.CheckoutProcessResponse checkoutProcess;
    private PaymentMethod paymentMethod;
    private int priceToPay;

    private List<OnCheckoutStateChangedListener> checkoutStateListeners = new CopyOnWriteArrayList<>();

    private State lastState = State.NONE;
    private State state = State.NONE;

    private List<String> codes = new ArrayList<>();
    private PaymentMethod[] clientAcceptedPaymentMethods;
    private Shop shop;
    private List<Product> invalidProducts;
    private CheckoutApi.PaymentResult paymentResult;
<<<<<<< HEAD
    private boolean paymentResultHandled;
    private CheckoutRetryer checkoutRetryer;
    private Future<?> currentPollFuture;
=======
    private CheckoutRetryer checkoutRetryer;
    private Future<?> currentPollFuture;
    private PaymentOriginCandidateHelper paymentOriginCandidateHelper;
>>>>>>> 3911bd8e

    Checkout(Project project) {
        this.project = project;
        this.shoppingCart = project.getShoppingCart();
        this.checkoutApi = new CheckoutApi(project);
        this.checkoutRetryer = new CheckoutRetryer(project, getFallbackPaymentMethod());
<<<<<<< HEAD
=======
        this.paymentOriginCandidateHelper = new PaymentOriginCandidateHelper(project);
>>>>>>> 3911bd8e
    }

    /**
     * Aborts outstanding http calls and notifies the backend that the checkout process
     * was cancelled
     */
    public void abort() {
        cancelOutstandingCalls();

        if (state != State.PAYMENT_APPROVED
                && state != State.DENIED_BY_PAYMENT_PROVIDER
                && state != State.DENIED_BY_SUPERVISOR
                && checkoutProcess != null) {
            checkoutApi.abort(checkoutProcess, new CheckoutApi.PaymentAbortResult() {
                @Override
                public void success() {
                    synchronized (Checkout.this) {
                        notifyStateChanged(State.PAYMENT_ABORTED);

                        checkoutProcess = null;
                        invalidProducts = null;
                        paymentMethod = null;
                        shop = null;
                    }
                }

                @Override
                public void error() {
                    notifyStateChanged(State.PAYMENT_ABORT_FAILED);
                }
            });

            project.getShoppingCart().updatePrices(false);
        } else {
            notifyStateChanged(State.NONE);
        }
    }

    /**
     * Cancels outstanding http calls and notifies the backend that the checkout process
     * was cancelled
     *
      @Deprecated use abort instead
     */
    @Deprecated
    public void cancel() {
        abort();
    }

    /**
     * Aborts outstanding http calls and notifies the backend that the checkout process
     * was cancelled, but does not notify listeners
     */
    public void abortSilently() {
        if (state != State.PAYMENT_APPROVED
                && state != State.DENIED_BY_PAYMENT_PROVIDER
                && state != State.DENIED_BY_SUPERVISOR
                && checkoutProcess != null) {
            checkoutApi.abort(checkoutProcess, null);
        }

        reset();
    }

    /**
     * Aborts outstanding http calls and notifies the backend that the checkout process
     * was cancelled, but does not notify listeners
     *
     * @Deprecated use abortSilently instead
     */
    @Deprecated
    public void cancelSilently() {
        abortSilently();
    }

    public void cancelOutstandingCalls() {
        checkoutApi.cancel();
        stopPolling();
    }

    /**
     * Cancels outstanding http calls and sets the checkout to its initial state.
     * <p>
     * Does NOT notify the backend that the checkout was cancelled.
     */
    public void reset() {
        cancelOutstandingCalls();
        notifyStateChanged(State.NONE);

        checkoutProcess = null;
        invalidProducts = null;
        paymentMethod = null;
        paymentResult = null;
        shop = null;
    }

    public void resume() {
        if (lastState == State.WAIT_FOR_APPROVAL) {
            notifyStateChanged(State.WAIT_FOR_APPROVAL);
            pollForResult();
        }
    }

    public boolean isAvailable() {
        return project.getCheckoutUrl() != null && project.isCheckoutAvailable();
    }

    private PaymentMethod getFallbackPaymentMethod() {
        PaymentMethod[] paymentMethods = project.getAvailablePaymentMethods();
        for (PaymentMethod pm : paymentMethods) {
            if (pm.isOfflineMethod()) {
                return pm;
            }
        }

        return null;
    }

    /**
     * Starts the checkout process.
     * <p>
     * Requires a shop to be set with {@link Project#setCheckedInShop(Shop)}.
     * <p>
     * If successful and there is more then 1 payment method
     * the checkout state will be {@link Checkout.State#REQUEST_PAYMENT_METHOD}.
     * You then need to sometime after call @link Checkout#pay(PaymentMethod)}
     * to pay with that payment method.
     */
    public void checkout() {
        checkoutProcess = null;
        signedCheckoutInfo = null;
        paymentMethod = null;
        priceToPay = 0;
        invalidProducts = null;
        paymentResult = null;
        shop = project.getCheckedInShop();
        paymentOriginCandidateHelper.reset();

        notifyStateChanged(State.HANDSHAKING);

        if (shop == null) {
            notifyStateChanged(State.NO_SHOP);
            return;
        }

        final ShoppingCart.BackendCart backendCart = shoppingCart.toBackendCart();

        checkoutApi.createCheckoutInfo(backendCart,
                clientAcceptedPaymentMethods,
                new CheckoutApi.CheckoutInfoResult() {
            @Override
            public void success(CheckoutApi.SignedCheckoutInfo checkoutInfo,
                                int onlinePrice,
                                CheckoutApi.PaymentMethodInfo[] availablePaymentMethods) {
                signedCheckoutInfo = checkoutInfo;
                priceToPay = shoppingCart.getTotalPrice();

                if (availablePaymentMethods.length == 1) {
                    PaymentMethod paymentMethod = PaymentMethod.fromString(availablePaymentMethods[0].id);
                    if (paymentMethod != null && !paymentMethod.isRequiringCredentials()) {
                        pay(paymentMethod, null);
                    } else {
                        notifyStateChanged(State.REQUEST_PAYMENT_METHOD);
                        Logger.d("Payment method requested");
                    }
                } else {
                    notifyStateChanged(State.REQUEST_PAYMENT_METHOD);
                    Logger.d("Payment method requested");
                }
            }

            @Override
            public void noShop() {
                notifyStateChanged(State.NO_SHOP);
            }

            @Override
            public void invalidProducts(List<Product> products) {
                invalidProducts = products;
                notifyStateChanged(State.INVALID_PRODUCTS);
            }

            @Override
            public void noAvailablePaymentMethod() {
                notifyStateChanged(State.NO_PAYMENT_METHOD_AVAILABLE);
            }

            @Override
            public void unknownError() {
                notifyStateChanged(State.CONNECTION_ERROR);
            }

            @Override
            public void connectionError() {
                PaymentMethod fallback = getFallbackPaymentMethod();
                if(fallback != null) {
                    paymentMethod = fallback;
                    priceToPay = shoppingCart.getTotalPrice();
                    checkoutRetryer.add(backendCart);
                    notifyStateChanged(State.WAIT_FOR_APPROVAL);
                } else {
                    notifyStateChanged(State.CONNECTION_ERROR);
                }
            }
        });
    }

    /**
     * Needs to be called when the checkout is state {@link Checkout.State#REQUEST_PAYMENT_METHOD}.
     * <p>
     * When successful the state will switch to {@link Checkout.State#WAIT_FOR_APPROVAL} which
     * waits for a event of the backend that the payment has been confirmed or denied.
     * <p>
     * Possible states after receiving the event:
     * <p>
     * {@link Checkout.State#PAYMENT_APPROVED}
     * {@link Checkout.State#PAYMENT_ABORTED}
     * {@link Checkout.State#DENIED_BY_PAYMENT_PROVIDER}
     * {@link Checkout.State#DENIED_BY_SUPERVISOR}
     *
     * @param paymentMethod the payment method to pay with
     * @param paymentCredentials may be null if the payment method requires no payment credentials
     */
    public void pay(final PaymentMethod paymentMethod, final PaymentCredentials paymentCredentials) {
        if (signedCheckoutInfo != null) {
            this.paymentMethod = paymentMethod;

            notifyStateChanged(State.VERIFYING_PAYMENT_METHOD);

            checkoutApi.createPaymentProcess(signedCheckoutInfo, paymentMethod, paymentCredentials,
                    false, null, new CheckoutApi.PaymentProcessResult() {
                @Override
                public void success(CheckoutApi.CheckoutProcessResponse checkoutProcessResponse) {
                    synchronized (Checkout.this) {
                        checkoutProcess = checkoutProcessResponse;

                        if (!handleProcessResponse()) {
                            if (checkoutProcessResponse.paymentState == CheckoutApi.PaymentState.PROCESSING) {
                                Logger.d("Processing payment...");
                                notifyStateChanged(State.PAYMENT_PROCESSING);
                            } else {
                                Logger.d("Waiting for approval...");
                                notifyStateChanged(State.WAIT_FOR_APPROVAL);
                            }

                            if (!paymentMethod.isOfflineMethod()) {
                                scheduleNextPoll();
                            }
                        }
                    }
                }

                @Override
                public void error() {
                    Logger.e("Connection error while creating checkout process");
                    notifyStateChanged(State.CONNECTION_ERROR);
                }
            });
        } else {
            Logger.e("Invalid checkout state");
            notifyStateChanged(State.CONNECTION_ERROR);
        }
    }

    private void scheduleNextPoll() {
        currentPollFuture = Dispatch.background(this::pollForResult, 2000);
    }

    private void stopPolling() {
        Logger.d("Stop polling");

        if (currentPollFuture != null) {
            currentPollFuture.cancel(true);
        }
    }

    private void pollForResult() {
        if (checkoutProcess == null) {
            notifyStateChanged(State.PAYMENT_ABORTED);
            return;
        }

        Logger.d("Polling for approval state...");

        checkoutApi.updatePaymentProcess(checkoutProcess, new CheckoutApi.PaymentProcessResult() {
            @Override
            public void success(CheckoutApi.CheckoutProcessResponse checkoutProcessResponse) {
                synchronized (Checkout.this) {
                    checkoutProcess = checkoutProcessResponse;

                    if (handleProcessResponse()) {
                        stopPolling();
                    }
                }
            }

            @Override
            public void error() {

            }
        });

        if (state == State.WAIT_FOR_APPROVAL || state == State.PAYMENT_PROCESSING) {
            scheduleNextPoll();
        }
    }

    private boolean handleProcessResponse() {
        if (checkoutProcess.aborted) {
            Logger.d("Payment aborted");
            notifyStateChanged(State.PAYMENT_ABORTED);
            return true;
        }

        paymentOriginCandidateHelper.startPollingIfLinkIsAvailable(checkoutProcess);

        if (checkoutProcess.paymentState == CheckoutApi.PaymentState.SUCCESSFUL) {
            approve();
            return true;
        } else if (checkoutProcess.paymentState == CheckoutApi.PaymentState.PENDING) {
            if (checkoutProcess.supervisorApproval != null && !checkoutProcess.supervisorApproval) {
                Logger.d("Payment denied by supervisor");
                notifyStateChanged(State.DENIED_BY_SUPERVISOR);
                return true;
            } else if (checkoutProcess.paymentApproval != null && !checkoutProcess.paymentApproval) {
                Logger.d("Payment denied by payment provider");
                notifyStateChanged(State.DENIED_BY_PAYMENT_PROVIDER);
                return true;
            }
        } else if (checkoutProcess.paymentState == CheckoutApi.PaymentState.FAILED) {
            Logger.d("Payment denied by payment provider");
            notifyStateChanged(State.DENIED_BY_PAYMENT_PROVIDER);
            return true;
        }

        return false;
    }

    private void approve() {
        if (state != State.PAYMENT_APPROVED) {
            Logger.d("Payment approved");
            shoppingCart.backup();
            shoppingCart.invalidate();
            clearCodes();
            notifyStateChanged(State.PAYMENT_APPROVED);
        }
    }

    public void approveOfflineMethod() {
        if (paymentMethod != null && paymentMethod.isOfflineMethod()) {
            approve();
        }
    }

    /** Continues the payment process after it stopped when requiring user interaction,
     *  for example after REQUEST_ADD_PAYMENT_ORIGIN **/
    public void continuePaymentProcess() {
        Logger.d("Continue payment process");
        paymentResult = null;
    }

    public String getOrderId() {
        return checkoutProcess != null ? checkoutProcess.orderId : null;
    }

    public void setClientAcceptedPaymentMethods(PaymentMethod[] acceptedPaymentMethods) {
        clientAcceptedPaymentMethods = acceptedPaymentMethods;
    }

    public void addCode(String code) {
        codes.add(code);
    }

    public void removeCode(String code) {
        codes.remove(code);
    }

    public Collection<String> getCodes() {
        return Collections.unmodifiableCollection(codes);
    }

    public void clearCodes() {
        codes.clear();
    }

    /**
     * Deprecated. Use {@link Project#getCheckedInShop()} instead.
     */
    @Deprecated
    public Shop getShop() {
        return project.getCheckedInShop();
    }

    /**
     * Deprecated. Use {@link Project#setCheckedInShop(Shop shop)} instead.
     */
    @Deprecated
    public void setShop(Shop shop) {
        project.setCheckedInShop(shop);
    }

    /**
     * Gets the currently selected payment method, or null if currently none is selected.
     */
    public PaymentMethod getSelectedPaymentMethod() {
        return paymentMethod;
    }

    public PaymentMethod getPaymentMethodForPayment() {
        if (checkoutProcess != null) {
            return checkoutProcess.paymentMethod;
        }

        return null;
    }

    public int getPriceToPay() {
        return priceToPay;
    }

    public List<Product> getInvalidProducts() {
        return invalidProducts;
    }

    public PaymentOriginCandidateHelper getPaymentOriginCandidateHelper() {
        return paymentOriginCandidateHelper;
    }

    /**
     * Gets all available payment methods, callable after {@link Checkout.State#REQUEST_PAYMENT_METHOD}.
     */
    public PaymentMethod[] getAvailablePaymentMethods() {
        if (signedCheckoutInfo != null) {
            CheckoutApi.PaymentMethodInfo[] paymentMethodInfos =  signedCheckoutInfo.getAvailablePaymentMethods(clientAcceptedPaymentMethods);
            List<PaymentMethod> paymentMethods = new ArrayList<>();
            for (CheckoutApi.PaymentMethodInfo info : paymentMethodInfos) {
                PaymentMethod pm = PaymentMethod.fromString(info.id);
                if (pm != null) {
                    paymentMethods.add(pm);
                }
            }

            return paymentMethods.toArray(new PaymentMethod[paymentMethods.size()]);
        }

        return new PaymentMethod[0];
    }

    /**
     * Gets the unique identifier of the checkout.
     * <p>
     * This id can be used for identification in the supervisor app.
     */
    public String getId() {
        if (checkoutProcess != null) {
            String selfLink = checkoutProcess.getSelfLink();
            if (selfLink == null) {
                return null;
            }

            return selfLink.substring(selfLink.lastIndexOf('/') + 1, selfLink.length());
        }

        return null;
    }

    /**
     * Gets the content of the qrcode that needs to be displayed,
     * or null if no qrcode needs to be displayed.
     */
    public String getQRCodePOSContent() {
        if (checkoutProcess != null) {
            if (checkoutProcess.paymentInformation != null) {
                return checkoutProcess.paymentInformation.qrCodeContent;
            }
        }

        return null;
    }

    public void processPendingCheckouts() {
        checkoutRetryer.processPendingCheckouts();
    }

    /**
     * Gets the current state of the Checkout.
     * <p>
     * See {@link Checkout.State}.
     *
     * @return
     */
    public State getState() {
        return state;
    }

    public interface OnCheckoutStateChangedListener {
        void onStateChanged(State state);
    }

    public void addOnCheckoutStateChangedListener(OnCheckoutStateChangedListener listener) {
        if (!checkoutStateListeners.contains(listener)) {
            checkoutStateListeners.add(listener);
        }
    }

    public void removeOnCheckoutStateChangedListener(OnCheckoutStateChangedListener listener) {
        checkoutStateListeners.remove(listener);
    }

    private void notifyStateChanged(final State state) {
        synchronized (Checkout.this) {
            if (this.state != state) {
                this.lastState = this.state;
                this.state = state;

                Dispatch.mainThread(() -> {
                    for (OnCheckoutStateChangedListener checkoutStateListener : checkoutStateListeners) {
                        checkoutStateListener.onStateChanged(state);
                    }
                });
            }
        }
    }
}<|MERGE_RESOLUTION|>--- conflicted
+++ resolved
@@ -108,25 +108,16 @@
     private Shop shop;
     private List<Product> invalidProducts;
     private CheckoutApi.PaymentResult paymentResult;
-<<<<<<< HEAD
-    private boolean paymentResultHandled;
-    private CheckoutRetryer checkoutRetryer;
-    private Future<?> currentPollFuture;
-=======
     private CheckoutRetryer checkoutRetryer;
     private Future<?> currentPollFuture;
     private PaymentOriginCandidateHelper paymentOriginCandidateHelper;
->>>>>>> 3911bd8e
 
     Checkout(Project project) {
         this.project = project;
         this.shoppingCart = project.getShoppingCart();
         this.checkoutApi = new CheckoutApi(project);
         this.checkoutRetryer = new CheckoutRetryer(project, getFallbackPaymentMethod());
-<<<<<<< HEAD
-=======
         this.paymentOriginCandidateHelper = new PaymentOriginCandidateHelper(project);
->>>>>>> 3911bd8e
     }
 
     /**
