package io.snabble.sdk.checkout

import com.google.gson.Gson
import com.google.gson.JsonObject
import com.google.gson.annotations.SerializedName
import com.google.gson.reflect.TypeToken
import io.snabble.sdk.FulfillmentState
import io.snabble.sdk.PaymentMethod
import io.snabble.sdk.Product
import io.snabble.sdk.coupons.Coupon
import io.snabble.sdk.payment.PaymentCredentials
import io.snabble.sdk.shoppingcart.data.cart.BackendCart
import java.io.Serializable
import java.util.Date

/**
 * Interface for the snabble Checkout API
 *
 * Backend API Documentation:
 * https://docs.snabble.io/docs/api/api_checkout
 */
interface CheckoutApi {
    /**
     * Cancel all operations
     */
    fun cancel()

    fun abort(
        checkoutProcessResponse: CheckoutProcessResponse,
        paymentAbortResult: PaymentAbortResult?
    )

    /**
     * Creates a checkout info with mandatory price calculation and available payment methods.
     * This document can be used to show the real price to the user and it can be used
     * to start a checkout process as input of {@link #createPaymentProcess}
     */
    fun createCheckoutInfo(
        backendCart: BackendCart,
        checkoutInfoResult: CheckoutInfoResult? = null,
        timeout: Long = -1
    )

    /**
     *  Updates an existing payment process
     */
    fun updatePaymentProcess(
        checkoutProcessResponse: CheckoutProcessResponse,
        paymentProcessResult: PaymentProcessResult?
    )

    /**
     * Creates a payment process using stored payment credentials and a signed checkout info from
     * create checkout info.
     */
    fun createPaymentProcess(
        id: String,
        signedCheckoutInfo: SignedCheckoutInfo,
        paymentMethod: PaymentMethod,
        processedOffline: Boolean,
        paymentCredentials: PaymentCredentials?,
        finalizedAt: Date?,
        paymentProcessResult: PaymentProcessResult?
    )

    /**
     * Authorize a payment of a existing checkout process providing payment credentials.
     *
     * Only used for one-time token payments like google pay.
     */
    fun authorizePayment(
        checkoutProcessResponse: CheckoutProcessResponse,
        authorizePaymentRequest: AuthorizePaymentRequest,
        authorizePaymentResult: AuthorizePaymentResult?
    )
}

interface AuthorizePaymentResult {
    fun onSuccess()
    fun onError()
}

interface CheckoutInfoResult {
    fun onSuccess(
        signedCheckoutInfo: SignedCheckoutInfo,
        onlinePrice: Int,
        availablePaymentMethods: List<PaymentMethodInfo>
    )

    fun onNoShopFound()
    fun onInvalidProducts(products: List<Product>)
    fun onInvalidItem(itemIds: List<String>)
    fun onNoAvailablePaymentMethodFound()
    fun onUnknownError()
    fun onConnectionError()
}

interface PaymentProcessResult {
    fun onSuccess(checkoutProcessResponse: CheckoutProcessResponse?, rawResponse: String?)
    fun onError()
    fun onNotFound()
}

interface PaymentAbortResult {
    fun onSuccess()
    fun onError()
}

enum class LineItemType {
    @SerializedName("default") DEFAULT,
    @SerializedName("deposit") DEPOSIT,
    @SerializedName("discount") DISCOUNT,
    @SerializedName("coupon") COUPON,
    @SerializedName("depositReturnVoucher") DEPOSIT_RETURN_VOUCHER,
    @SerializedName("depositReturn") DEPOSIT_RETURN
}

enum class CheckState {
    @SerializedName("unauthorized") UNAUTHORIZED,
    @SerializedName("pending") PENDING,
    @SerializedName("processing")  PROCESSING,
    @SerializedName("successful") SUCCESSFUL,
    @SerializedName("transferred") TRANSFERRED,
    @SerializedName("failed") FAILED
}

enum class CheckType {
    @SerializedName("min_age") MIN_AGE,
    @SerializedName("supervisor_approval") SUPERVISOR
}

enum class Performer {
    @SerializedName("app") APP,
    @SerializedName("supervisor") SUPERVISOR,
    @SerializedName("backend") BACKEND,
    @SerializedName("payment") PAYMENT
}

enum class RoutingTarget {
    @SerializedName("gatekeeper") GATEKEEPER,
    @SerializedName("supervisor") SUPERVISOR,
    @SerializedName("none") NONE
}

data class Href(
    val href: String? = null,
) : Serializable

data class SignedCheckoutInfo(
    val checkoutInfo: JsonObject? = null,
    val signature: String? = null,
    val links: Map<String, Href>? = null,
) {
    val checkoutProcessLink: String?
        get() = links?.get("checkoutProcess")?.href

    val isRequiringTaxation: Boolean
        get() {
            try {
                if (checkoutInfo?.has("requiredInformation") == true) {
                    val jsonArray = checkoutInfo.getAsJsonArray("requiredInformation")
                    jsonArray?.forEach { element ->
                        val id = element.asJsonObject["id"].asString
                        val hasValue = element.asJsonObject.has("value")
                        if (id == "taxation" && !hasValue) {
                            return true
                        }
                    }
                }
            } catch (e: Exception) {
                return false
            }
            return false
        }

    fun getAvailablePaymentMethods(): List<PaymentMethodInfo> {
        if (checkoutInfo?.has("paymentMethods") == true) {
            val jsonArray = checkoutInfo.getAsJsonArray("paymentMethods")
            if (jsonArray != null) {
                val type = object : TypeToken<List<PaymentMethodInfo>?>() {}.type
                return Gson().fromJson(jsonArray, type)
            }
        }
        return emptyList()
    }

    fun getRedeemedCoupons(availableCoupons: List<Coupon>): List<Coupon> {
        val redeemedCoupons = mutableListOf<Coupon>()
        checkoutInfo?.get("lineItems")?.let {
            it.asJsonArray?.let { jsonArray ->
                val lineItems = Gson().fromJson<List<LineItem>>(
                    jsonArray,
                    object : TypeToken<List<LineItem?>?>() {}.type
                )
                lineItems.forEach { lineItem ->
                    if (lineItem.type == LineItemType.COUPON && lineItem.redeemed) {
                        availableCoupons.forEach { coupon ->
                            if (coupon.id == lineItem.couponId) {
                                redeemedCoupons.add(coupon)
                            }
                        }
                    }
                }
            }
        }
        return redeemedCoupons
    }
}

data class CheckoutInfo(
    val price: Price? = null,
    val lineItems: List<LineItem> = emptyList(),
    val violations: List<Violation> = emptyList(),
)

data class Violation(
    val type: ViolationType? = null,
    val refersTo: String? = null,
    val message: String? = null,
)

<<<<<<< HEAD
enum class ViolationType(value: String) {
    @SerializedName("deposit_return_voucher_already_redeemed")
    DEPOSIT_RETURN_ALREADY_REDEEMED("deposit_return_voucher_already_redeemed"),

    @SerializedName("deposit_return_voucher_duplicate")
    DEPOSIT_RETURN_DUPLICATED("deposit_return_voucher_duplicate"),

    @SerializedName("coupon_already_voided")
    COUPON_ALREADY_VOIDED("coupon_already_voided"),

    @SerializedName("coupon_currently_not_valid")
    COUPON_CURRENTLY_NOT_VALID("coupon_currently_not_valid"),

    @SerializedName("coupon_invalid")
    COUPON_INVALID("coupon_invalid"),
=======
enum class ViolationType {
    @SerializedName("deposit_return_voucher_already_redeemed")
    DEPOSIT_RETURN_ALREADY_REDEEMED,

    @SerializedName("deposit_return_voucher_duplicate")
    DEPOSIT_RETURN_DUPLICATED,

    @SerializedName("coupon_already_voided")
    COUPON_ALREADY_VOIDED,

    @SerializedName("coupon_currently_not_valid")
    COUPON_CURRENTLY_NOT_VALID,

    @SerializedName("coupon_invalid")
    COUPON_INVALID,
>>>>>>> 27809f7b
}

data class LineItem(
    val id: String? = null,
    val amount: Int = 0,
    @SerializedName("couponID")
    val couponId: String? = null,
    val discountID: String? = null,
    val discountRuleID: String? = null,
    val discountType: String? = null,
    val listPrice: Int = 0,
    val name: String? = null,
    val price: Int = 0,
    val priceModifiers: List<PriceModifier>? = null,
    val redeemed: Boolean = false,
    val refersTo: String? = null,
    val referenceUnit: String? = null,
    val scannedCode: String? = null,
    val sku: String? = null,
    val totalPrice: Int = 0,
    val type: LineItemType? = null,
    val units: Int? = null,
    val weight: Int? = null,
    val weightUnit: String? = null,
)

data class PriceModifier(
    val name: String? = null,
    val price: Int = 0,
)

data class ExitToken(
    val value: String? = null,
    val format: String? = null,
)

data class Price(
    val price: Int = 0,
    val netPrice: Int = 0,
)

data class PaymentInformation(
    val qrCodeContent: String? = null,
    val encryptedOrigin: String? = null,
    val originType: String? = null,
    val validUntil: String? = null,
    val cardNumber: String? = null,
    val deviceID: String? = null,
    val deviceName: String? = null,
    val deviceFingerprint: String? = null,
    val deviceIPAddress: String? = null,
    val handoverInformation: String? = null,
    val subject: String? = null
)

data class CheckoutProcessRequest(
    val signedCheckoutInfo: SignedCheckoutInfo? = null,
    val paymentMethod: PaymentMethod? = null,
    val paymentInformation: PaymentInformation? = null,
    val finalizedAt: String? = null,
    val processedOffline: Boolean? = null,
)

data class PaymentMethodInfo(
    val id: String? = null,
    val isTesting: Boolean = false,
    val acceptedOriginTypes: List<String> = emptyList()
)

data class PaymentResult(
    val originCandidateLink: String? = null,
    val failureCause: String? = null,
)

data class AuthorizePaymentRequest(
    val encryptedOrigin: String? = null,
)

data class Check(
    val id: String? = null,
    val links: Map<String, Href>? = null,
    val type: CheckType? = null,
    val requiredAge: Int? = null,
    val performedBy: Performer? = null,
    val state: CheckState? = null,
) {
    val selfLink: String?
        get() = links?.get("self")?.href
}

data class Fulfillment(
    val id: String? = null,
    val type: String? = null,
    val state: FulfillmentState? = null,
    val refersTo: List<String> = emptyList(),
    val links: Map<String, Href>? = null,
) {
    val selfLink: String?
        get() = links?.get("self")?.href
}

data class CheckoutProcessResponse(
    val links: Map<String, Href>? = null,
    val checks: List<Check> = emptyList(),
    @SerializedName("orderID")
    val orderId: String? = null,
    val aborted: Boolean = false,
    val paymentMethod: PaymentMethod? = null,
    val paymentInformation: PaymentInformation? = null,
    val paymentPreauthInformation: JsonObject? = null,
    val exitToken: ExitToken? = null,
    val paymentState: CheckState? = null,
    val pricing: Pricing? = null,
    val routingTarget: RoutingTarget? = null,
    val paymentResult: PaymentResult? = null,
    val fulfillments: List<Fulfillment> = emptyList(),
) {
    val selfLink: String?
        get() = links?.get("self")?.href

    val authorizePaymentLink: String?
        get() = links?.get("authorizePayment")?.href

    val originCandidateLink: String?
        get() = paymentResult?.originCandidateLink
}

data class Pricing(
    val price: Price? = null,
)<|MERGE_RESOLUTION|>--- conflicted
+++ resolved
@@ -219,23 +219,6 @@
     val message: String? = null,
 )
 
-<<<<<<< HEAD
-enum class ViolationType(value: String) {
-    @SerializedName("deposit_return_voucher_already_redeemed")
-    DEPOSIT_RETURN_ALREADY_REDEEMED("deposit_return_voucher_already_redeemed"),
-
-    @SerializedName("deposit_return_voucher_duplicate")
-    DEPOSIT_RETURN_DUPLICATED("deposit_return_voucher_duplicate"),
-
-    @SerializedName("coupon_already_voided")
-    COUPON_ALREADY_VOIDED("coupon_already_voided"),
-
-    @SerializedName("coupon_currently_not_valid")
-    COUPON_CURRENTLY_NOT_VALID("coupon_currently_not_valid"),
-
-    @SerializedName("coupon_invalid")
-    COUPON_INVALID("coupon_invalid"),
-=======
 enum class ViolationType {
     @SerializedName("deposit_return_voucher_already_redeemed")
     DEPOSIT_RETURN_ALREADY_REDEEMED,
@@ -251,7 +234,6 @@
 
     @SerializedName("coupon_invalid")
     COUPON_INVALID,
->>>>>>> 27809f7b
 }
 
 data class LineItem(
