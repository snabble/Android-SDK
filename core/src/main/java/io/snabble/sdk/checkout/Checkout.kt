package io.snabble.sdk.checkout

import androidx.annotation.RestrictTo
import androidx.annotation.VisibleForTesting
import androidx.lifecycle.LiveData
import io.snabble.sdk.*
import io.snabble.sdk.Snabble.instance
import io.snabble.sdk.payment.PaymentCredentials
import io.snabble.sdk.shoppingcart.ShoppingCart
import io.snabble.sdk.utils.Dispatch
import io.snabble.sdk.utils.Logger
import java.io.File
import java.util.*
import java.util.concurrent.Future

class Checkout @JvmOverloads constructor(
    private val project: Project,
    private val shoppingCart: ShoppingCart,
    private val checkoutApi: CheckoutApi = DefaultCheckoutApi(
        project, shoppingCart
    )
) {

    companion object {

        const val INVALID_PRICE = -1
    }

    private var persistentState: PersistentState =
        PersistentState.restore(
            file = File(project.internalStorageDirectory, "checkout.json"),
            cartId = shoppingCart.id,
            projectId = project.id
        )

    /** The current checkout process response from the backend **/
    var checkoutProcess
        get() = persistentState.checkoutProcess
        private set(value) {
            persistentState.checkoutProcess = value
            persistentState.save()
        }

    /**
     * ShopId associated with this Checkout
     */
    var shopId: String? = null

    /**
     * Gets the currently selected payment method, or null if currently none is selected
     */
    var selectedPaymentMethod
        get() = persistentState.selectedPaymentMethod
        private set(value) {
            persistentState.selectedPaymentMethod = value
            persistentState.save()
        }

    /**
     * The price to pay in cents (or equivalent integer based currency type),
     * or 0 if no price is available
     */
    var priceToPay
        get() = persistentState.priceToPay
        private set(value) {
            persistentState.priceToPay = value
            persistentState.save()
        }

    /** List of codes that can be added to offline qr codes **/
    val codes
        get() = persistentState.codes

    /**
     * List of invalid products that were contained in a checkout request, available after
     * entering state CheckoutState.INVALID_PRODUCTS
     */
    var invalidProducts
        get() = persistentState.invalidProducts
        private set(value) {
            persistentState.invalidProducts = value
            persistentState.save()
        }

    /**
     * List of coupons that were redeemed during this checkout
     */
    var redeemedCoupons
        get() = persistentState.redeemedCoupons
        private set(value) {
            persistentState.redeemedCoupons = value
            persistentState.save()
        }

    /**
     * The current state of the checkout as a live data
     */
    val state: LiveData<CheckoutState> = MutableAccessibleLiveData(CheckoutState.NONE)

    /**
     * The current fulfillment state as a live data
     */
    val fulfillmentState: LiveData<List<Fulfillment>?> = MutableAccessibleLiveData()

    private var signedCheckoutInfo
        get() = persistentState.signedCheckoutInfo
        set(value) {
            persistentState.signedCheckoutInfo = value
            persistentState.save()
        }

    private var checkoutRetryer: CheckoutRetryer? = null
    private var currentPollFuture: Future<*>? = null
    private var storedAuthorizePaymentRequest: AuthorizePaymentRequest? = null
    private var authorizePaymentRequestFailed = false

    init {
        (state as MutableAccessibleLiveData).value = persistentState.state
        (fulfillmentState as MutableAccessibleLiveData).value = persistentState.fulfillmentState
        fallbackPaymentMethod?.let {
            checkoutRetryer = CheckoutRetryer(project, it)
        }
        pollIfNeeded()
    }

    @RestrictTo(RestrictTo.Scope.LIBRARY)
    internal fun abortError() {
        abortInternal(true)
    }

    private fun abortInternal(error: Boolean = false) {
        val checkoutProcess = checkoutProcess
        if (checkoutProcess != null
            && state.value != CheckoutState.PAYMENT_APPROVED
            && state.value != CheckoutState.DENIED_BY_PAYMENT_PROVIDER
            && state.value != CheckoutState.DENIED_BY_SUPERVISOR
        ) {
            if (hasAnyFulfillmentAllocationFailed()) {
                reset()
                return
            }

            checkoutApi.abort(checkoutProcess, object : PaymentAbortResult {
                override fun onSuccess() {
                    cancelOutstandingCalls()
                    synchronized(this@Checkout) {
                        if (error) {
                            notifyStateChanged(CheckoutState.PAYMENT_PROCESSING_ERROR)
                        } else {
                            notifyStateChanged(CheckoutState.PAYMENT_ABORTED)
                        }
                        stopPolling()
                        invalidProducts = null
                        selectedPaymentMethod = null
                        shoppingCart.generateNewUUID()
                    }
                }

                override fun onError() {
                    if (error) {
                        notifyStateChanged(CheckoutState.PAYMENT_PROCESSING_ERROR)
                    } else {
                        if (state.value != CheckoutState.PAYMENT_PROCESSING
                            && state.value != CheckoutState.PAYMENT_APPROVED
                        ) {
                            val lastState = state.value

                            Dispatch.mainThread {
                                notifyStateChanged(CheckoutState.PAYMENT_ABORT_FAILED)
                                lastState?.let { notifyStateChanged(it) }
                            }
                        }
                    }
                }
            })
            project.shoppingCart.updatePrices(false)
        } else {
            notifyStateChanged(CheckoutState.NONE)
        }
    }

    /**
     * Aborts outstanding http calls and notifies the backend that the checkout process
     * was cancelled
     */
    fun abort() {
        abortInternal(false)
    }

    /**
     * Aborts outstanding http calls and notifies the backend that the checkout process
     * was cancelled, but does not notify listeners and ignores the backend response
     */
    fun abortSilently() {
        val checkoutProcess = checkoutProcess
        if (checkoutProcess != null
            && state.value != CheckoutState.PAYMENT_APPROVED
            && state.value != CheckoutState.DENIED_BY_PAYMENT_PROVIDER
            && state.value != CheckoutState.DENIED_BY_SUPERVISOR
        ) {
            checkoutApi.abort(checkoutProcess, null)
        }
        reset()
    }

    /**
     * Cancels outstanding http calls and sets the checkout to its initial state.
     *
     * Does NOT notify the backend that the checkout was cancelled.
     */
    fun reset() {
        cancelOutstandingCalls()
        stopPolling()
        notifyStateChanged(CheckoutState.NONE)
        invalidProducts = null
        selectedPaymentMethod = null
        shoppingCart.generateNewUUID()
    }

    private fun cancelOutstandingCalls() {
        checkoutApi.cancel()
    }

    /**
     * Returns true of the checkout is currently available, or false if checkout is disabled
     * for this project
     */
    val isAvailable: Boolean
        get() = project.checkoutUrl != null && project.isCheckoutAvailable

    private val fallbackPaymentMethod: PaymentMethod?
        get() = project.paymentMethodDescriptors
            .mapNotNull { it.paymentMethod }
            .firstOrNull { it.isOfflineMethod }

    /**
     * Starts the checkout process.
     *
     * Requires a shop to be set with [Snabble.setCheckedInShop].
     *
     * If successful and there is more then 1 payment method
     * the checkout state will be [CheckoutState.REQUEST_PAYMENT_METHOD].
     * You then need to sometime after call @link Checkout#pay(PaymentMethod)}
     * to pay with that payment method.
     */
    @JvmOverloads
    fun checkout(timeout: Long = -1, allowFallbackAfterTimeout: Boolean = false) {
        checkoutProcess = null
        signedCheckoutInfo = null
        selectedPaymentMethod = null
        priceToPay = 0
        invalidProducts = null
        storedAuthorizePaymentRequest = null

        redeemedCoupons = emptyList()
        (fulfillmentState as MutableAccessibleLiveData).value = null

        notifyStateChanged(CheckoutState.HANDSHAKING)

        shopId = instance.checkedInShop?.id
        if (shopId == null) {
            notifyStateChanged(CheckoutState.NO_SHOP)
            return
        }

        val backendCart = shoppingCart.toBackendCart()
        checkoutApi.createCheckoutInfo(
            backendCart,
            object : CheckoutInfoResult {
                override fun onSuccess(
                    signedCheckoutInfo: SignedCheckoutInfo,
                    onlinePrice: Int,
                    availablePaymentMethods: List<PaymentMethodInfo>
                ) {
                    this@Checkout.signedCheckoutInfo = signedCheckoutInfo
                    if (signedCheckoutInfo.isRequiringTaxation) {
                        Logger.d("Taxation requested")
                        notifyStateChanged(CheckoutState.REQUEST_TAXATION)
                        return
                    }

                    priceToPay = shoppingCart.totalPrice
                    if (availablePaymentMethods.size == 1) {
                        val paymentMethod = availablePaymentMethods[0].id?.let { PaymentMethod.fromString(it) }
                        if (paymentMethod != null && !paymentMethod.isRequiringCredentials) {
                            pay(paymentMethod, null)
                        } else {
                            notifyStateChanged(CheckoutState.REQUEST_PAYMENT_METHOD)
                            Logger.d("Payment method requested")
                        }
                    } else {
                        notifyStateChanged(CheckoutState.REQUEST_PAYMENT_METHOD)
                        Logger.d("Payment method requested")
                    }
                }

                override fun onNoShopFound() {
                    notifyStateChanged(CheckoutState.NO_SHOP)
                }

                override fun onInvalidProducts(products: List<Product>) {
                    invalidProducts = products
                    notifyStateChanged(CheckoutState.INVALID_PRODUCTS)
                }

                override fun onNoAvailablePaymentMethodFound() {
                    notifyStateChanged(CheckoutState.NO_PAYMENT_METHOD_AVAILABLE)
                }

                override fun onInvalidDepositReturnVoucher() {
                    notifyStateChanged(CheckoutState.CONNECTION_ERROR)
                }

                override fun onUnknownError() {
                    notifyStateChanged(CheckoutState.CONNECTION_ERROR)
                }

                override fun onConnectionError() {
                    val fallback = fallbackPaymentMethod
                    if (fallback != null && allowFallbackAfterTimeout) {
                        selectedPaymentMethod = fallbackPaymentMethod
                        priceToPay = shoppingCart.totalPrice
                        checkoutRetryer?.add(backendCart)
                        notifyStateChanged(CheckoutState.WAIT_FOR_APPROVAL)
                    } else {
                        notifyStateChanged(CheckoutState.CONNECTION_ERROR)
                    }
                }
            }, timeout
        )
    }

    /**
     * Needs to be called when the checkout is state [CheckoutState.REQUEST_PAYMENT_METHOD].
     *
     * When successful the state will switch to [CheckoutState.WAIT_FOR_APPROVAL] which
     * waits for a event of the backend that the payment has been confirmed or denied.
     *
     * Possible states after receiving the event:
     *
     * [CheckoutState.PAYMENT_APPROVED]
     * [CheckoutState.PAYMENT_ABORTED]
     * [CheckoutState.DENIED_BY_PAYMENT_PROVIDER]
     * [CheckoutState.DENIED_BY_SUPERVISOR]
     *
     * @param paymentMethod the payment method to pay with
     * @param paymentCredentials may be null if the payment method requires no payment credentials
     */
    fun pay(paymentMethod: PaymentMethod, paymentCredentials: PaymentCredentials?) {
        val signedCheckoutInfo = signedCheckoutInfo
        if (signedCheckoutInfo != null) {
            selectedPaymentMethod = paymentMethod
            notifyStateChanged(CheckoutState.VERIFYING_PAYMENT_METHOD)
            checkoutApi.createPaymentProcess(
<<<<<<< HEAD
                id = shoppingCart.uUID!!,
=======
                id = shoppingCart.uUID,
>>>>>>> f82a7125
                signedCheckoutInfo = signedCheckoutInfo,
                paymentMethod = paymentMethod,
                processedOffline = false,
                paymentCredentials = paymentCredentials,
                finalizedAt = null,
                paymentProcessResult = object : PaymentProcessResult {
                    override fun onSuccess(
                        checkoutProcessResponse: CheckoutProcessResponse?,
                        rawResponse: String?
                    ) {
                        synchronized(this@Checkout) {
                            checkoutProcess = checkoutProcessResponse
                            if (!handleProcessResponse()) {
                                if (!paymentMethod.isOfflineMethod) {
                                    scheduleNextPoll()
                                }
                            }
                        }
                    }

                    override fun onError() {
                        Logger.e("Connection error while creating checkout process")
                        notifyStateChanged(CheckoutState.CONNECTION_ERROR)
                    }

                    override fun onNotFound() {
                        reset()
                    }
                })
        } else {
            Logger.e("Invalid checkout state")
            notifyStateChanged(CheckoutState.CONNECTION_ERROR)
        }
    }

    /**
     * Authorize a for one-time use payment requests, e.g. sending tokenized payment data of google pay.
     */
    fun authorizePayment(encryptedOrigin: String?) {
        val authorizePaymentRequest = AuthorizePaymentRequest(
            encryptedOrigin = encryptedOrigin
        )
        storedAuthorizePaymentRequest = authorizePaymentRequest
        checkoutProcess?.let { checkoutProcess ->
            checkoutApi.authorizePayment(checkoutProcess,
                authorizePaymentRequest,
                object : AuthorizePaymentResult {
                    override fun onSuccess() {
                        // ignore
                    }

                    override fun onError() {
                        authorizePaymentRequestFailed = true
                    }
                })
        }
    }

    private fun hasAnyCheckFailed(checkoutProcessResponse: CheckoutProcessResponse): Boolean {
        return checkoutProcessResponse.checks.any { it.state == CheckState.FAILED }
    }

    private fun hasAnyFulfillmentAllocationFailed(): Boolean {
        return checkoutProcess?.fulfillments?.any {
            it.state == FulfillmentState.ALLOCATION_FAILED
                || it.state == FulfillmentState.ALLOCATION_TIMED_OUT
        } ?: false
    }

    private fun areAllFulfillmentsClosed(): Boolean {
        return checkoutProcess?.fulfillments?.all { it.state?.isClosed ?: false } ?: true
    }

    private fun hasAnyFulfillmentFailed(): Boolean {
        return checkoutProcess?.fulfillments?.any { it.state?.isFailure ?: false } ?: false
    }

    private fun scheduleNextPoll() {
        currentPollFuture = Dispatch.background({ poll() }, 2000)
    }

    private fun stopPolling() {
        Logger.d("Stop polling")
        currentPollFuture?.cancel(true)
    }

    @VisibleForTesting
    internal fun poll() {
        if (checkoutProcess == null) {
            notifyStateChanged(CheckoutState.PAYMENT_ABORTED)
            return
        }

        Logger.d("Polling for approval state...")
        Logger.d("RoutingTarget = $routingTarget")

        checkoutProcess?.let { process ->
            checkoutApi.updatePaymentProcess(process, object : PaymentProcessResult {
                override fun onSuccess(
                    checkoutProcessResponse: CheckoutProcessResponse?,
                    rawResponse: String?
                ) {
                    synchronized(this@Checkout) {
                        checkoutProcess = checkoutProcessResponse
                        if (handleProcessResponse()) {
                            stopPolling()
                        }
                    }
                }

                override fun onError() {}

                override fun onNotFound() {
                    reset()
                }
            })
        }

        pollIfNeeded()
    }

    private fun pollIfNeeded() {
        val state = state.value
        if (state == CheckoutState.WAIT_FOR_APPROVAL
            || state == CheckoutState.WAIT_FOR_GATEKEEPER
            || state == CheckoutState.WAIT_FOR_SUPERVISOR
            || state == CheckoutState.VERIFYING_PAYMENT_METHOD
            || state == CheckoutState.REQUEST_PAYMENT_AUTHORIZATION_TOKEN
            || state == CheckoutState.PAYMENT_PROCESSING
            || (state == CheckoutState.PAYMENT_APPROVED && !areAllFulfillmentsClosed())
            || state == CheckoutState.PAYONE_SEPA_MANDATE_REQUIRED
        ) {
            scheduleNextPoll()
        }
    }

    private fun handleProcessResponse(): Boolean {
        checkoutProcess?.let { checkoutProcess ->
            if (checkoutProcess.aborted) {
                Logger.d("Payment aborted")
                if (hasAnyFulfillmentFailed()) {
                    notifyStateChanged(CheckoutState.PAYMENT_PROCESSING_ERROR)
                } else {
                    notifyStateChanged(CheckoutState.PAYMENT_ABORTED)
                }
                return true
            }

            if (state.value == CheckoutState.VERIFYING_PAYMENT_METHOD && checkoutProcess.paymentState != CheckState.TRANSFERRED) {
                when (checkoutProcess.routingTarget) {
                    RoutingTarget.SUPERVISOR -> {
                        notifyStateChanged(CheckoutState.WAIT_FOR_SUPERVISOR)
                    }

                    RoutingTarget.GATEKEEPER -> {
                        notifyStateChanged(CheckoutState.WAIT_FOR_GATEKEEPER)
                    }

                    else -> {
                        notifyStateChanged(CheckoutState.WAIT_FOR_APPROVAL)
                    }
                }
                return false
            }

            if (isPayoneSepaMandateRequired(checkoutProcess)) {
                Logger.d("Waiting for PAYONE SEPA mandate")
                notifyStateChanged(CheckoutState.PAYONE_SEPA_MANDATE_REQUIRED)
                return false
            }

            val authorizePaymentUrl = checkoutProcess.authorizePaymentLink
            if (authorizePaymentUrl != null) {
                if (authorizePaymentRequestFailed) {
                    authorizePaymentRequestFailed = false
                    authorizePayment(storedAuthorizePaymentRequest?.encryptedOrigin)
                } else {
                    val storedAuthorizePaymentRequest = storedAuthorizePaymentRequest
                    if (storedAuthorizePaymentRequest != null) {
                        authorizePayment(storedAuthorizePaymentRequest.encryptedOrigin)
                    } else {
                        notifyStateChanged(CheckoutState.REQUEST_PAYMENT_AUTHORIZATION_TOKEN)
                    }
                }
                return false
            }

            when (checkoutProcess.paymentState) {
                CheckState.UNAUTHORIZED,
                CheckState.PENDING -> {
                    if (hasAnyFulfillmentFailed()) {
                        checkoutApi.abort(checkoutProcess, null)
                        notifyStateChanged(CheckoutState.PAYMENT_PROCESSING)
                        notifyFulfillmentUpdate()
                        return false
                    }

                    if (hasAnyFulfillmentAllocationFailed()) {
                        notifyStateChanged(CheckoutState.PAYMENT_ABORTED)
                        return true
                    }
                    if (hasAnyCheckFailed(checkoutProcess)) {
                        Logger.d("Payment denied by supervisor")
                        shoppingCart.generateNewUUID()
                        notifyStateChanged(CheckoutState.DENIED_BY_SUPERVISOR)
                    }
                }

                CheckState.PROCESSING -> {
                    notifyStateChanged(CheckoutState.PAYMENT_PROCESSING)
                }

                CheckState.SUCCESSFUL -> {
                    val exitToken = checkoutProcess.exitToken
                    return if (exitToken != null && (exitToken.format.isNullOrEmpty() || exitToken.value.isNullOrEmpty())) {
                        false
                    } else {
                        approve()
                        notifyFulfillmentUpdate()
                        areAllFulfillmentsClosed()
                    }
                }

                CheckState.TRANSFERRED -> {
                    notifyStateChanged(CheckoutState.PAYMENT_TRANSFERRED)
                }

                CheckState.FAILED -> {
                    if (checkoutProcess.paymentResult?.failureCause != null
                        && checkoutProcess.paymentResult.failureCause == "terminalAbort"
                    ) {
                        Logger.d("Payment aborted by terminal")
                        notifyStateChanged(CheckoutState.PAYMENT_ABORTED)
                    } else {
                        Logger.d("Payment denied by payment provider")
                        notifyStateChanged(CheckoutState.DENIED_BY_PAYMENT_PROVIDER)
                    }
                    shoppingCart.generateNewUUID()
                    return true
                }

                else -> {
                    return false
                }
            }
        }
        return false
    }

    private fun isPayoneSepaMandateRequired(checkoutProcess: CheckoutProcessResponse) =
        checkoutProcess.paymentState == CheckState.UNAUTHORIZED &&
                checkoutProcess.paymentMethod == PaymentMethod.PAYONE_SEPA &&
                checkoutProcess.routingTarget != RoutingTarget.SUPERVISOR

    private fun approve() {
        Logger.d("dddd approve checkout " + System.identityHashCode(this))

        if (state.value != CheckoutState.PAYMENT_APPROVED) {
            Logger.d("Payment approved")

            if (selectedPaymentMethod?.isOfflineMethod == true) {
                shoppingCart.backup()
            }

            signedCheckoutInfo?.let { signedCheckoutInfo ->
                val coupons = project.coupons.get()
                redeemedCoupons = if (coupons != null) {
                    signedCheckoutInfo.getRedeemedCoupons(coupons)
                } else {
                    emptyList()
                }
            }

            shoppingCart.invalidate()
            clearCodes()
            notifyStateChanged(CheckoutState.PAYMENT_APPROVED)
            instance.users.update()
        }
    }

    /**
     * Approve offline processed payment methods. E.g. on clicking the "finish" button or leaving
     * the qr code view.
     *
     * This is for resetting the cart state and notifying the backend
     */
    fun approveOfflineMethod() {
        if (selectedPaymentMethod?.isOfflineMethod == true || selectedPaymentMethod == PaymentMethod.CUSTOMERCARD_POS) {
            shoppingCart.generateNewUUID()
            approve()
        }
    }

    /**
     * Add code to append to offline qr codes
     */
    fun addCode(code: String) {
        (codes as MutableList).add(code)
        persistentState.save()
    }

    /**
     * Remove code to append to offline qr codes
     */
    fun removeCode(code: String) {
        (codes as MutableList).remove(code)
        persistentState.save()
    }

    /**
     * Clear all codes that are appended to offline qr codes
     */
    fun clearCodes() {
        (codes as MutableList).clear()
        persistentState.save()
    }

    private val routingTarget: RoutingTarget
        get() = checkoutProcess?.routingTarget ?: RoutingTarget.NONE

    /**
     * The final price of the checkout, calculated by the backend.
     *
     * Returns a price after [CheckoutState.WAIT_FOR_APPROVAL], otherwise -1
     */
    val verifiedOnlinePrice: Int
        get() = checkoutProcess?.pricing?.price?.price ?: -1

    /**
     * Gets all available payment methods, callable after [CheckoutState.REQUEST_PAYMENT_METHOD].
     */
    val availablePaymentMethods: List<PaymentMethod>
        get() = signedCheckoutInfo?.getAvailablePaymentMethods()
            ?.map { it.id?.let { PaymentMethod.fromString(it) } }
            ?.filterNotNull()
            ?: emptyList()

    /**
     * Gets the unique identifier of the checkout.
     *
     * This id can be used for identification in the supervisor app.
     */
    val id: String?
        get() = checkoutProcess?.selfLink?.let {
            it.substring(it.lastIndexOf('/') + 1)
        }

    /**
     * Gets the content of the qrcode that needs to be displayed,
     * or null if no qrcode needs to be displayed
     */
    val qrCodePOSContent: String?
        get() = checkoutProcess?.paymentInformation?.qrCodeContent

    @RestrictTo(RestrictTo.Scope.LIBRARY)
    fun processPendingCheckouts() {
        checkoutRetryer?.processPendingCheckouts()
    }

    private fun notifyStateChanged(state: CheckoutState) {
        with(this.state as MutableAccessibleLiveData) {
            value = state
        }
        persistentState.state = state
        persistentState.save()
    }

    private fun notifyFulfillmentUpdate() {
        (fulfillmentState as MutableAccessibleLiveData).value = checkoutProcess?.fulfillments
        persistentState.fulfillmentState = checkoutProcess?.fulfillments
        persistentState.save()
    }
}<|MERGE_RESOLUTION|>--- conflicted
+++ resolved
@@ -352,11 +352,7 @@
             selectedPaymentMethod = paymentMethod
             notifyStateChanged(CheckoutState.VERIFYING_PAYMENT_METHOD)
             checkoutApi.createPaymentProcess(
-<<<<<<< HEAD
-                id = shoppingCart.uUID!!,
-=======
                 id = shoppingCart.uUID,
->>>>>>> f82a7125
                 signedCheckoutInfo = signedCheckoutInfo,
                 paymentMethod = paymentMethod,
                 processedOffline = false,
