package io.snabble.sdk

import android.app.Activity
import android.app.Application
import android.app.Application.ActivityLifecycleCallbacks
import android.content.Context
import android.content.pm.PackageManager
import android.net.ConnectivityManager
import android.net.ConnectivityManager.NetworkCallback
import android.net.Network
import android.net.NetworkCapabilities
import android.net.NetworkRequest
import android.util.Base64
import androidx.lifecycle.*
import com.google.gson.JsonObject
import io.snabble.sdk.auth.TokenRegistry
import io.snabble.sdk.checkin.CheckInLocationManager
import io.snabble.sdk.checkin.CheckInManager
import io.snabble.sdk.payment.PaymentCredentialsStore
import io.snabble.sdk.utils.*
import okhttp3.OkHttpClient
import java.io.ByteArrayInputStream
import java.io.File
import java.io.InputStream
import java.lang.ref.WeakReference
import java.security.cert.CertificateException
import java.security.cert.CertificateFactory
import java.security.cert.X509Certificate
import java.util.*
import java.util.concurrent.CopyOnWriteArrayList
import java.util.concurrent.CountDownLatch
import java.util.concurrent.atomic.AtomicBoolean

/**
 * The heart of the snabble SDK. Initialization and object access is provided via this facade.
 */
object Snabble {
    /**
     * Retrieve the global instance of snabble.
     *
     * For Kotlin use the Snabble object directly.
     */
    @JvmStatic
    val instance: Snabble
        get() = this

    /**
     * The version of the SDK.
     */
    @JvmStatic
    val version: String
        get() = BuildConfig.VERSION_NAME

    /**
     * OkHttpClient for general use.
     *
     * Does not provide automatic authentication, use the OkHttpClient
     * provided in the individual projects for this.
     */
    lateinit var okHttpClient: OkHttpClient
        private set

    /**
     * Registry to retrieve and generate access tokens for backend api access.
     */
    lateinit var tokenRegistry: TokenRegistry
        private set

    /**
     * The list of available projects.
     *
     * For single retailer's this is usually size of 1. If you have multiple regions there could be
     * multiple Projects even for a single retailer.
     */
    lateinit var projects: List<Project>
        private set

    /**
     * Map of available brands.
     */
    lateinit var brands: Map<String, Brand>
        private set

    /**
     * API-Wrapper to retrieve receipts.
     */
    lateinit var receipts: Receipts
        private set

    /**
     * Access to user specific information, e.g. User-Consent / Unique-ID
     */
    lateinit var users: Users
        private set

    /**
     * The main Android application
     */
    lateinit var application: Application
        private set

    /**
     * Local persisted user preferences
     */
    lateinit var userPreferences: UserPreferences
        private set

    /**
     * Add and retrieve local encrypted payment credentials
     */
    lateinit var paymentCredentialsStore: PaymentCredentialsStore
        private set

    /**
     * Location manager for use with the check in manager
     */
    lateinit var checkInLocationManager: CheckInLocationManager
        private set

    /**
     * Geo-fencing based check in manager. Use for automatically detecting if you are in a shop.
     *
     * Calling functions may require location permission
     */
    lateinit var checkInManager: CheckInManager
        private set

    /**
     * The internal storage directory in which snabble stores files.
     */
    lateinit var internalStorageDirectory: File
        private set

    /**
     * Retrieve the link for our terms of service.
     */
    var termsOfService: TermsOfService? = null
        private set

    /**
     * The config provided after calling Snabble.setup
     */
    lateinit var config: Config
        private set

    /**
     * snabble SDK version name.
     */
    var versionName: String? = null
        private set

    /**
     * The environment the SDK is using.
     *
     * Available environments are.
     *
     * Testing (https://api.snabble-testing.io)
     * Staging (https://api.snabble-staging.io)
     * Production (https://api.snabble.io)
     */
    var environment: Environment? = null
        private set

    /**
     * List of certificates to match against user encrypted payment certificates. If those are
     * not valid anymore, our backend is not able to decode the encrypted payment credentials
     * anymore.
     *
     * This would usually only happen in a severe security incident and is not something
     * you actively need to consider.
     */
    var paymentCertificates: List<X509Certificate>? = null
        private set

    /**
     * The url where all the properties come from.
     */
    var metadataUrl: String? = null
        private set

    /**
     * Url to retrieve receipts of the app user.
     */
    var receiptsUrl: String? = null
        get() = field?.let { url ->
            userPreferences.appUser?.let { appUser ->
                url.replace("{appUserID}", appUser.id)
            } ?: url
        }
        private set

    /**
     * Url to retrieve user related information.
     */
    var usersUrl: String? = null
        private set

    /**
     * Url to retrieve consent status of the user.
     */
    var consentUrl: String? = null
        private set

    /**
     * Url for generating telecash web form authentication challenges
     */
    var telecashSecretUrl: String? = null
        private set

    /**
     * Url for generating telecash web form authentication challenges
     */
    var telecashPreAuthUrl: String? = null
        private set

    /**
     * Url for generating payone web form authentication challenges
     */
    var paydirektAuthUrl: String? = null
        private set

    /**
     * Url to create a new app user
     */
    var createAppUserUrl: String? = null
        private set

    private val mutableInitializationState = MutableLiveData<InitializationState>()

    /**
     * The current initialization state of the SDK. Fragments observe this state and only
     * if the SDK is initialized will get displayed to the user.
     */
    val initializationState: LiveData<InitializationState> = mutableInitializationState

    /**
     * Weak reference to the current activity.
     */
    var currentActivity: WeakReference<Activity>? = null

    /**
     * Sets the shop used for receiving store specific prices and identification in the
     * payment process.
     */
    var checkedInShop: Shop? = null
        set(value) {
            val currentShopId = this.checkedInShop?.id.orEmpty()
            val newShopId = value?.id.orEmpty()
            if (currentShopId != newShopId) {
                field = value
                if (newShopId == "") {
                    userPreferences.lastCheckedInShopId = null
                    checkedInProject.value = null
                } else {
                    userPreferences.lastCheckedInShopId = newShopId

                    for (project in Snabble.projects) {
                        if (project.shops.any { it.id == newShopId }) {
                            project.events.updateShop(value)
                            project.shoppingCart.updatePrices(false)
<<<<<<< HEAD
                            if (!Snabble.config.manualProductDatabaseUpdates) {
                                project.productDatabase.update()
                            }
                            checkedInProject = project
=======
                            checkedInProject.value = project
>>>>>>> f3f5805e
                            break
                        }
                    }
                }
            }
        }

    var checkedInProject = MutableAccessibleLiveData<Project?>(null)

    /**
     * Unique identifier, different over device installations
     */
    val clientId: String?
        get() = userPreferences.clientId

    private lateinit var metadataDownloader: MetadataDownloader

    private val onMetaDataUpdateListeners: MutableList<OnMetadataUpdateListener> = CopyOnWriteArrayList()

    private val isInitializing = AtomicBoolean(false)

    /**
     * Setup the snabble SDK.
     *
     * First-time initialization is asynchronously. If the snabble SDK was already initialized before
     * the callback will be invoked after decoding the persisted metadata and requires no network connection.
     *
     * If you also want your first time usage to allow for no network scenarios, you must include the
     * raw metadata from our backend to bundledMetadataAssetPath in the assets folder.
     *
     * @param app Your main android application
     * @param config Config provided. Minimal required fields are appId and secret.
     * @param setupCompletionListener Completion listener that gets called when the SDK is ready.
     */
    @JvmOverloads
    fun setup(app: Application, config: Config, setupCompletionListener: SetupCompletionListener? = null) {
        if (isInitializing.get()) {
            return
        }

        isInitializing.set(true)
        mutableInitializationState.postValue(InitializationState.INITIALIZING)

        application = app
        this.config = config

        Logger.setErrorEventHandler { message, args -> Events.logErrorEvent(null, message, *args) }
        Logger.setLogEventHandler { message, args -> Events.logErrorEvent(null, message, *args) }

        if (!config.endpointBaseUrl.startsWith("http://")
         && !config.endpointBaseUrl.startsWith("https://")) {
            setupCompletionListener?.onError(Error.CONFIG_ERROR)
            return
        }

        var version = config.versionName
        if (version == null) {
            version = try {
                val pInfo = app.packageManager.getPackageInfo(app.packageName, 0)
                pInfo?.versionName?.lowercase(Locale.ROOT)?.replace(" ", "") ?: "1.0"
            } catch (e: PackageManager.NameNotFoundException) {
                "1.0"
            }
        }
        versionName = version

        internalStorageDirectory = File(application.filesDir, "snabble/${config.appId}/")
        internalStorageDirectory.mkdirs()

        okHttpClient = OkHttpClientFactory.createOkHttpClient(app)
        userPreferences = UserPreferences(app)
        tokenRegistry = TokenRegistry(okHttpClient, userPreferences, config.appId, config.secret)
        receipts = Receipts()
        users = Users(userPreferences)
        brands = Collections.unmodifiableMap(emptyMap())
        projects = Collections.unmodifiableList(emptyList())
        environment = Environment.getEnvironmentByUrl(config.endpointBaseUrl)
        metadataUrl = absoluteUrl("/metadata/app/" + config.appId + "/android/" + version)
        paymentCredentialsStore = PaymentCredentialsStore()

        checkInLocationManager = CheckInLocationManager(application)
        checkInManager = CheckInManager(this,
            checkInLocationManager,
            config.checkInRadius,
            config.checkOutRadius,
            config.lastSeenThreshold
        )

        metadataDownloader = MetadataDownloader(okHttpClient, config.bundledMetadataAssetPath)

        if (config.bundledMetadataAssetPath != null) {
            dispatchOnReady(setupCompletionListener)
        } else {
            metadataDownloader.loadAsync(object : Downloader.Callback() {
                override fun onDataLoaded(wasStillValid: Boolean) {
                    dispatchOnReady(setupCompletionListener)
                }

                override fun onError() {
                    if (metadataDownloader.hasData()) {
                        dispatchOnReady(setupCompletionListener)
                    } else {
                        dispatchError(setupCompletionListener)
                    }
                }
            })
        }

        app.registerActivityLifecycleCallbacks(activityLifecycleCallbacks)

        ProcessLifecycleOwner.get().lifecycle.addObserver(object : DefaultLifecycleObserver {
            override fun onStart(owner: LifecycleOwner) {
                if (!Snabble.config.manualProductDatabaseUpdates) {
                    checkedInProject?.productDatabase?.update()
                }
            }
        })

        registerNetworkCallback(app)
    }

    private fun dispatchOnReady(setupCompletionListener: SetupCompletionListener?) {
        Dispatch.background {
            readMetadata()
            val appUser = userPreferences.appUser
            if (appUser == null && projects.isNotEmpty()) {
                val token = tokenRegistry.getToken(projects[0])
                if (token == null) {
                    isInitializing.set(false)
                    mutableInitializationState.postValue(InitializationState.ERROR)

                    Dispatch.mainThread {
                        setupCompletionListener?.onError(Error.CONNECTION_TIMEOUT)
                    }
                    return@background
                }
            }

            isInitializing.set(false)
            mutableInitializationState.postValue(InitializationState.INITIALIZED)
            Dispatch.mainThread {
                setupCompletionListener?.onReady()
            }
            if (config.loadActiveShops) {
                loadActiveShops()
            }
        }
    }

    private fun dispatchError(setupCompletionListener: SetupCompletionListener?) {
        isInitializing.set(false)
        mutableInitializationState.postValue(InitializationState.ERROR)

        Dispatch.mainThread {
            setupCompletionListener?.onError(Error.CONNECTION_TIMEOUT)
        }
    }

    /**
     * The blocking version of [.setup]
     *
     * Blocks until every initialization is completed, that includes waiting for necessary
     * network calls if bundled data is not provided.
     *
     * If all needed bundled data is provided (See [Config]), initialization requires
     * no network calls.
     *
     * @throws SnabbleException If an error occurs while initializing the sdk.
     */
    @Throws(SnabbleException::class)
    fun setupBlocking(app: Application, config: Config) {
        val countDownLatch = CountDownLatch(1)
        val snabbleError = arrayOfNulls<Error>(1)
        setup(app, config, object : SetupCompletionListener {
            override fun onReady() {
                countDownLatch.countDown()
            }

            override fun onError(error: Error?) {
                snabbleError[0] = error
                countDownLatch.countDown()
            }
        })
        try {
            countDownLatch.await()
        } catch (e: InterruptedException) {
            throw SnabbleException(Error.UNSPECIFIED_ERROR)
        }
        if (snabbleError[0] != null) {
            throw SnabbleException(snabbleError[0])
        }
    }

    private fun registerNetworkCallback(app: Application) {
        val cm = app.getSystemService(Context.CONNECTIVITY_SERVICE) as ConnectivityManager
        cm.registerNetworkCallback(NetworkRequest.Builder()
            .addTransportType(NetworkCapabilities.TRANSPORT_WIFI)
            .addTransportType(NetworkCapabilities.TRANSPORT_CELLULAR).build(),
            networkCallback)
    }

    /**
     * Returns true when the SDK is not compatible with the backend anymore and the app should
     * notify the user that it will not function anymore.
     */
    val isOutdatedSDK: Boolean
        get() = additionalMetadata?.let { json ->
            json.getBooleanOpt("kill", false)
        } ?: false

    /** Returns additional metadata that may be provided for apps unrelated to the SDK  */
    val additionalMetadata: JsonObject?
        get() {
            val jsonObject = metadataDownloader.jsonObject
            val jsonElement = jsonObject["metadata"]
            return jsonElement?.asJsonObject
        }

    @Synchronized
    private fun readMetadata() {
        metadataDownloader.jsonObject?.let { jsonObject ->
            createAppUserUrl = getUrl(jsonObject, "createAppUser")
            telecashSecretUrl = getUrl(jsonObject, "telecashSecret")
            telecashPreAuthUrl = getUrl(jsonObject, "telecashPreauth")
            paydirektAuthUrl = getUrl(jsonObject, "paydirektCustomerAuthorization")
            if (jsonObject.has("brands")) {
                parseBrands(jsonObject)
            }
            if (jsonObject.has("projects")) {
                parseProjects(jsonObject)
            }
            if (jsonObject.has("gatewayCertificates")) {
                parsePaymentCertificates(jsonObject)
            }
            receiptsUrl = getUrl(jsonObject, "appUserOrders")
            usersUrl = getUrl(jsonObject, "appUser")
            consentUrl = getUrl(jsonObject, "consents")
            if (jsonObject.has("terms")) {
                termsOfService =
                    GsonHolder.get().fromJson(jsonObject["terms"], TermsOfService::class.java)
            }
        }

        restoreCheckedInShop()
        paymentCredentialsStore.init(application, environment)
        users.postPendingConsents()
        checkInManager.update()
    }

    private fun restoreCheckedInShop() {
        val lastCheckedInShopId = userPreferences.lastCheckedInShopId
        if (lastCheckedInShopId != null) {
            for (project in projects) {
                val shop = project.shops.find { shop ->
                    shop.id == lastCheckedInShopId
                }
                if (shop != null) {
                    Logger.d("Restoring last checked in shop " + shop.id + ", " + shop.name)
                    checkedInShop = shop
                    break;
                }
            }
        }
    }

    private fun getUrl(jsonObject: JsonObject, urlName: String): String? {
        return try {
            absoluteUrl(jsonObject["links"].asJsonObject[urlName].asJsonObject["href"].asString)
        } catch (e: Exception) {
            null
        }
    }

    private fun parseBrands(jsonObject: JsonObject) {
        val jsonBrands = GsonHolder.get().fromJson(jsonObject["brands"], Array<Brand>::class.java)
        brands = jsonBrands.map { it.id to it }.toMap()
    }

    private fun parseProjects(jsonObject: JsonObject) {
        val jsonArray = jsonObject["projects"].asJsonArray
        val newProjects: MutableList<Project> = ArrayList()
        for (i in 0 until jsonArray.size()) {
            val jsonProject = jsonArray[i].asJsonObject

            // first try to find an already existing project and update it, so that
            // the object reference can be stored somewhere and still be up to date
            var updated = false
            if (jsonProject.has("id")) {
                for (p in projects) {
                    if (p.id == jsonProject["id"].asString) {
                        try {
                            p.parse(jsonProject)
                            newProjects.add(p)
                        } catch (e: IllegalArgumentException) {
                            // malformed project, do nothing
                        }
                        updated = true
                        break
                    }
                }
                // if it does not exist, add it
                if (!updated) {
                    try {
                        val project = Project(jsonProject)
                        newProjects.add(project)
                    } catch (e: IllegalArgumentException) {
                        Logger.d(e.message)
                        // malformed project, do nothing
                    }
                }
            }
        }
        projects = Collections.unmodifiableList(newProjects)
    }

    private fun parsePaymentCertificates(jsonObject: JsonObject) {
        val certificates: MutableList<X509Certificate> = ArrayList()
        val certs = jsonObject["gatewayCertificates"].asJsonArray
        certs.forEach { jsonElement ->
            if (jsonElement.isJsonObject) {
                val cert = jsonElement.asJsonObject
                val value = cert["value"]
                if (value != null) {
                    val bytes = Base64.decode(value.asString, Base64.DEFAULT)
                    val inputStream: InputStream = ByteArrayInputStream(bytes)
                    try {
                        val certificateFactory = CertificateFactory.getInstance("X.509")
                        val certificate = certificateFactory.generateCertificate(inputStream) as X509Certificate
                        certificates.add(certificate)
                    } catch (e: CertificateException) {
                        e.printStackTrace()
                    }
                }
            }
        }

        paymentCertificates = Collections.unmodifiableList(certificates)
    }

    fun absoluteUrl(url: String): String {
        return if (url.startsWith("http")) {
            url
        } else {
            endpointBaseUrl + url
        }
    }

    val endpointBaseUrl: String
        get() = config.endpointBaseUrl

    fun getProjectById(projectId: String?): Project? {
        return projects.firstOrNull { it.id == projectId }
    }

    private fun updateMetadata() {
        metadataDownloader.url = metadataUrl
        metadataDownloader.loadAsync(object : Downloader.Callback() {
            override fun onDataLoaded(wasStillValid: Boolean) {
                if (!wasStillValid) {
                    readMetadata()
                    notifyMetadataUpdated()
                }
                if (config.loadActiveShops) {
                    loadActiveShops()
                }
            }
        })
    }

    private fun loadActiveShops() {
        projects.forEach { project ->
            project.loadActiveShops { notifyMetadataUpdated() }
        }
    }

    private fun checkCartTimeouts() {
        projects.forEach { project ->
            project.shoppingCart.checkForTimeout()
        }
    }

    private fun processPendingCheckouts() {
        projects.forEach { project ->
            project.checkout.processPendingCheckouts()
        }
    }

    private fun notifyMetadataUpdated() {
        onMetaDataUpdateListeners.forEach { listener ->
            listener.onMetaDataUpdated()
        }
    }

    /**
     * Adds a listener that gets called every time the metadata updates
     */
    fun addOnMetadataUpdateListener(onMetaDataUpdateListener: OnMetadataUpdateListener) {
        onMetaDataUpdateListeners.add(onMetaDataUpdateListener)
    }

    /**
     * Removes an already added listener
     */
    fun removeOnMetadataUpdateListener(onMetaDataUpdateListener: OnMetadataUpdateListener) {
        onMetaDataUpdateListeners.remove(onMetaDataUpdateListener)
    }

    fun interface OnMetadataUpdateListener {
        fun onMetaDataUpdated()
    }

    private val activityLifecycleCallbacks: ActivityLifecycleCallbacks =
        object : SimpleActivityLifecycleCallbacks() {
            override fun onActivityStarted(activity: Activity) {
                currentActivity?.clear()
                currentActivity = null
                currentActivity = WeakReference(activity)
                updateMetadata()
                checkCartTimeouts()
                processPendingCheckouts()
            }

            override fun onActivityStopped(activity: Activity) {
                if (currentActivity?.get() === activity) {
                    currentActivity?.clear()
                    currentActivity = null
                }
            }
        }

    private val networkCallback: NetworkCallback = object : NetworkCallback() {
        override fun onAvailable(network: Network) {
            onConnectionStateChanged(true)
        }

        override fun onLost(network: Network) {
            onConnectionStateChanged(false)
        }

        override fun onUnavailable() {
            onConnectionStateChanged(false)
        }
    }

    private fun onConnectionStateChanged(isConnected: Boolean) {
        if (isConnected) {
            processPendingCheckouts()
        }
        for (project in projects) {
            project.shoppingCart.updatePrices(false)
        }
    }

    interface SetupCompletionListener {
        fun onReady()
        fun onError(error: Error?)
    }

    class SnabbleException internal constructor(val error: Error?) : Exception() {
        override fun toString(): String {
            return "SnabbleException{" +
                    "error=" + error +
                    '}'
        }
    }

    enum class Error {
        UNSPECIFIED_ERROR,
        CONFIG_ERROR,
        CONNECTION_TIMEOUT
    }

    /**
     * Enables debug logging.
     */
    @JvmStatic
    fun setDebugLoggingEnabled(enabled: Boolean) {
        Logger.setEnabled(enabled)
    }
}<|MERGE_RESOLUTION|>--- conflicted
+++ resolved
@@ -258,14 +258,10 @@
                         if (project.shops.any { it.id == newShopId }) {
                             project.events.updateShop(value)
                             project.shoppingCart.updatePrices(false)
-<<<<<<< HEAD
                             if (!Snabble.config.manualProductDatabaseUpdates) {
                                 project.productDatabase.update()
                             }
-                            checkedInProject = project
-=======
                             checkedInProject.value = project
->>>>>>> f3f5805e
                             break
                         }
                     }
