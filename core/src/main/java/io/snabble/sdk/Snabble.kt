package io.snabble.sdk

import android.app.Activity
import android.app.Application
import android.app.Application.ActivityLifecycleCallbacks
import android.content.Context
import android.content.pm.PackageManager.NameNotFoundException
import android.net.ConnectivityManager
import android.net.ConnectivityManager.NetworkCallback
import android.net.Network
import android.net.NetworkCapabilities
import android.net.NetworkRequest
import android.util.Base64
import androidx.lifecycle.*
import androidx.lifecycle.Observer
import com.google.gson.JsonObject
import io.snabble.sdk.auth.TokenRegistry
import io.snabble.sdk.checkin.CheckInLocationManager
import io.snabble.sdk.checkin.CheckInManager
import io.snabble.sdk.config.CustomProperty
import io.snabble.sdk.config.ProjectId
import io.snabble.sdk.customization.IsMergeable
import io.snabble.sdk.events.Events
import io.snabble.sdk.extensions.getPackageInfoCompat
import io.snabble.sdk.payment.PaymentCredentialsStore
import io.snabble.sdk.payment.data.FormPrefillData
import io.snabble.sdk.utils.*
import okhttp3.OkHttpClient
import java.io.ByteArrayInputStream
import java.io.File
import java.io.InputStream
import java.lang.ref.WeakReference
import java.security.cert.CertificateException
import java.security.cert.CertificateFactory
import java.security.cert.X509Certificate
import java.util.*
import java.util.concurrent.CopyOnWriteArrayList
import java.util.concurrent.CountDownLatch
import java.util.concurrent.atomic.AtomicBoolean

/**
 * The heart of the snabble SDK. Initialization and object access is provided via this facade.
 */
object Snabble {

    /**
     * Retrieve the global instance of snabble.
     *
     * For Kotlin use the Snabble object directly.
     */
    @JvmStatic
    val instance: Snabble
        get() = this

    /**
     * The version of the SDK
     */
    @JvmStatic
    val version: String
        get() = BuildConfig.VERSION_NAME

    /**
     * OkHttpClient for general use.
     *
     * Does not provide automatic authentication, use the OkHttpClient
     * provided in the individual projects for this.
     */
    lateinit var okHttpClient: OkHttpClient
        private set

    /**
     * Registry to retrieve and generate access tokens for backend api access
     */
    lateinit var tokenRegistry: TokenRegistry
        private set

    /**
     * The list of available projects.
     *
     * For single retailer's this is usually size of 1. If you have multiple regions there could be
     * multiple Projects even for a single retailer.
     */
    lateinit var projects: List<Project>
        private set

    /**
     * Map of available brands
     */
    lateinit var brands: Map<String, Brand>
        private set

    /**
     * API-Wrapper to retrieve receipts
     */
    lateinit var receipts: Receipts
        private set

    /**
     * Access to user specific information, e.g. User-Consent / Unique-ID
     */
    lateinit var users: Users
        private set

    /**
     * The main Android application
     */
    lateinit var application: Application
        private set

    /**
     * Local persisted user preferences
     */
    lateinit var userPreferences: UserPreferences
        private set

    /**
     * Add and retrieve local encrypted payment credentials
     */
    lateinit var paymentCredentialsStore: PaymentCredentialsStore
        private set

    /**
     * Location manager for use with the check in manager
     */
    lateinit var checkInLocationManager: CheckInLocationManager
        private set

    /**
     * Geo-fencing based check in manager. Use for automatically detecting if you are in a shop.
     *
     * Calling functions may require location permission
     */
    lateinit var checkInManager: CheckInManager
        private set

    /**
     * The internal storage directory in which snabble stores files
     */
    lateinit var internalStorageDirectory: File
        private set

    /**
     * Retrieve the link for our terms of service
     */
    var termsOfService: TermsOfService? = null
        private set

    /**
     * The config provided after calling Snabble.setup
     */
    lateinit var config: Config
        private set

    /**
     * snabble SDK version name
     */
    var versionName: String? = null
        private set

    /**
     * The environment the SDK is using.
     *
     * Available environments are.
     *
     * Testing (https://api.snabble-testing.io)
     * Staging (https://api.snabble-staging.io)
     * Production (https://api.snabble.io)
     */
    var environment: Environment? = null
        private set

    /**
     * List of certificates to match against user encrypted payment certificates. If those are
     * not valid anymore, our backend is not able to decode the encrypted payment credentials
     * anymore.
     *
     * This would usually only happen in a severe security incident and is not something
     * you actively need to consider.
     */
    var paymentCertificates: List<X509Certificate>? = null
        private set

    /**
     * The url where all the properties come from
     */
    var metadataUrl: String? = null
        private set

    /**
     * Url to retrieve receipts of the app user
     */
    var receiptsUrl: String? = null
        get() = field?.let { url ->
            userPreferences.appUser?.let { appUser ->
                url.replace("{appUserID}", appUser.id)
            } ?: url
        }
        private set

    /**
     * Url to retrieve user related information
     */
    var usersUrl: String? = null
        private set

    /**
     * Url to retrieve consent status of the user
     */
    var consentUrl: String? = null
        private set

    /**
     * Url for generating telecash web form authentication challenges
     */
    var telecashSecretUrl: String? = null
        private set

    /**
     * Url for generating telecash web form authentication challenges
     */
    var telecashPreAuthUrl: String? = null
        private set

    /**
     * Url for generating payone web form authentication challenges
     */
    var giropayAuthUrl: String? = null
        private set

    /**
     * Url to create a new app user
     */
    var createAppUserUrl: String? = null
        private set

    private val mutableInitializationState = MutableAccessibleLiveData(InitializationState.UNINITIALIZED)

    /**
     * The current initialization state of the SDK. Fragments observe this state and only
     * if the SDK is initialized will get displayed to the user.
     */
    val initializationState: LiveData<InitializationState> = mutableInitializationState

    /**
     * Weak reference to the current activity
     */
    var currentActivity: WeakReference<Activity>? = null

    /**
     * Sets the shop used for receiving store specific prices and identification in the
     * payment process
     */
    var checkedInShop: Shop? = null
        set(value) {
            val currentShopId = this.checkedInShop?.id
            val newShopId = value?.id
            if (currentShopId != newShopId) {
                field = value
                if (newShopId.isNullOrEmpty()) {
                    userPreferences.lastCheckedInShopId = null
                    checkedInProject.value = null
                    mutableCurrentCheckedInShop.value = null
                } else {
                    userPreferences.lastCheckedInShopId = newShopId

                    for (project in projects) {
                        if (project.shops.any { it.id == newShopId }) {
                            project.events.updateShop(value)
                            project.shoppingCart.updatePrices(false)
                            if (!config.manualProductDatabaseUpdates) {
                                project.productDatabase.update()
                            }
                            checkedInProject.value = project
                            mutableCurrentCheckedInShop.value = value
                            break
                        }
                    }
                }
            }
        }

    private var mutableCurrentCheckedInShop = MutableAccessibleLiveData<Shop?>(null)

    /**
     * Get the current checked in shop as a live data.
     */
    var currentCheckedInShop: LiveData<Shop?> = mutableCurrentCheckedInShop

    /**
     * The current checked in project.
     *
     * Gets automatically set, when setting a shop via [checkedInShop].
     */
    var checkedInProject = MutableAccessibleLiveData<Project?>(null)

    /**
     * Unique identifier, different over device installations
     */
    val clientId: String?
        get() = userPreferences.clientId

    private lateinit var metadataDownloader: MetadataDownloader

    private val onMetaDataUpdateListeners: MutableList<OnMetadataUpdateListener> = CopyOnWriteArrayList()

    private val isInitializing = AtomicBoolean(false)

    /**
     * Get the error during initialization of the SDK occurred
     */
    var error: Error? = null
        private set

    /**
     * Set to take control over [ShoppingCart.Item.isMergeable] default behavior.
     */
    var isMergeable: IsMergeable? = null

    /**
<<<<<<< HEAD
     * Set [CustomProperty]'s to override the default behavior.
     *
     * Every [CustomProperty] has to be explicitly defined and implemented beforehand
     * to be applicable for the given project.
     */
    val customProperties: MutableMap<Pair<CustomProperty, ProjectId>, Any> = mutableMapOf()
=======
     * Set to have PAYONE forms prefilled with the given data.
     */
    var formPrefillData: FormPrefillData? = null
>>>>>>> 86c5c46c

    /**
     * Setup the snabble SDK.
     *
     * First-time initialization is asynchronously. If the snabble SDK was already initialized before
     * the callback will be invoked after decoding the persisted metadata and requires no network connection.
     *
     * If you also want your first time usage to allow for no network scenarios, you must include the
     * raw metadata from our backend to bundledMetadataAssetPath in the assets folder.
     *
     * @param app Your main android application
     * @param config Config provided. Minimal required fields are appId and secret. If no config
     * is provided and the sdk was initialized before, a serialized version will be used.
     *
     * If this is the first time you initialize the snabble SDK, a config must be set
     * or the initialization will fail with Error.CONFIG_ERROR.
     */
    @JvmOverloads
    fun setup(app: Application? = null, config: Config? = null) {
        if (isInitializing.get()) {
            return
        }

        isInitializing.set(true)
        mutableInitializationState.value = InitializationState.INITIALIZING

        if (app != null) {
            application = app
        }

        if (!this::application.isInitialized) {
            dispatchError(Error.NO_APPLICATION_SET)
            return
        }

        if (config == null) {
            val restoredConfig = Config.restore(application)
            if (restoredConfig == null) {
                dispatchError(Error.CONFIG_ERROR)
                return
            } else {
                this.config = restoredConfig
            }
        } else {
            this.config = config
            config.save(application)
        }

        Logger.setErrorEventHandler { message, args -> Events.logErrorEvent(null, message, *args) }
        Logger.setLogEventHandler { message, args -> Events.logErrorEvent(null, message, *args) }

        if (!this.config.endpointBaseUrl.startsWith("http://")
            && !this.config.endpointBaseUrl.startsWith("https://")
        ) {
            dispatchError(Error.CONFIG_ERROR)
            return
        }

        val version = try {
            application.packageManager.getPackageInfoCompat(application.packageName)
                ?.versionName
                ?.lowercase(Locale.ROOT)
                ?.replace(" ", "")
        } catch (ignored: NameNotFoundException) {
            null
        } ?: "1.0"

        internalStorageDirectory = File(application.filesDir, "snabble/${this.config.appId}/")
        internalStorageDirectory.mkdirs()

        okHttpClient = OkHttpClientFactory.createOkHttpClient(application)
        userPreferences = UserPreferences(application)
        tokenRegistry = TokenRegistry(okHttpClient, userPreferences, this.config.appId, this.config.secret)
        receipts = Receipts()
        users = Users(userPreferences)
        brands = Collections.unmodifiableMap(emptyMap())
        projects = Collections.unmodifiableList(emptyList())
        environment = Environment.getEnvironmentByUrl(this.config.endpointBaseUrl)
        metadataUrl = absoluteUrl("/metadata/app/" + this.config.appId + "/android/" + version)
        paymentCredentialsStore = PaymentCredentialsStore()

        checkInLocationManager = CheckInLocationManager(application)
        checkInManager = CheckInManager(
            this,
            checkInLocationManager,
            this.config.checkInRadius,
            this.config.checkOutRadius,
            this.config.lastSeenThreshold
        )

        metadataDownloader =
            MetadataDownloader(okHttpClient, this.config.bundledMetadataAssetPath, this.config.bundledMetadataRawResId)

        if (this.config.bundledMetadataAssetPath != null || this.config.bundledMetadataRawResId != 0) {
            dispatchOnReady()
        } else {
            metadataDownloader.loadAsync(object : Downloader.Callback() {
                override fun onDataLoaded(wasStillValid: Boolean) {
                    dispatchOnReady()
                }

                override fun onError() {
                    if (metadataDownloader.hasData) {
                        dispatchOnReady()
                    } else {
                        dispatchError(Error.CONNECTION_TIMEOUT)
                    }
                }
            })
        }

        application.registerActivityLifecycleCallbacks(activityLifecycleCallbacks)

        ProcessLifecycleOwner.get().lifecycle.addObserver(object : DefaultLifecycleObserver {
            override fun onStart(owner: LifecycleOwner) {
                if (!Snabble.config.manualProductDatabaseUpdates) {
                    checkedInProject.value?.productDatabase?.update()
                }
            }
        })

        registerNetworkCallback(application)
    }

    private fun dispatchOnReady() {
        Dispatch.background {
            readMetadata()
            isInitializing.set(false)
            mutableInitializationState.value = InitializationState.INITIALIZED

            if (config.loadActiveShops) {
                loadActiveShops()
            }
        }
    }

    private fun dispatchError(error: Error) {
        isInitializing.set(false)
        mutableInitializationState.value = InitializationState.ERROR
        this.error = error
    }

    /**
     * The blocking version of [.setup]
     *
     * Blocks until every initialization is completed, that includes waiting for necessary
     * network calls if bundled data is not provided.
     *
     * If all needed bundled data is provided (See [Config]), initialization requires
     * no network calls.
     *
     * @throws SnabbleException If an error occurs while initializing the sdk.
     */
    @Throws(SnabbleException::class)
    @JvmOverloads
    fun setupBlocking(app: Application, config: Config? = null) {
        val countDownLatch = CountDownLatch(1)
        val snabbleError = arrayOfNulls<Error>(1)
        setup(app, config)
        val observer = object : Observer<InitializationState> {
            override fun onChanged(value: InitializationState) {
                if (value == InitializationState.INITIALIZED || value == InitializationState.ERROR) {
                    countDownLatch.countDown()
                    initializationState.removeObserver(this)
                }
            }
        }
        initializationState.observeForever(observer)
        try {
            countDownLatch.await()
        } catch (e: InterruptedException) {
            throw SnabbleException(Error.UNSPECIFIED_ERROR)
        }
        if (snabbleError[0] != null) {
            throw SnabbleException(snabbleError[0])
        }
    }

    private fun registerNetworkCallback(app: Application) {
        val cm = app.getSystemService(Context.CONNECTIVITY_SERVICE) as ConnectivityManager
        cm.registerNetworkCallback(
            NetworkRequest.Builder()
                .addTransportType(NetworkCapabilities.TRANSPORT_WIFI)
                .addTransportType(NetworkCapabilities.TRANSPORT_CELLULAR).build(),
            networkCallback
        )
    }

    /**
     * Returns true when the SDK is not compatible with the backend anymore and the app should
     * notify the user that it will not function anymore.
     */
    val isOutdatedSDK: Boolean
        get() = additionalMetadata?.let { json ->
            json.getBooleanOpt("kill", false)
        } ?: false

    /**
     * Returns additional metadata that may be provided for apps unrelated to the SDK
     */
    val additionalMetadata: JsonObject?
        get() {
            val jsonObject = metadataDownloader.jsonObject
            val jsonElement = jsonObject?.get("metadata")
            return jsonElement?.asJsonObject
        }

    @Synchronized
    private fun readMetadata() {
        metadataDownloader.jsonObject?.let { jsonObject ->
            createAppUserUrl = getUrl(jsonObject, "createAppUser")
            telecashSecretUrl = getUrl(jsonObject, "telecashSecret")
            telecashPreAuthUrl = getUrl(jsonObject, "telecashPreauth")
            giropayAuthUrl = getUrl(jsonObject, "paydirektCustomerAuthorization")
            if (jsonObject.has("brands")) {
                parseBrands(jsonObject)
            }
            if (jsonObject.has("projects")) {
                parseProjects(jsonObject)
            }
            if (jsonObject.has("gatewayCertificates")) {
                parsePaymentCertificates(jsonObject)
            }
            receiptsUrl = getUrl(jsonObject, "appUserOrders")
            usersUrl = getUrl(jsonObject, "appUser")
            consentUrl = getUrl(jsonObject, "consents")
            if (jsonObject.has("terms")) {
                termsOfService =
                    GsonHolder.get().fromJson(jsonObject["terms"], TermsOfService::class.java)
            }
        }

        restoreCheckedInShop()
        paymentCredentialsStore.init(application, environment)
        users.postPendingConsents()
        checkInManager.update()
    }

    private fun restoreCheckedInShop() {
        val lastCheckedInShopId = userPreferences.lastCheckedInShopId
        if (lastCheckedInShopId != null) {
            for (project in projects) {
                val shop = project.shops.find { shop ->
                    shop.id == lastCheckedInShopId
                }
                if (shop != null) {
                    Logger.d("Restoring last checked in shop " + shop.id + ", " + shop.name)
                    checkedInShop = shop
                    break;
                }
            }
        }
    }

    private fun getUrl(jsonObject: JsonObject, urlName: String): String? {
        return try {
            jsonObject["links"]?.asJsonObject?.get(urlName)?.asJsonObject?.get("href")?.asString?.let(::absoluteUrl)
        } catch (e: Exception) {
            null
        }
    }

    private fun parseBrands(jsonObject: JsonObject) {
        val jsonBrands = GsonHolder.get().fromJson(jsonObject["brands"], Array<Brand>::class.java)
        brands = jsonBrands.associateBy { it.id }
    }

    private fun parseProjects(jsonObject: JsonObject) {
        val jsonArray = jsonObject["projects"].asJsonArray
        val newProjects: MutableList<Project> = ArrayList()
        for (i in 0 until jsonArray.size()) {
            val jsonProject = jsonArray[i].asJsonObject

            // first try to find an already existing project and update it, so that
            // the object reference can be stored somewhere and still be up to date
            var updated = false
            if (jsonProject.has("id")) {
                for (p in projects) {
                    if (p.id == jsonProject["id"].asString) {
                        try {
                            p.parse(jsonProject)
                            newProjects.add(p)
                        } catch (e: IllegalArgumentException) {
                            // malformed project, do nothing
                        }
                        updated = true
                        break
                    }
                }
                // if it does not exist, add it
                if (!updated) {
                    try {
                        val project = Project(jsonProject)
                        newProjects.add(project)
                    } catch (e: IllegalArgumentException) {
                        Logger.d(e.message)
                        // malformed project, do nothing
                    }
                }
            }
        }
        projects = Collections.unmodifiableList(newProjects)
    }

    private fun parsePaymentCertificates(jsonObject: JsonObject) {
        val certificates: MutableList<X509Certificate> = ArrayList()
        val certs = jsonObject["gatewayCertificates"].asJsonArray
        certs.forEach { jsonElement ->
            if (jsonElement.isJsonObject) {
                val cert = jsonElement.asJsonObject
                val value = cert["value"]
                if (value != null) {
                    val bytes = Base64.decode(value.asString, Base64.DEFAULT)
                    val inputStream: InputStream = ByteArrayInputStream(bytes)
                    try {
                        val certificateFactory = CertificateFactory.getInstance("X.509")
                        val certificate = certificateFactory.generateCertificate(inputStream) as X509Certificate
                        certificates.add(certificate)
                    } catch (e: CertificateException) {
                        e.printStackTrace()
                    }
                }
            }
        }

        paymentCertificates = Collections.unmodifiableList(certificates)
    }

    /**
     * Converts a relative url to a absolute url, depending on the environment.
     *
     * E.g. /foo/bar -> https://api.snabble.io/foo/bar
     */
    fun absoluteUrl(url: String): String {
        return if (url.startsWith("http")) {
            url
        } else {
            endpointBaseUrl + url
        }
    }

    /**
     * The current endpoint base url used by the SDK
     *
     */
    val endpointBaseUrl: String
        get() = config.endpointBaseUrl

    /**
     * Finds a project by it's id
     */
    fun getProjectById(projectId: String?): Project? {
        return projects.firstOrNull { it.id == projectId }
    }

    private fun updateMetadata() {
        metadataDownloader.url = metadataUrl
        metadataDownloader.loadAsync(object : Downloader.Callback() {
            override fun onDataLoaded(wasStillValid: Boolean) {
                if (!wasStillValid) {
                    readMetadata()
                    notifyMetadataUpdated()
                }
                if (config.loadActiveShops) {
                    loadActiveShops()
                }
            }
        })
    }

    private fun loadActiveShops() {
        projects.forEach { project ->
            project.loadActiveShops { notifyMetadataUpdated() }
        }
    }

    private fun checkCartTimeouts() {
        projects.forEach { project ->
            project.shoppingCart.checkForTimeout()
        }
    }

    private fun processPendingCheckouts() {
        projects.forEach { project ->
            project.checkout.processPendingCheckouts()
        }
    }

    private fun notifyMetadataUpdated() {
        onMetaDataUpdateListeners.forEach { listener ->
            listener.onMetaDataUpdated()
        }
    }

    /**
     * Adds a listener that gets called every time the metadata updates
     */
    fun addOnMetadataUpdateListener(onMetaDataUpdateListener: OnMetadataUpdateListener) {
        onMetaDataUpdateListeners.add(onMetaDataUpdateListener)
    }

    /**
     * Removes an already added listener
     */
    fun removeOnMetadataUpdateListener(onMetaDataUpdateListener: OnMetadataUpdateListener) {
        onMetaDataUpdateListeners.remove(onMetaDataUpdateListener)
    }

    /**
     * Interface for notifying when our metadata is getting updated
     */
    fun interface OnMetadataUpdateListener {

        /**
         * Gets called when our metadata has updated
         */
        fun onMetaDataUpdated()
    }

    private val activityLifecycleCallbacks: ActivityLifecycleCallbacks =
        object : SimpleActivityLifecycleCallbacks() {
            override fun onActivityStarted(activity: Activity) {
                currentActivity?.clear()
                currentActivity = null
                currentActivity = WeakReference(activity)
                updateMetadata()
                checkCartTimeouts()
                processPendingCheckouts()
            }

            override fun onActivityStopped(activity: Activity) {
                if (currentActivity?.get() === activity) {
                    currentActivity?.clear()
                    currentActivity = null
                }
            }
        }

    private val networkCallback: NetworkCallback = object : NetworkCallback() {
        override fun onAvailable(network: Network) {
            onConnectionStateChanged(true)
        }

        override fun onLost(network: Network) {
            onConnectionStateChanged(false)
        }

        override fun onUnavailable() {
            onConnectionStateChanged(false)
        }
    }

    private fun onConnectionStateChanged(isConnected: Boolean) {
        if (isConnected) {
            processPendingCheckouts()
        }
        for (project in projects) {
            project.shoppingCart.updatePrices(false)
        }
    }

    /**
     * Exception used for SDK initialization errors
     */
    class SnabbleException internal constructor(val error: Error?) : Exception() {

        override fun toString(): String {
            return "SnabbleException{" +
                    "error=" + error +
                    '}'
        }
    }

    /**
     * Enum describing the error types, which can occur during initialization of the SDK
     */
    enum class Error {

        UNSPECIFIED_ERROR,
        NO_APPLICATION_SET,
        CONFIG_ERROR,
        CONNECTION_TIMEOUT
    }

    /**
     * Enables debug logging
     */
    @JvmStatic
    fun setDebugLoggingEnabled(enabled: Boolean) {
        Logger.setEnabled(enabled)
    }
}<|MERGE_RESOLUTION|>--- conflicted
+++ resolved
@@ -317,18 +317,17 @@
     var isMergeable: IsMergeable? = null
 
     /**
-<<<<<<< HEAD
+     * Set to have PAYONE forms prefilled with the given data.
+     */
+    var formPrefillData: FormPrefillData? = null
+
+    /**
      * Set [CustomProperty]'s to override the default behavior.
      *
      * Every [CustomProperty] has to be explicitly defined and implemented beforehand
      * to be applicable for the given project.
      */
     val customProperties: MutableMap<Pair<CustomProperty, ProjectId>, Any> = mutableMapOf()
-=======
-     * Set to have PAYONE forms prefilled with the given data.
-     */
-    var formPrefillData: FormPrefillData? = null
->>>>>>> 86c5c46c
 
     /**
      * Setup the snabble SDK.
