--- conflicted
+++ resolved
@@ -39,11 +39,7 @@
         CREDIT_CARD_PSD2(null, Arrays.asList(PaymentMethod.VISA, PaymentMethod.MASTERCARD, PaymentMethod.AMEX)),
         PAYDIREKT(null, Collections.singletonList(PaymentMethod.PAYDIREKT)),
         TEGUT_EMPLOYEE_CARD("tegutEmployeeID", Collections.singletonList(PaymentMethod.TEGUT_EMPLOYEE_CARD)),
-<<<<<<< HEAD
-        DATATRANS(null, Collections.singletonList(PaymentMethod.DATATRANS));
-=======
         DATATRANS("datatransAlias", Arrays.asList(PaymentMethod.VISA, PaymentMethod.MASTERCARD, PaymentMethod.AMEX, PaymentMethod.TWINT, PaymentMethod.POST_FINANCE_CARD));
->>>>>>> 87338bde
 
         private String originType;
         private List<PaymentMethod> paymentMethods;
@@ -67,8 +63,6 @@
         VISA,
         MASTERCARD,
         AMEX,
-<<<<<<< HEAD
-=======
         TWINT,
         POST_FINANCE_CARD;
 
@@ -88,7 +82,6 @@
 
             return null;
         }
->>>>>>> 87338bde
     }
 
     private static class SepaData {
@@ -111,11 +104,7 @@
     }
 
     private static class DatatransData {
-<<<<<<< HEAD
-        private String token;
-=======
         private String alias;
->>>>>>> 87338bde
     }
 
     public static class PaydirektAuthorizationData {
@@ -311,13 +300,9 @@
         return pc;
     }
 
-<<<<<<< HEAD
-    public static PaymentCredentials fromDatatrans(String token, String datatransPaymentMethod, String obfuscatedId) {
-=======
     public static PaymentCredentials fromDatatrans(String token, Brand brand, String obfuscatedId,
                                                    String expirationMonth, String expirationYear,
                                                    String projectId) {
->>>>>>> 87338bde
         if (token == null) {
             return null;
         }
@@ -325,27 +310,17 @@
         PaymentCredentials pc = new PaymentCredentials();
         pc.generateId();
         pc.type = Type.DATATRANS;
-<<<<<<< HEAD
-=======
         pc.projectId = projectId;
->>>>>>> 87338bde
 
         List<X509Certificate> certificates = Snabble.getInstance().getPaymentSigningCertificates();
         if (certificates.size() == 0) {
             return null;
         }
 
-<<<<<<< HEAD
-        pc.obfuscatedId = "datatrans";
-
-        DatatransData datatransData = new DatatransData();
-        datatransData.token = token;
-=======
         pc.obfuscatedId = obfuscatedId;
 
         DatatransData datatransData = new DatatransData();
         datatransData.alias = token;
->>>>>>> 87338bde
 
         String json = GsonHolder.get().toJson(datatransData, DatatransData.class);
 
@@ -354,15 +329,9 @@
         pc.encrypt();
         pc.signature = pc.sha256Signature(certificate);
         pc.appId = Snabble.getInstance().getConfig().appId;
-<<<<<<< HEAD
-        pc.additionalData = new HashMap<>();
-        pc.additionalData.put("datatransPaymentMethod", datatransPaymentMethod);
-        pc.obfuscatedId = obfuscatedId;
-=======
         pc.brand = brand;
         pc.obfuscatedId = obfuscatedId;
         pc.validTo = parseValidTo("MM/yy", expirationMonth, expirationYear);
->>>>>>> 87338bde
 
         if (pc.encryptedData == null) {
             return null;
@@ -647,9 +616,6 @@
         } else if (type == Type.PAYDIREKT) {
             return PaymentMethod.PAYDIREKT;
         } else if (type == Type.DATATRANS) {
-<<<<<<< HEAD
-            return PaymentMethod.DATATRANS;
-=======
             switch (getBrand()) {
                 case VISA: return PaymentMethod.VISA;
                 case AMEX: return PaymentMethod.AMEX;
@@ -657,7 +623,6 @@
                 case POST_FINANCE_CARD: return PaymentMethod.POST_FINANCE_CARD;
                 case TWINT: return PaymentMethod.TWINT;
             }
->>>>>>> 87338bde
         }
 
         return null;
