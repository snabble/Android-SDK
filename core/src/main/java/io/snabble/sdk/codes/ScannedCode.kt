package io.snabble.sdk.codes

import io.snabble.sdk.Project
import io.snabble.sdk.Unit
import java.io.Serializable
import java.math.BigDecimal

// TODO: Kotlinify this class more, get rid of the "hasXX" methods and use optionals

/**
 * Class representing a scanned code, including its potentially embedded data
 */
class ScannedCode private constructor() : Serializable {

    private var _embeddedData: Int? = null
    private var _embeddedDecimalData: BigDecimal? = null
    private var _price: Int? = null

    /**
     * The code that you use to lookup the product in the product database
     */
    var lookupCode: String? = null
        private set

    /**
     * The code that was actually scanned
     */
    var code: String? = null
        private set

    /**
     * The template that this code matches to
     */
    var templateName: String? = null
        private set

    /**
     * The template that this code may be transformed to when embedding in encoded codes
     */
    var transformationTemplateName: String? = null
        private set

    /**
     * The code used when embedding in encoded codes
     */
    var transformationCode: String? = null
        private set

    var embeddedData: Int
        /**
         * Get the data embedded in the code, or 0
         */
        get() = _embeddedData?.let { it } ?: 0
        /**
         * Set the data embedded in the code, or 0
         */
        set(value) {
            _embeddedData = value
        }

    /**
     * Returns true if the code holds embedded data
     */
    fun hasEmbeddedData(): Boolean {
        return _embeddedData != null
    }

    var embeddedDecimalData: BigDecimal
        /**
         * Get the data embedded in the code, as a big decimal
         */
        get() = _embeddedDecimalData?.let { it } ?: BigDecimal.ZERO
        /**
         * Set the data embedded in the code, as a big decimal
         */
        set(value) {
            _embeddedDecimalData = value
        }

    /**
     * Returns true if the code holds embedded decimal data
     */
    fun hasEmbeddedDecimalData(): Boolean {
        return _embeddedDecimalData != null
    }

    /**
     * Gets the unit of the embedded data
     */
    var embeddedUnit: Unit? = null

    /**
     * Gets the embedded price
     */
    val price: Int
        get() = _price?.let { it } ?: 0

    /**
     * Returns true if the code holds a embedded price
     */
    fun hasPrice(): Boolean {
        return _price != null
    }

    /**
     * Creates a new builder, based on this code.
     */
    fun newBuilder(): Builder {
        return Builder(this)
    }

    class Builder {

        var scannedCode: ScannedCode

        constructor(templateName: String?) {
            scannedCode = ScannedCode().apply {
                this.templateName = templateName
            }
        }

        constructor(source: ScannedCode) {
            scannedCode = ScannedCode().apply {
                _embeddedData = source._embeddedData
                _embeddedDecimalData = source._embeddedDecimalData
                _price = source._price
                lookupCode = source.lookupCode
                code = source.code
                templateName = source.templateName
                embeddedUnit = source.embeddedUnit
                transformationTemplateName = source.transformationTemplateName
                transformationCode = source.transformationCode
            }
        }

        fun setScannedCode(scannedCode: String?) = apply {
            this.scannedCode.code = scannedCode
        }

        fun setLookupCode(lookupCode: String?) = apply {
            this.scannedCode.lookupCode = lookupCode
        }

        fun setEmbeddedData(embeddedData: Int) = apply {
            this.scannedCode._embeddedData = embeddedData
        }

        fun setEmbeddedDecimalData(embeddedDecimalData: BigDecimal?) = apply {
            this.scannedCode._embeddedDecimalData = embeddedDecimalData
        }

        fun setEmbeddedUnit(unit: Unit?) = apply {
            this.scannedCode.embeddedUnit = unit
        }

        fun setTransformationCode(transformationCode: String?) = apply {
            this.scannedCode.transformationCode = transformationCode
        }

        fun setTransformationTemplateName(name: String?) = apply {
            this.scannedCode.transformationTemplateName = name
        }

        fun setPrice(price: Int) = apply {
            this.scannedCode._price = price
        }

        fun create(): ScannedCode {
            return scannedCode
        }
    }

    companion object {

        @JvmStatic
        fun parseDefault(project: Project, code: String?): ScannedCode? {
            project.codeTemplates.forEach { codeTemplate ->
                val scannedCode = codeTemplate.match(code).buildCode()
                if (scannedCode != null && scannedCode.templateName == "default") {
                    return scannedCode
                }
            }
            return null
        }

        @JvmStatic
        fun parse(project: Project, code: String): List<ScannedCode> {
            val matches: MutableList<ScannedCode> = ArrayList()
            val defaultTemplate = project.defaultCodeTemplate

            project.codeTemplates.forEach { codeTemplate ->
                val scannedCode = codeTemplate.match(code).buildCode()
                if (scannedCode != null) {
                    matches.add(scannedCode)
                }
            }

            project.depositReturnVoucherProviders
                .flatMap { it.templates }
<<<<<<< HEAD
                .forEach { codeTemplate ->
                    val scannedCode: ScannedCode? = codeTemplate.match(code).buildCode()
                    if (scannedCode != null) {
                        matches.add(scannedCode)
                    }
                }
=======
                .mapNotNull { template -> template.match(code).buildCode() }
                .forEach(matches::add)
>>>>>>> 27809f7b

            project.priceOverrideTemplates.forEach { priceOverrideTemplate ->
                val codeTemplate = priceOverrideTemplate.codeTemplate
                val scannedCode = codeTemplate.match(code).buildCode()
                scannedCode?.let {
                    val lookupCode = scannedCode.lookupCode
                    if (lookupCode != code) {
                        val defaultCode = defaultTemplate?.match(lookupCode)?.buildCode()
                        defaultCode?.let {
                            defaultCode._embeddedData = scannedCode._embeddedData
                            defaultCode.embeddedUnit = Unit.PRICE
                            defaultCode.code = scannedCode.code
                            val transformTemplate = priceOverrideTemplate.transmissionCodeTemplate
                            if (transformTemplate != null) {
                                defaultCode.transformationTemplateName = transformTemplate.name
                                defaultCode.transformationCode = priceOverrideTemplate.transmissionCode
                            }
                            matches.add(defaultCode)
                        }
                    }
                }
            }
            return matches
        }
    }
}<|MERGE_RESOLUTION|>--- conflicted
+++ resolved
@@ -197,17 +197,8 @@
 
             project.depositReturnVoucherProviders
                 .flatMap { it.templates }
-<<<<<<< HEAD
-                .forEach { codeTemplate ->
-                    val scannedCode: ScannedCode? = codeTemplate.match(code).buildCode()
-                    if (scannedCode != null) {
-                        matches.add(scannedCode)
-                    }
-                }
-=======
                 .mapNotNull { template -> template.match(code).buildCode() }
                 .forEach(matches::add)
->>>>>>> 27809f7b
 
             project.priceOverrideTemplates.forEach { priceOverrideTemplate ->
                 val codeTemplate = priceOverrideTemplate.codeTemplate
