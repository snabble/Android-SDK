package io.snabble.sdk;

import static io.snabble.sdk.Unit.PIECE;
import static io.snabble.sdk.Unit.PRICE;

import androidx.annotation.NonNull;
import androidx.annotation.Nullable;
import androidx.annotation.RestrictTo;

import com.google.gson.annotations.SerializedName;

import java.math.BigDecimal;
import java.util.ArrayList;
import java.util.Collections;
import java.util.Iterator;
import java.util.List;
import java.util.Objects;
import java.util.UUID;
import java.util.concurrent.CopyOnWriteArrayList;
import java.util.concurrent.TimeUnit;

import io.snabble.sdk.auth.AppUser;
import io.snabble.sdk.checkout.LineItem;
import io.snabble.sdk.checkout.LineItemType;
import io.snabble.sdk.checkout.PaymentMethodInfo;
import io.snabble.sdk.checkout.PriceModifier;
import io.snabble.sdk.checkout.Violation;
import io.snabble.sdk.codes.ScannedCode;
import io.snabble.sdk.codes.templates.CodeTemplate;
import io.snabble.sdk.coupons.Coupon;
import io.snabble.sdk.coupons.CouponType;
import io.snabble.sdk.utils.Dispatch;
import io.snabble.sdk.utils.GsonHolder;

/**
 * Class representing the snabble shopping cart
 */
public class ShoppingCart implements Iterable<ShoppingCart.Item> {
    public static final int MAX_QUANTITY = 99999;

    /**
     * Enum describing the type of item
     */
    public enum ItemType {
        PRODUCT,
        LINE_ITEM,
        COUPON
    }

    /**
     * Enum describing the type of taxation
     */
    public enum Taxation {
        UNDECIDED("undecided"),
        IN_HOUSE("inHouse"),
        TAKEAWAY("takeaway");

        private final String value;

        Taxation(String value) {
            this.value = value;
        }

        public String getValue() {
            return value;
        }
    }

    private String id;
    private String uuid;
    private long lastModificationTime;
    private List<Item> oldItems;
    private List<Item> items = new ArrayList<>();
    private final List<ViolationNotification> violationNotifications = new ArrayList<>();
    private int modCount = 0;
    private int addCount = 0;
    private Integer onlineTotalPrice;
    private List<Product> invalidProducts;
    private Taxation taxation = Taxation.UNDECIDED;

    private boolean hasRaisedMaxCheckoutLimit;
    private boolean hasRaisedMaxOnlinePaymentLimit;

    private transient List<ShoppingCartListener> listeners;
    private transient Project project;
    private transient ShoppingCartUpdater updater;
    private transient PriceFormatter priceFormatter;
    private String oldId;
    private Integer oldOnlineTotalPrice;
    private int oldAddCount;
    private int oldModCount;
    private long oldCartTimestamp;
    private String oldUUID;
    private boolean invalidDepositReturnVoucher;

    protected ShoppingCart() {
        // for gson
    }

    ShoppingCart(Project project) {
        id = UUID.randomUUID().toString();
        updateTimestamp();

        initWithProject(project);
    }

    void initWithProject(Project project) {
        this.project = project;
        this.updater = new ShoppingCartUpdater(project, this);
        this.priceFormatter = project.getPriceFormatter();
        this.listeners = new CopyOnWriteArrayList<>();

        checkForTimeout();

        for (Item item : items) {
            item.cart = this;
        }

        if (oldItems != null) {
            for (Item item : oldItems) {
                item.cart = this;
            }
        }

        if (uuid == null) {
            generateNewUUID();
        }

        updatePrices(false);
    }

    /**
     * The id used to identify this cart session
     */
    public String getId() {
        return id;
    }

    /**
     * Create a new cart item using a product and a scanned code
     */
    public Item newItem(Product product, ScannedCode scannedCode) {
        return new Item(this, product, scannedCode);
    }

    /**
     * Create a new cart item using a coupon and a scanned code
     */
    public Item newItem(Coupon coupon, ScannedCode scannedCode) {
        return new Item(this, coupon, scannedCode);
    }

    /**
     * Create a new cart item using a line item of a checkout info
     */
    public Item newItem(LineItem lineItem) {
        return new Item(this, lineItem);
    }

    /**
     * Add a item to the cart
     */
    public void add(Item item) {
        insert(item, 0);
    }

    /**
     * Adds coupons without adding a scanned code to it, you can use this function to quickly
     * add DIGITAL coupons that do not have a barcode associated with them
     */
    public void addCoupon(Coupon coupon) {
        add(newItem(coupon, null));
    }

    /**
     * Adds coupons with a scanned code to it, you can use this function to quickly
     * add PRINTED coupons
     */
    public void addCoupon(Coupon coupon, ScannedCode scannedCode) {
        add(newItem(coupon, scannedCode));
    }

    /**
     * Insert a cart item into the shopping cart at a specific index
     */
    public void insert(Item item, int index) {
        insert(item, index, true);
    }

    void insert(Item item, int index, boolean update) {
        if (item.isMergeable()) {
            Item existing = getExistingMergeableProduct(item.getProduct());
            if (existing != null) {
                items.remove(existing);
                items.add(index, item);
                modCount++;
                generateNewUUID();
                checkLimits();

                notifyQuantityChanged(this, item);

                if (update) {
                    invalidateOnlinePrices();
                    updatePrices(true);
                }
                return;
            }
        }

        items.add(index, item);

        clearBackup();
        checkLimits();
        notifyItemAdded(this, item);

        // sort coupons to bottom
        Collections.sort(items, (o1, o2) -> {
            ItemType t1 = o1.getType();
            ItemType t2 = o2.getType();

            if (t2 == ItemType.COUPON && t1 == ItemType.PRODUCT) {
                return -1;
            } else if (t1 == ItemType.COUPON && t2 == ItemType.PRODUCT) {
                return 1;
            } else {
                return 0;
            }
        });

        if (update) {
            addCount++;
            modCount++;
            generateNewUUID();
            invalidateOnlinePrices();
            updatePrices(true);
        }
    }

    /**
     * Gets the cart item a specific index
     */
    public Item get(int index) {
        return items.get(index);
    }

    @NonNull
    @Override
    public Iterator<Item> iterator() {
        return items.iterator();
    }

<<<<<<< HEAD
    /**
     * Returns a cart item that contains the given product, if that cart item
     * can be merged.
     *
     * A cart item is not mergeable if it uses encoded data of a scanned code (e.g. a different price)
     */
=======
>>>>>>> 536ff43e
    public Item getExistingMergeableProduct(Product product) {
        if (product == null) {
            return null;
        }

        for (Item item : items) {
            if (product.equals(item.product) && item.isMergeable()) {
                return item;
            }
        }

        return null;
    }

    /**
     * Find a cart item by it's id
     */
    public Item getByItemId(String itemId) {
        if (itemId == null) {
            return null;
        }

        for (Item item : items) {
            if (itemId.equals(item.id)) {
                return item;
            }
        }

        return null;
    }

    /**
     * Gets the current index of a cart item
     */
    public int indexOf(Item item) {
        return items.indexOf(item);
    }

    /**
     * Removed a cart item from the cart by its index
     */
    public void remove(int index) {
        modCount++;
        generateNewUUID();
        Item item = items.remove(index);
        checkLimits();
        updatePrices(size() != 0);
        invalidateOnlinePrices();
        notifyItemRemoved(this, item, index);
    }

    /**
     * The number items in the cart.
     *
     * This is not the sum of articles.
     */
    public int size() {
        return items.size();
    }

    /**
     * Check if the cart is empty
     */
    public boolean isEmpty() {
        return items.isEmpty();
    }

    /**
     * Backups the cart, so it can be restured using {@link #restore()} later.
     *
     * A cart is restorable for up to 5 minutes.
     */
    public void backup() {
        if (items.size() > 0) {
            oldItems = items;
            oldModCount = modCount;
            oldAddCount = addCount;
            oldUUID = uuid;
            oldId = id;
            oldOnlineTotalPrice = onlineTotalPrice;
            oldCartTimestamp = System.currentTimeMillis();
        }
    }

    /**
     * Check if the cart is backed up by {@link #backup()} and still in the 5 minute time window
     */
    public boolean isRestorable() {
        return oldItems != null && oldCartTimestamp > System.currentTimeMillis() - TimeUnit.MINUTES.toMillis(5);
    }

    /**
     * Clears the backup storage of the cart
     */
    public void clearBackup() {
        oldItems = null;
        oldId = null;
        oldAddCount = 0;
        oldModCount = 0;
        oldUUID = null;
        oldOnlineTotalPrice = null;
        oldCartTimestamp = 0;
    }

    /**
     * Restores the cart previously backed up by {@link #backup()}
     */
    public void restore() {
        if (isRestorable()) {
            items = new ArrayList<>(oldItems);
            modCount = oldModCount;
            addCount = oldAddCount;
            uuid = oldUUID;
            onlineTotalPrice = oldOnlineTotalPrice;
            id = oldId;

            clearBackup();
            checkLimits();
            updatePrices(false);
            notifyProductsUpdate(this);
        }
    }

    /**
     * The last time the cart was backed up by using {@link #backup()}
     * @return
     */
    public long getBackupTimestamp() {
        return oldCartTimestamp;
    }

    /**
     * Clears the cart of all items
     */
    public void clear() {
        items = new ArrayList<>();
        modCount = 0;
        addCount = 0;
        generateNewUUID();
        onlineTotalPrice = null;

        checkLimits();
        updatePrices(false);
        notifyCleared(this);
    }

    /**
     * Gets the current {@link Taxation} type of the shopping cart
     */
    public Taxation getTaxation() {
        // migration for old shopping carts
        if (taxation == null) {
            return Taxation.UNDECIDED;
        }
        return taxation;
    }

    /**
     * Sets the current taxation type of the cart
     */
    public void setTaxation(Taxation taxation) {
        this.taxation = taxation;
        notifyTaxationChanged(this, taxation);
    }

    /**
     * Clears the cart and generated a cart new session.
     */
    public void invalidate() {
        id = UUID.randomUUID().toString();
        generateNewUUID();
        clear();
    }

    /**
     * Updates each items products in the shopping cart
     */
    public void updateProducts() {
        ProductDatabase productDatabase = project.getProductDatabase();

        if (productDatabase.isUpToDate()) {
            for (Item e : items) {
                Product product = productDatabase.findByCode(e.scannedCode);

                if (product != null) {
                    e.product = product;
                }
            }

            notifyProductsUpdate(this);
        }

        updatePrices(false);
    }

    /**
     * Resets the cart to the state before it was updated by the backend
     */
    public void invalidateOnlinePrices() {
        invalidProducts = null;
        invalidDepositReturnVoucher = false;
        onlineTotalPrice = null;

        // reverse-order because we are removing items
        for (int i = items.size() - 1; i >= 0; i--) {
            Item item = items.get(i);
            if (item.getType() == ItemType.LINE_ITEM) {
                items.remove(i);
            } else {
                item.lineItem = null;
                item.isManualCouponApplied = false;
            }
        }

        checkLimits();
        notifyPriceUpdate(this);
    }

    /**
     * Update all prices of the cart
     *
     * @param debounce if set to true delays the updating and batches
     *                 multiple {@link #updatePrices(boolean)} calls together
     */
    public void updatePrices(boolean debounce) {
        if (debounce) {
            updater.dispatchUpdate();
        } else {
            updater.update(true);
        }
    }

    void checkForTimeout() {
        long currentTime = System.currentTimeMillis();

        long timeout = Snabble.getInstance().getConfig().maxShoppingCartAge;

        if (lastModificationTime + timeout < currentTime) {
            clearBackup();
            invalidate();
        }
    }

    /**
     * Returns the number of times items in the shopping cart were added
     */

    public int getAddCount() {
        return addCount;
    }

    /**
     * Returns the number of times items in the shopping cart were modified
     */
    public int getModCount() {
        return modCount;
    }

    /**
     * Generate a new uuid.
     *
     * UUID's are used to uniquely identify a specific purchase made by the user. If a new UUID
     * is generated a new checkout can be made.
     *
     * If a checkout already exist with the same UUID, the checkout will get continued.
     */
    public void generateNewUUID() {
        uuid = UUID.randomUUID().toString();
        notifyProductsUpdate(this);
    }

<<<<<<< HEAD
    /**
     * The UUID of the cart
     *
     * UUID's are used to uniquely identify a specific purchase made by the user. If a new UUID
     * is generated a new checkout can be made.
     *
     * If a checkout already exist with the same UUID, the checkout will get continued.
     */
=======
>>>>>>> 536ff43e
    public String getUUID() {
        return uuid;
    }

    void setOnlineTotalPrice(int totalPrice) {
        onlineTotalPrice = totalPrice;
    }

    /**
     * Returns true of the carts price is calculated by the backend
     */
    public boolean isOnlinePrice() {
        return onlineTotalPrice != null;
    }

    void setInvalidProducts(List<Product> invalidProducts) {
        this.invalidProducts = invalidProducts;
    }

    void setInvalidDepositReturnVoucher(boolean invalidDepositReturnVoucher) {
        this.invalidDepositReturnVoucher = invalidDepositReturnVoucher;
    }

    /**
     * Gets a list of invalid products that were rejected by the backend.
     */
    public List<Product> getInvalidProducts() {
        if (invalidProducts == null) {
            return Collections.emptyList();
        }

        return invalidProducts;
    }

    public boolean hasInvalidDepositReturnVoucher() {
        return invalidDepositReturnVoucher;
    }

    /**
     * Returns the total price of the cart.
     *
     * If the cart was updated by the backend, the online price is used. If no update was made
     * a locally calculated price will be used
     */
    public int getTotalPrice() {
        if (onlineTotalPrice != null) {
            return onlineTotalPrice;
        }

        int sum = 0;

        for (Item e : items) {
            sum += e.getTotalPrice();
        }

        sum += getTotalDepositPrice();

        return sum;
    }

    /**
     * Returns the total sum of deposit
     */
    public int getTotalDepositPrice() {
        int sum = 0;
        int vPOSsum = 0;

        for (Item e : items) {
            if (e.getType() == ItemType.LINE_ITEM) {
                vPOSsum += e.getTotalDepositPrice();
            } else {
                sum += e.getTotalDepositPrice();
            }
        }

        return Math.max(vPOSsum, sum);
    }

    /**
     * The quantity of items in the cart.
     */
    public int getTotalQuantity() {
        int sum = 0;

        for (Item e : items) {
            if (e.getType() == ItemType.LINE_ITEM) {
                if (e.lineItem.getType() == LineItemType.DEFAULT) {
                    sum += e.lineItem.getAmount();
                }
                continue;
            } else if (e.getType() == ItemType.PRODUCT) {
                Product product = e.product;
                if (product.getType() == Product.Type.UserWeighed
                        || product.getType() == Product.Type.PreWeighed
                        || product.getReferenceUnit() == PIECE) {
                    sum += 1;
                } else {
                    sum += e.quantity;
                }
            }
        }

        return sum;
    }

    /**
     * Returns true if the shopping cart is over the current set limit
     */
    public boolean hasReachedMaxCheckoutLimit() {
        return hasRaisedMaxCheckoutLimit;
    }

    /**
     * Returns true if the shopping cart is over the current set limit for online checkouts
     */
    public boolean hasReachedMaxOnlinePaymentLimit() {
        return hasRaisedMaxOnlinePaymentLimit;
    }

    private void updateTimestamp() {
        lastModificationTime = System.currentTimeMillis();
    }

    void checkLimits() {
        int totalPrice = getTotalPrice();
        if (totalPrice < project.getMaxCheckoutLimit()) {
            hasRaisedMaxCheckoutLimit = false;
        }

        if (totalPrice < project.getMaxOnlinePaymentLimit()) {
            hasRaisedMaxOnlinePaymentLimit = false;
        }

        if (!hasRaisedMaxCheckoutLimit && project.getMaxCheckoutLimit() > 0
                && totalPrice >= project.getMaxCheckoutLimit()) {
            hasRaisedMaxCheckoutLimit = true;
            notifyCheckoutLimitReached(this);
        } else if (!hasRaisedMaxOnlinePaymentLimit && project.getMaxOnlinePaymentLimit() > 0
                && totalPrice >= project.getMaxOnlinePaymentLimit()) {
            hasRaisedMaxOnlinePaymentLimit = true;
            notifyOnlinePaymentLimitReached(this);
        }
    }

    /**
     * Returns the current minimum age required to purchase all items of the shopping cart
     */
    public int getMinimumAge() {
        int minimumAge = 0;

        for (Item item : items) {
            minimumAge = Math.max(minimumAge, item.getMinimumAge());
        }

        return minimumAge;
    }

    /**
     * Checks if the provided scanned code is contained inside the shopping cart
     */
    public boolean containsScannedCode(ScannedCode scannedCode) {
        for (Item item : items) {
            if (item.scannedCode != null && item.scannedCode.getCode().equals(scannedCode.getCode())) {
                return true;
            }
        }

        return false;
    }

    public static class CouponItem {
        private final Coupon coupon;
        private final ScannedCode scannedCode;

        public CouponItem(Coupon coupon, ScannedCode scannedCode) {
            this.coupon = coupon;
            this.scannedCode = scannedCode;
        }

        public Coupon getCoupon() {
            return coupon;
        }

        public ScannedCode getScannedCode() {
            return scannedCode;
        }

        @Override
        public boolean equals(Object o) {
            if (this == o) return true;
            if (o == null || getClass() != o.getClass()) return false;
            CouponItem that = (CouponItem) o;
            return Objects.equals(coupon, that.coupon) &&
                    Objects.equals(scannedCode, that.scannedCode);
        }

        @Override
        public int hashCode() {
            return Objects.hash(coupon, scannedCode);
        }
    }

    /**
     * Class describing a shopping cart item
     */
    public static class Item {
        private Product product;
        private ScannedCode scannedCode;
        private int quantity;
        private LineItem lineItem;
        private String id;
        private boolean isUsingSpecifiedQuantity;
        private transient ShoppingCart cart;
        private boolean isManualCouponApplied;
        private Coupon coupon;
        // The local generated UUID of a coupon which which will be used by the backend
        private String backendCouponId;

        protected Item() {
            // for gson
        }

        private Item(ShoppingCart cart, Coupon coupon, ScannedCode scannedCode) {
            this.id = UUID.randomUUID().toString();
            this.cart = cart;
            this.scannedCode = scannedCode;
            this.coupon = coupon;
            this.backendCouponId = UUID.randomUUID().toString();
        }

        private Item(ShoppingCart cart, Product product, ScannedCode scannedCode) {
            this.id = UUID.randomUUID().toString();
            this.cart = cart;
            this.scannedCode = scannedCode;
            this.product = product;

            if (product.getType() == Product.Type.UserWeighed) {
                this.quantity = 0;
            } else {
                for (Product.Code code : product.getScannableCodes()) {
                    if (code.template != null && code.template.equals(scannedCode.getTemplateName())
                            && code.lookupCode != null && code.lookupCode.equals(scannedCode.getLookupCode())) {
                        this.quantity = code.specifiedQuantity;

                        if (!code.isPrimary && code.specifiedQuantity > 1) {
                            isUsingSpecifiedQuantity = true;
                        }
                    }
                }

                if (this.quantity == 0) {
                    this.quantity = 1;
                }
            }

            if (scannedCode.hasEmbeddedData() && product.getType() == Product.Type.DepositReturnVoucher) {
                ScannedCode.Builder builder = scannedCode.newBuilder();

                if (scannedCode.hasEmbeddedData()) {
                    builder.setEmbeddedData(scannedCode.getEmbeddedData() * -1);
                }
                if (scannedCode.hasEmbeddedDecimalData()) {
                    builder.setEmbeddedDecimalData(scannedCode.getEmbeddedDecimalData().multiply(new BigDecimal(-1)));
                }

                this.scannedCode = builder.create();
            }
        }

        private Item(ShoppingCart cart, LineItem lineItem) {
            this.id = UUID.randomUUID().toString();
            this.cart = cart;
            this.lineItem = lineItem;
        }

        /**
         * Returns the id of the shopping cart item
         */
        public String getId() {
            return id;
        }

        void setLineItem(LineItem lineItem) {
            this.lineItem = lineItem;
        }

        /**
         * Returns the product associated with the shopping cart item.
         */
        @Nullable
        public Product getProduct() {
            return product;
        }

        /**
         * Returns the scanned code which was used when scanning the product and adding it to the shopping cart
         */
        @Nullable
        public ScannedCode getScannedCode() {
            return scannedCode;
        }

        /**
         * Returns the effective quantity (embedded weight OR embedded price)
         * depending on the type
         */
        public int getEffectiveQuantity() {
            return getEffectiveQuantity(false);
        }

        private int getEffectiveQuantity(boolean ignoreLineItem) {
            return scannedCode != null
                    && scannedCode.hasEmbeddedData()
                    && scannedCode.getEmbeddedData() != 0 ? scannedCode.getEmbeddedData() : getQuantity(ignoreLineItem);
        }

        /**
         * Returns the quantity of the cart item
         */
        public int getQuantity() {
            return getQuantity(false);
        }

        /**
         * Returns the quantity of the cart item
         *
         * @param ignoreLineItem if set to true, only return the local quantity before backend updates
         */
        public int getQuantity(boolean ignoreLineItem) {
            if (lineItem != null && !ignoreLineItem) {
                if (lineItem.getWeight() != null) {
                    return lineItem.getWeight();
                } else if (lineItem.getUnits() != null) {
                    return lineItem.getUnits();
                } else {
                    return lineItem.getAmount();
                }
            }

            return quantity;
        }

        /**
         * Set the quantity of the cart item
         */
        public void setQuantity(int quantity) {
            if (scannedCode.hasEmbeddedData() && scannedCode.getEmbeddedData() != 0) {
                return;
            }

            this.quantity = Math.max(0, Math.min(MAX_QUANTITY, quantity));

            int index = cart.items.indexOf(this);
            if (index != -1) {
                if (quantity == 0) {
                    cart.items.remove(this);
                    cart.notifyItemRemoved(cart, this, index);
                } else {
                    cart.notifyQuantityChanged(cart, this);
                }

                cart.modCount++;
                cart.generateNewUUID();
                cart.invalidateOnlinePrices();
                cart.updatePrices(true);
            }
        }

        /**
         * Returns the {@link ItemType} of the cart item
         */
        public ItemType getType() {
            if (product != null) {
                return ItemType.PRODUCT;
            } else if (coupon != null) {
                return ItemType.COUPON;
            } else if (lineItem != null) {
                return ItemType.LINE_ITEM;
            }

            return null;
        }

        /**
         * Sets if a manual coupon (coupon applied by the user after scanning) is applied
         */
        public void setManualCouponApplied(boolean manualCouponApplied) {
            isManualCouponApplied = manualCouponApplied;
        }

        /**
         * Returns true if a manual coupon (coupon applied by the user after scanning) is applied
         */
        public boolean isManualCouponApplied() {
            return isManualCouponApplied;
        }

        /**
         * Returns true if the item is editable by the user
         */
        public boolean isEditable() {
            if (coupon != null && coupon.getType() != CouponType.MANUAL) {
                return false;
            }

            return isEditableInDialog();
        }

        /**
         * Returns true if the item is editable by the user while scanning
         */
        public boolean isEditableInDialog() {
            if (lineItem != null) return lineItem.getType() == LineItemType.DEFAULT
                    && (!scannedCode.hasEmbeddedData() || scannedCode.getEmbeddedData() == 0);

            return (!scannedCode.hasEmbeddedData() || scannedCode.getEmbeddedData() == 0) &&
                    product.getPrice(cart.project.getCustomerCardId()) != 0;
        }

        /**
         * Returns true if the item can be merged with items that conain the same product and type
         */
        public boolean isMergeable() {
            if (product == null && lineItem != null) return false;
            if (coupon != null) return false;

            boolean b = product.getType() == Product.Type.Article
                    && getUnit() != PIECE
                    && product.getPrice(cart.project.getCustomerCardId()) != 0
                    && scannedCode.getEmbeddedData() == 0
                    && !isUsingSpecifiedQuantity;
            return b;
        }

        /**
         * Returns the unit associated with the cart item, or null if the cart item has no unit
         */
        @Nullable
        public Unit getUnit() {
            if (getType() == ItemType.PRODUCT) {
                return scannedCode.getEmbeddedUnit() != null ? scannedCode.getEmbeddedUnit()
                        : product.getEncodingUnit(scannedCode.getTemplateName(), scannedCode.getLookupCode());
            } else if (getType() == ItemType.LINE_ITEM) {
                if (lineItem.getWeightUnit() != null) {
                    return Unit.fromString(lineItem.getWeightUnit());
                }
            }

            return null;
        }

        /**
         * Gets the total price of the item
         */
        public int getTotalPrice() {
            if (lineItem != null) {
                return lineItem.getTotalPrice();
            }

            return getLocalTotalPrice();
        }

        /**
         * Gets the total price of the items, ignoring the backend response
         */
        public int getLocalTotalPrice() {
            if (getType() == ItemType.PRODUCT) {
                if (getUnit() == Unit.PRICE) {
                    return scannedCode.getEmbeddedData();
                }

                int price = product.getPriceForQuantity(getEffectiveQuantity(),
                        scannedCode,
                        cart.project.getRoundingMode(),
                        cart.project.getCustomerCardId());

                return price;
            } else {
                return 0;
            }
        }

        /**
         * Gets the total deposit of the item
         */
        public int getTotalDepositPrice() {
            if (lineItem != null && lineItem.getType() == LineItemType.DEPOSIT) {
                return lineItem.getTotalPrice();
            }

            if (product != null && product.getDepositProduct() != null) {
                return quantity * product.getDepositProduct().getPrice(cart.project.getCustomerCardId());
            }

            return 0;
        }

        /**
         * Returns true if the item should be displayed as a discount
         */
        public boolean isDiscount() {
            return lineItem != null && lineItem.getType() == LineItemType.DISCOUNT;
        }

        /**
         * Returns true if the item should be displayed as a giveaway
         */
        public boolean isGiveaway() {
            return lineItem != null && lineItem.getType() == LineItemType.GIVEAWAY;
        }

        /**
         * Gets the price after applying all price modifiers
         */
        public int getModifiedPrice() {
            int sum = 0;

            if (lineItem != null && lineItem.getPriceModifiers() != null) {
                for (PriceModifier priceModifier : lineItem.getPriceModifiers()) {
                    sum += lineItem.getAmount() * priceModifier.getPrice();
                }
            }

            return sum;
        }

        /**
         * Gets the displayed name of the product
         */
        public String getDisplayName() {
            if (lineItem != null) {
                return lineItem.getName();
            } else {
                if (getType() == ItemType.COUPON) {
                    return coupon.getName();
                } else {
                    return product.getName();
                }
            }
        }

        /**
         * Gets text displaying quantity, can be a weight or price depending on the type
         *
         * E.g. "1" or "100g" or "2,03 €"
         */
        public String getQuantityText() {
            if (getType() == ItemType.LINE_ITEM) {
                return String.valueOf(lineItem.getAmount());
            }

            Unit unit = getUnit();
            if (unit == PRICE || (unit == PIECE && scannedCode.getEmbeddedData() > 0)) {
                if (lineItem != null && lineItem.getUnits() != null) {
                    return String.valueOf(lineItem.getUnits());
                } else {
                    return "1";
                }
            }

            int q = getEffectiveQuantity();
            if (q > 0) {
                return q + (unit != null ? unit.getDisplayValue() : "");
            } else {
                return "1";
            }
        }

        /**
         * Gets text displaying price, including the calculation.
         *
         * E.g. "2 * 3,99 € = 7,98 €"
         */
        public String getFullPriceText() {
            String priceText = getPriceText();
            if (priceText != null) {
                String quantityText = getQuantityText();
                if (quantityText.equals("1")) {
                    return getPriceText();
                } else {
                    return quantityText + " " + getPriceText();
                }
            }

            return null;
        }

        private String getReducedPriceText() {
            if (lineItem.getPriceModifiers() != null && lineItem.getPriceModifiers().size() > 0) {
                return cart.priceFormatter.format(getTotalPrice(), true);
            }

            return null;
        }

        private String getExtendedPriceText() {
            String reducedPriceText = getReducedPriceText();
            if (reducedPriceText != null) {
                return getReducedPriceText();
            } else {
                return String.format("\u00D7 %s = %s",
                        cart.priceFormatter.format(product, lineItem.getPrice()),
                        cart.priceFormatter.format(getTotalPrice()));
            }
        }

        /**
         * Gets the displayed total price
         */
        public String getTotalPriceText() {
            return cart.priceFormatter.format(getTotalPrice());
        }

        /**
         * Gets text displaying price, including the calculation.
         *
         * E.g. "3,99 €" or "2,99 € /kg = 0,47 €"
         */
        public String getPriceText() {
            if (lineItem != null) {
                if (lineItem.getPrice() != 0) {
                    if (product != null && lineItem.getUnits() != null && lineItem.getUnits() > 1
                            || (getUnit() != Unit.PRICE
                            && (getUnit() != PIECE || scannedCode.getEmbeddedData() == 0)
                            && getEffectiveQuantity() > 1)) {
                        return getExtendedPriceText();
                    } else {
                        if (lineItem.getUnits() != null) {
                            return getExtendedPriceText();
                        } else {
                            String reducedPriceText = getReducedPriceText();
                            if (reducedPriceText != null) {
                                return reducedPriceText;
                            } else {
                                return cart.priceFormatter.format(getTotalPrice(), true);
                            }
                        }
                    }
                }
            }

            if (product == null) {
                return null;
            }

            if (product.getPrice(cart.project.getCustomerCardId()) > 0 || scannedCode.hasEmbeddedData()) {
                Unit unit = getUnit();

                if ((unit == Unit.PRICE || unit == PIECE) && !(scannedCode.hasEmbeddedData() && scannedCode.getEmbeddedData() == 0)) {
                    return cart.priceFormatter.format(getTotalPrice());
                } else if (getEffectiveQuantity() <= 1) {
                    return cart.priceFormatter.format(product);
                } else {
                    return String.format("\u00D7 %s = %s",
                            cart.priceFormatter.format(product),
                            cart.priceFormatter.format(getTotalPrice()));
                }
            }

            return null;
        }

        /**
         * Gets the minimum age required to purchase this item
         */
        public int getMinimumAge() {
            if (product != null) {
                Product.SaleRestriction saleRestriction = product.getSaleRestriction();
                if (saleRestriction != null && saleRestriction.isAgeRestriction()) {
                    return (int) saleRestriction.getValue();
                }
            }

            return 0;
        }

        /**
         * Associate a user applied coupon with this item. E.g. manual price reductions.
         */
        public void setCoupon(Coupon coupon) {
            if (coupon == null) {
                this.coupon = null;
                return;
            }

            if (coupon.getType() != CouponType.MANUAL) {
                throw new RuntimeException("Only manual coupons can be added");
            }

            this.coupon = coupon;
        }

        /**
         * Gets the user associated coupon of this item
         */
        public Coupon getCoupon() {
            return this.coupon;
        }

        void replace(Product product, ScannedCode scannedCode, int quantity) {
            this.product = product;
            this.scannedCode = scannedCode;
            this.quantity = quantity;
        }
    }

    public List<PaymentMethodInfo> getAvailablePaymentMethods() {
        return updater.getLastAvailablePaymentMethods();
    }

    public boolean isVerifiedOnline() {
        return updater.isUpdated();
    }

    public String toJson() {
        return GsonHolder.get().toJson(this);
    }

    @RestrictTo(RestrictTo.Scope.LIBRARY)
    public static class BackendCart implements Events.Payload {
        public String session;
        @SerializedName("shopID")
        public String shopId;
        @SerializedName("clientID")
        public String clientId;
        @SerializedName("appUserID")
        public String appUserId;
        public BackendCartCustomer customer;
        public BackendCartItem[] items;
        public List<BackendCartRequiredInformation> requiredInformation;

        @Override
        public Events.EventType getEventType() {
            return Events.EventType.CART;
        }
    }

    @RestrictTo(RestrictTo.Scope.LIBRARY)
    public static class BackendCartCustomer {
        String loyaltyCard;
    }

    @RestrictTo(RestrictTo.Scope.LIBRARY)
    public static class BackendCartRequiredInformation {
        String id;
        String value;
    }

    @RestrictTo(RestrictTo.Scope.LIBRARY)
    public static class BackendCartItem {
        String id;
        String sku;
        String scannedCode;
        int amount;
        String weightUnit;
        Integer price;
        Integer weight;
        Integer units;
        String refersTo;
        String couponID;
    }

    @RestrictTo(RestrictTo.Scope.LIBRARY)
    public BackendCart toBackendCart() {
        BackendCart backendCart = new BackendCart();
        backendCart.session = getId();
        backendCart.shopId = "unknown";

        UserPreferences userPreferences = Snabble.getInstance().getUserPreferences();
        backendCart.clientId = userPreferences.getClientId();

        AppUser appUser = userPreferences.getAppUser();
        if (appUser != null) {
            backendCart.appUserId = appUser.id;
        }

        String loyaltyCardId = project.getCustomerCardId();
        if (loyaltyCardId != null) {
            backendCart.customer = new BackendCartCustomer();
            backendCart.customer.loyaltyCard = loyaltyCardId;
        }

        if (backendCart.requiredInformation == null) {
            backendCart.requiredInformation = new ArrayList<>();
        }

        if (taxation != Taxation.UNDECIDED) {
            BackendCartRequiredInformation requiredInformation = new BackendCartRequiredInformation();
            requiredInformation.id = "taxation";
            requiredInformation.value = taxation.getValue();
            backendCart.requiredInformation.add(requiredInformation);
        }

        Shop shop = Snabble.getInstance().getCheckedInShop();
        if (shop != null) {
            String id = shop.getId();
            if (id != null) {
                backendCart.shopId = id;
            }
        }

        List<BackendCartItem> items = new ArrayList<>();

        for (int i = 0; i < size(); i++) {
            ShoppingCart.Item cartItem = get(i);
            if (cartItem.getType() == ItemType.PRODUCT) {
                BackendCartItem item = new BackendCartItem();

                Product product = cartItem.getProduct();
                int quantity = cartItem.getQuantity();

                ScannedCode scannedCode = cartItem.getScannedCode();
                Unit encodingUnit = product.getEncodingUnit(scannedCode.getTemplateName(), scannedCode.getLookupCode());

                if (scannedCode.getEmbeddedUnit() != null) {
                    encodingUnit = scannedCode.getEmbeddedUnit();
                }

                item.id = cartItem.id;
                item.sku = String.valueOf(product.getSku());
                item.scannedCode = scannedCode.getCode();

                if (product.getPrimaryCode() != null) {
                    item.scannedCode = product.getPrimaryCode().lookupCode;
                }

                if (encodingUnit != null) {
                    item.weightUnit = encodingUnit.getId();
                }

                item.amount = 1;

                if (cartItem.getUnit() == Unit.PIECE) {
                    item.units = cartItem.getEffectiveQuantity(true);
                } else if (cartItem.getUnit() == Unit.PRICE) {
                    item.price = cartItem.getLocalTotalPrice();
                } else if (cartItem.getUnit() != null) {
                    item.weight = cartItem.getEffectiveQuantity(true);
                } else if (product.getType() == Product.Type.UserWeighed) {
                    item.weight = quantity;
                } else {
                    item.amount = quantity;
                }

                if (item.price == null && scannedCode.hasPrice()) {
                    item.price = scannedCode.getPrice();
                }

                // reencode user input from scanned code with 0 amount
                if (cartItem.getUnit() == Unit.PIECE && scannedCode.getEmbeddedData() == 0) {
                    CodeTemplate codeTemplate = project.getCodeTemplate(scannedCode.getTemplateName());

                    if (codeTemplate != null) {
                        ScannedCode newCode = codeTemplate.code(scannedCode.getLookupCode())
                                .embed(cartItem.getEffectiveQuantity())
                                .buildCode();

                        if (newCode != null) {
                            item.scannedCode = newCode.getCode();
                        }
                    }
                }

                items.add(item);

                if (cartItem.coupon != null) {
                    BackendCartItem couponItem = new BackendCartItem();
                    couponItem.id = cartItem.coupon.getId();
                    couponItem.refersTo = item.id;
                    couponItem.amount = 1;
                    couponItem.couponID = cartItem.coupon.getId();
                    items.add(couponItem);
                }
            } else if (cartItem.getType() == ItemType.COUPON) {
                BackendCartItem item = new BackendCartItem();
                item.id = cartItem.backendCouponId;
                item.amount = 1;

                ScannedCode scannedCode = cartItem.getScannedCode();
                if (scannedCode != null) {
                    item.scannedCode = scannedCode.getCode();
                }

                item.couponID = cartItem.coupon.getId();
                items.add(item);
            }
        }

        backendCart.items = items.toArray(new BackendCartItem[0]);

        return backendCart;
    }

    @RestrictTo(RestrictTo.Scope.LIBRARY)
    void resolveViolations(List<Violation> violations) {
        for (Violation violation : violations) {
            for (int i = items.size() - 1; i >= 0; i--) {
                if (items.get(i).coupon != null && items.get(i).backendCouponId.equals(violation.getRefersTo())) {
                    Item item = items.get(i);
                    items.remove(item);
                    boolean found = false;
                    for (ViolationNotification notification : violationNotifications) {
                        if (notification.getRefersTo().equals(violation.getRefersTo())) {
                            found = true;
                            break;
                        }
                    }
                    if (!found) {
                        violationNotifications.add(new ViolationNotification(
                                item.coupon.getName(),
                                violation.getRefersTo(),
                                violation.getType(),
                                violation.getMessage()
                        ));
                    }
                }
            }
        }
        notifyViolations();
    }

    /**
     * Remove the handled ViolationNotifications.
     *
     * @param violations the handled ViolationNotifications.
     */
    public void removeViolationNotification(List<ViolationNotification> violations) {
        violationNotifications.removeAll(violations);
    }

    @NonNull
    public List<ViolationNotification> getViolationNotifications() {
        return violationNotifications;
    }

    /**
     * Adds a {@link ShoppingCartListener} to the list of listeners if it does not already exist.
     *
     * @param listener the listener to addNamedOnly
     */
    public void addListener(ShoppingCartListener listener) {
        if (!listeners.contains(listener)) {
            listeners.add(listener);
        }
        if (!violationNotifications.isEmpty()) {
            listener.onViolationDetected(violationNotifications);
        }
    }

    /**
     * Removes a given {@link ShoppingCartListener} from the list of listeners.
     *
     * @param listener the listener to remove
     */
    public void removeListener(ShoppingCartListener listener) {
        listeners.remove(listener);
    }

    /**
     * Shopping list listener that detects various changes to the shopping list.
     */
    public interface ShoppingCartListener {
        void onItemAdded(ShoppingCart list, Item item);

        void onQuantityChanged(ShoppingCart list, Item item);

        void onCleared(ShoppingCart list);

        void onItemRemoved(ShoppingCart list, Item item, int pos);

        void onProductsUpdated(ShoppingCart list);

        void onPricesUpdated(ShoppingCart list);

        void onCheckoutLimitReached(ShoppingCart list);

        void onOnlinePaymentLimitReached(ShoppingCart list);

        void onTaxationChanged(ShoppingCart list, Taxation taxation);

        void onViolationDetected(@NonNull List<ViolationNotification> violations);
    }

    public static abstract class SimpleShoppingCartListener implements ShoppingCartListener {
        public abstract void onChanged(ShoppingCart list);

        @Override
        public void onProductsUpdated(ShoppingCart list) {
            onChanged(list);
        }

        @Override
        public void onItemAdded(ShoppingCart list, Item item) {
            onChanged(list);
        }

        @Override
        public void onQuantityChanged(ShoppingCart list, Item item) {
            onChanged(list);
        }

        @Override
        public void onCleared(ShoppingCart list) {
            onChanged(list);
        }

        @Override
        public void onItemRemoved(ShoppingCart list, Item item, int pos) {
            onChanged(list);
        }

        @Override
        public void onPricesUpdated(ShoppingCart list) {
            onChanged(list);
        }

        @Override
        public void onTaxationChanged(ShoppingCart list, Taxation taxation) {
            onChanged(list);
        }

        @Override
        public void onCheckoutLimitReached(ShoppingCart list) {}

        @Override
        public void onOnlinePaymentLimitReached(ShoppingCart list) {}

        @Override
        public void onViolationDetected(@NonNull List<ViolationNotification> violations) {}
    }

    private void notifyItemAdded(final ShoppingCart list, final Item item) {
        updateTimestamp();

        Dispatch.mainThread(() -> {
            if (list.items.contains(item)) {
                for (ShoppingCartListener listener : listeners) {
                    listener.onItemAdded(list, item);
                }
            }
        });
    }

    private void notifyItemRemoved(final ShoppingCart list, final Item item, final int pos) {
        updateTimestamp();

        Dispatch.mainThread(() -> {
            if (list.items.contains(item)) {
                for (ShoppingCartListener listener : listeners) {
                    listener.onItemRemoved(list, item, pos);
                }
            }
        });
    }

    private void notifyQuantityChanged(final ShoppingCart list, final Item item) {
        updateTimestamp();

        Dispatch.mainThread(() -> {
            if (list.items.contains(item)) {
                for (ShoppingCartListener listener : listeners) {
                    listener.onQuantityChanged(list, item);
                }
            }
        });
    }

    private void notifyProductsUpdate(final ShoppingCart list) {
        Dispatch.mainThread(() -> {
            for (ShoppingCartListener listener : listeners) {
                listener.onProductsUpdated(list);
            }
        });
    }

    void notifyPriceUpdate(final ShoppingCart list) {
        Dispatch.mainThread(() -> {
            for (ShoppingCartListener listener : listeners) {
                listener.onPricesUpdated(list);
            }
        });
    }

    void notifyTaxationChanged(final ShoppingCart list, final Taxation taxation) {
        Dispatch.mainThread(() -> {
            for (ShoppingCartListener listener : listeners) {
                listener.onTaxationChanged(list, taxation);
            }
        });
    }

    void notifyCheckoutLimitReached(final ShoppingCart list) {
        Dispatch.mainThread(() -> {
            for (ShoppingCartListener listener : listeners) {
                listener.onCheckoutLimitReached(list);
            }
        });
    }

    void notifyOnlinePaymentLimitReached(final ShoppingCart list) {
        Dispatch.mainThread(() -> {
            for (ShoppingCartListener listener : listeners) {
                listener.onOnlinePaymentLimitReached(list);
            }
        });
    }

    public void notifyViolations() {
        Dispatch.mainThread(() -> {
            for (ShoppingCartListener listener : listeners) {
                listener.onViolationDetected(violationNotifications);
            }
        });
    }

    /**
     * Notifies all {@link #listeners} that the shopping list was cleared of all entries.
     *
     * @param list the {@link ShoppingCart}
     */
    private void notifyCleared(final ShoppingCart list) {
        updateTimestamp();

        Dispatch.mainThread(() -> {
            for (ShoppingCartListener listener : listeners) {
                listener.onCleared(list);
            }
        });
    }
}<|MERGE_RESOLUTION|>--- conflicted
+++ resolved
@@ -249,15 +249,12 @@
         return items.iterator();
     }
 
-<<<<<<< HEAD
     /**
      * Returns a cart item that contains the given product, if that cart item
      * can be merged.
      *
      * A cart item is not mergeable if it uses encoded data of a scanned code (e.g. a different price)
      */
-=======
->>>>>>> 536ff43e
     public Item getExistingMergeableProduct(Product product) {
         if (product == null) {
             return null;
@@ -529,7 +526,6 @@
         notifyProductsUpdate(this);
     }
 
-<<<<<<< HEAD
     /**
      * The UUID of the cart
      *
@@ -538,8 +534,6 @@
      *
      * If a checkout already exist with the same UUID, the checkout will get continued.
      */
-=======
->>>>>>> 536ff43e
     public String getUUID() {
         return uuid;
     }
