--- conflicted
+++ resolved
@@ -750,22 +750,9 @@
                 .also { data = data.copy(modCount = modCount.inc()) }
         }
 
-<<<<<<< HEAD
-        filter { it.refersTo !in data.violationNotifications.map { notification -> notification.refersTo } }
-            .forEach { violation ->
-                data.violationNotifications.add(
-                    ViolationNotification(
-                        name = null,
-                        refersTo = violation.refersTo,
-                        type = violation.type,
-                        fallbackMessage = violation.message
-                    )
-                )
-            }
-=======
         val notificationReferrers = data.violationNotifications.map { notification -> notification.refersTo }
-        this
-            .filter { it.refersTo !in notificationReferrers }
+
+        filter { it.refersTo !in notificationReferrers }
             .map { violation ->
                 ViolationNotification(
                     name = null,
@@ -775,17 +762,12 @@
                 )
             }
             .forEach(data.violationNotifications::add)
->>>>>>> 27809f7b
     }
 
     private fun Item.violates(
         violations: List<Violation>,
         type: ViolationType,
-<<<<<<< HEAD
     ) = violations.filter { it.type == type }.any { it.refersTo == id }
-=======
-    ) = violations.any { it.type == type && it.refersTo == id }
->>>>>>> 27809f7b
 
     private fun handleCouponViolations(violations: List<Violation>) {
         violations.forEach { violation ->
