[versions]
compileSdk = "33"
targetSdk = "32"
minSdk = "21"
<<<<<<< HEAD
gradlePlugin = "8.4.0"
=======
gradlePlugin = "8.2.2"
>>>>>>> f72ba1af
desugarVersion = "1.1.5"
okhttpVersion = "4.10.0"
# @pin always, manually updated to ensure overall dependency support
kotlin = "1.9.23"
# @pin always, manually updated to ensure overall dependency support
compose-compiler = "1.5.11"
navigation = "2.6.0"
# @pin
compose_version = "1.2.1"
snabbleSdk = "0.69.6"
androidx-camera = "1.2.3"
androidx-compose-ui = "1.4.3"
com-squareup-okhttp3 = "4.11.0"
io-kotest = "5.6.2"
org-jetbrains-dokka = "1.8.20"
androidx-compose-material = "1.4.3"

[libraries]
airbnb-lottie = "com.airbnb.android:lottie:6.0.1"
androidx-activityCompose = "androidx.activity:activity-compose:1.7.2"
androidx-appcompat = "androidx.appcompat:appcompat:1.6.1"
androidx-biometric = "androidx.biometric:biometric:1.2.0-alpha05"
androidx-camera-camera2 = { module = "androidx.camera:camera-camera2", version.ref = "androidx-camera" }
androidx-camera-core = { module = "androidx.camera:camera-core", version.ref = "androidx-camera" }
androidx-camera-extension = { module = "androidx.camera:camera-extensions", version.ref = "androidx-camera" }
androidx-camera-lifecycle = { module = "androidx.camera:camera-lifecycle", version.ref = "androidx-camera" }
androidx-camera-view = { module = "androidx.camera:camera-view", version.ref = "androidx-camera" }
androidx-cardview = "androidx.cardview:cardview:1.0.0"
androidx-core-ktx = "androidx.core:core-ktx:1.9.0"
androidx-constraintlayout = "androidx.constraintlayout:constraintlayout:2.1.4"
androidx-constraintlayoutCompose = "androidx.constraintlayout:constraintlayout-compose:1.0.1"
# Compose previews won't work w/o this: https://issuetracker.google.com/issues/227767363
androidx-customview = "androidx.customview:customview:1.1.0"
androidx-customview-poolingcontainer = "androidx.customview:customview-poolingcontainer:1.0.0"
androidx-gridlayout = "androidx.gridlayout:gridlayout:1.0.0"
androidx-lifecycle-common = "androidx.lifecycle:lifecycle-common:2.6.1"
androidx-lifecycleExtension = "androidx.lifecycle:lifecycle-extensions:2.2.0"
androidx-lifecycleLiveData = "androidx.lifecycle:lifecycle-livedata-ktx:2.6.1"
androidx-lifecycle-process = "androidx.lifecycle:lifecycle-process:2.6.1"
androidx-lifecycleRuntimeKtx = "androidx.lifecycle:lifecycle-runtime-ktx:2.6.1"
androidx-lifecycleRuntimeCompose = "androidx.lifecycle:lifecycle-runtime-compose:2.6.1"
androidx-lifecycleViewmodelCompose = "androidx.lifecycle:lifecycle-viewmodel-compose:2.6.1"
android-material = "com.google.android.material:material:1.9.0"
androidx-navigation-fragmentKtx = { module = "androidx.navigation:navigation-fragment-ktx", version.ref = "navigation" }
androidx-navigation-runtimeKtx = { module = "androidx.navigation:navigation-runtime-ktx", version.ref = "navigation" }
androidx-navigation-uiKtx = { module = "androidx.navigation:navigation-ui-ktx", version.ref = "navigation" }
androidx-preferences = "androidx.preference:preference-ktx:1.2.0"
androidx-recyclerview = "androidx.recyclerview:recyclerview:1.3.0"
androidx-startupRuntime = "androidx.startup:startup-runtime:1.1.1"
androidx-swiperefreshlayout = "androidx.swiperefreshlayout:swiperefreshlayout:1.1.0"
androidx-viewpager2 = "androidx.viewpager2:viewpager2:1.0.0"
androidx-webkit = "androidx.webkit:webkit:1.7.0"
apache-commonsLang3 = "org.apache.commons:commons-lang3:3.12.0"
caverock-androidsvgAar = "com.caverock:androidsvg-aar:1.4"
compose-navigation = { module = "androidx.navigation:navigation-compose", version.ref = "navigation" }
compose-material = { module = "androidx.compose.material:material", version.ref = "androidx-compose-material" }
compose-material3 = "androidx.compose.material3:material3:1.1.0-alpha08"
compose-material3Themeadapter = "com.google.accompanist:accompanist-themeadapter-material3:0.30.1"
compose-ui = { module = "androidx.compose.ui:ui", version.ref = "androidx-compose-ui" }
compose-uiTestManifest = { module = "androidx.compose.ui:ui-test-manifest", version.ref = "androidx-compose-ui" }
compose-uiTestJunit = { module = "androidx.compose.ui:ui-test-junit4", version.ref = "androidx-compose-ui" }
compose-uiTooling = { module = "androidx.compose.ui:ui-tooling", version.ref = "androidx-compose-ui" }
compose-uiToolingPreview = { module = "androidx.compose.ui:ui-tooling-preview", version.ref = "androidx-compose-ui" }
compose-uiUtil = { module = "androidx.compose.ui:ui-util", version.ref = "androidx-compose-ui" }
compose-uiViewBinding = { module = "androidx.compose.ui:ui-viewbinding", version.ref = "androidx-compose-ui" }
compose-iconsExtended = { module = "androidx.compose.material:material-icons-extended", version.ref = "androidx-compose-material" }
commonsIo = "commons-io:commons-io:2.5"
datatrans-androidSdk = "ch.datatrans:android-sdk:3.2.0"
desugarJdkLibsNio = "com.android.tools:desugar_jdk_libs_nio:2.0.4"
googlePlayServices-maps = "com.google.android.gms:play-services-maps:18.1.0"
googlePlayServices-wallet = "com.google.android.gms:play-services-wallet:19.2.0"
google-mlkit-barcodeScanning = "com.google.mlkit:barcode-scanning:17.1.0"
google-zxing-core = "com.google.zxing:core:3.5.1"
gson = "com.google.code.gson:gson:2.9.1"
iban4j = "org.iban4j:iban4j:3.2.5-RELEASE"
jakewhartonProcessPhoenix = "com.jakewharton:process-phoenix:2.1.2"
picasso = "com.squareup.picasso:picasso:2.8"
rekisoftLazyWorker = "eu.rekisoft.android.util:LazyWorker:2.1.0"
relex-circleindicator = "me.relex:circleindicator:2.1.6"
squareup-okhttp3-loggingInterceptor = { module = "com.squareup.okhttp3:logging-interceptor", version.ref = "com-squareup-okhttp3" }
squareup-okhttp3-okhttp = { module = "com.squareup.okhttp3:okhttp", version.ref = "com-squareup-okhttp3" }
squareup-okhttp3-tls = { module = "com.squareup.okhttp3:okhttp-tls", version.ref = "com-squareup-okhttp3" }
# Testing
androidx-coreTesting = "androidx.arch.core:core-testing:2.2.0"
junit = "junit:junit:4.13.2"
koin-android = "io.insert-koin:koin-android:3.4.2"
koin-androidCompat = "io.insert-koin:koin-android-compat:3.4.2"
koin-androidxCompose = "io.insert-koin:koin-androidx-compose:3.4.5"
koin-core = "io.insert-koin:koin-core:3.4.2"
kotest-runnerJunit = { module = "io.kotest:kotest-runner-junit5", version.ref = "io-kotest" }
kotest-assertionsCore = { module = "io.kotest:kotest-assertions-core", version.ref = "io-kotest" }
koltin-reflect = { module = "org.jetbrains.kotlin:kotlin-reflect", version.ref = "kotlin" }
kotlin-stdlib = { module = "org.jetbrains.kotlin:kotlin-stdlib", version.ref = "kotlin" }
kotlinx-serializationJson = "org.jetbrains.kotlinx:kotlinx-serialization-json:1.5.1"
mock = "io.mockk:mockk:1.13.5"
# @pin requires higher target
mockito-kotlin = "org.mockito.kotlin:mockito-kotlin:4.1.0"
roboletric = "org.robolectric:robolectric:4.9.2"
roboletric-androidAll = "org.robolectric:android-all:13-robolectric-9030017"
# @pin
sebaslogen-resaca = "com.github.sebaslogen.resaca:resaca:2.3.3"
squareup-okhttp3-mockwebserver = { module = "com.squareup.okhttp3:mockwebserver", version.ref = "com-squareup-okhttp3" }
test-espressoCore = "androidx.test.espresso:espresso-core:3.5.1"
test-ext-junit = "androidx.test.ext:junit:1.1.5"
test-runner = "androidx.test:runner:1.5.2"
# Classpath dependencies
classpath-androidGradlePlugin = { module = "com.android.tools.build:gradle", version.ref = "gradlePlugin" }
classpath-kotlinAndroidPlugin = { module = "org.jetbrains.kotlin:kotlin-gradle-plugin", version.ref = "kotlin" }
classpath-dokkaGradlePlugin = { module = "org.jetbrains.dokka:dokka-gradle-plugin", version.ref = "org-jetbrains-dokka" }
classpath-dokkaBase = { module = "org.jetbrains.dokka:dokka-base", version.ref = "org-jetbrains-dokka" }
classpath-jlouns-gradleCrossPlatformExecPlugin = "gradle.plugin.com.github.jlouns:gradle-cross-platform-exec-plugin:0.5.0"
classpath-qmazzo-sqlitePlugin = "gradle.plugin.gmazzo:sqlite-plugin:0.2"
classpath-bjoernq-unmockPlugin = "com.github.bjoernq:unmockplugin:0.7.9"

[bundles]
camera = [
    "androidx-camera-camera2",
    "androidx-camera-core",
    "androidx-camera-extension",
    "androidx-camera-lifecycle",
    "androidx-camera-view",
]
navigation = [
    "androidx-navigation-fragmentKtx",
    "androidx-navigation-runtimeKtx",
    "androidx-navigation-uiKtx",
]
compose = [
    "androidx-lifecycleRuntimeCompose",
    "androidx-lifecycleViewmodelCompose",
    "compose-material",
    "compose-material3",
    "compose-material3Themeadapter",
    "compose-ui",
    "compose-uiToolingPreview",
]
compose-debug = [
    "androidx-customview",
    "androidx-customview-poolingcontainer",
    "compose-uiTestManifest",
    "compose-uiTooling",
]
koin = [
    "koin-android",
    "koin-androidCompat",
    "koin-androidxCompose",
    "koin-core",
]

[plugins]
androidApplication = { id = "com.android.application", version.ref = "gradlePlugin" }
androidLibrary = { id = "com.android.library", version.ref = "gradlePlugin" }
dokka = "org.jetbrains.dokka:1.8.20"
kotlin-android = { id = "org.jetbrains.kotlin.android", version.ref = "kotlin" }
kotlin-parcelize = { id = "org.jetbrains.kotlin.plugin.parcelize", version.ref = "kotlin" }
kotlin-serialization = { id = "org.jetbrains.kotlin.plugin.serialization", version.ref = "kotlin" }
snabbleSetup = "io.snabble.setup:1.0.1"
unmock = "de.mobilej.unmock:0.7.9"
benManesVersions = "com.github.ben-manes.versions:0.47.0"
versionCatalogUpdate = "nl.littlerobots.version-catalog-update:0.8.0"<|MERGE_RESOLUTION|>--- conflicted
+++ resolved
@@ -2,11 +2,7 @@
 compileSdk = "33"
 targetSdk = "32"
 minSdk = "21"
-<<<<<<< HEAD
 gradlePlugin = "8.4.0"
-=======
-gradlePlugin = "8.2.2"
->>>>>>> f72ba1af
 desugarVersion = "1.1.5"
 okhttpVersion = "4.10.0"
 # @pin always, manually updated to ensure overall dependency support
