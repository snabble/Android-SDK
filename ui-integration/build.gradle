--- conflicted
+++ resolved
@@ -40,11 +40,7 @@
     implementation project(':ui')
     implementation project(':utils')
 
-<<<<<<< HEAD
-    implementation 'androidx.fragment:fragment:1.2.1'
-=======
     implementation 'androidx.fragment:fragment:1.2.2'
->>>>>>> 87ab9481
     implementation 'androidx.appcompat:appcompat:1.1.0'
     implementation 'com.google.android.material:material:1.1.0'
 
