package io.snabble.sdk.ui.integration;

import android.os.Bundle;
import android.support.v4.app.Fragment;
import android.view.LayoutInflater;
import android.view.View;
import android.view.ViewGroup;

<<<<<<< HEAD
=======
import io.snabble.sdk.Checkout;
import io.snabble.sdk.ui.SnabbleUI;
import io.snabble.sdk.ui.telemetry.Telemetry;

>>>>>>> b757b956
public class CheckoutFragment extends Fragment {
    @Override
    public View onCreateView(LayoutInflater inflater, ViewGroup container, Bundle savedInstanceState) {
        return inflater.inflate(R.layout.fragment_checkout, container, false);
    }
<<<<<<< HEAD
=======

    @Override
    public void onDestroyView() {
        super.onDestroyView();

        Checkout checkout = SnabbleUI.getProject().getCheckout();
        checkout.cancel();

        if(checkout.getState() != Checkout.State.PAYMENT_APPROVED
                && checkout.getState() != Checkout.State.NONE) {
            Telemetry.event(Telemetry.Event.CheckoutAbortByUser);
        }
    }
>>>>>>> b757b956
}<|MERGE_RESOLUTION|>--- conflicted
+++ resolved
@@ -6,32 +6,24 @@
 import android.view.View;
 import android.view.ViewGroup;
 
-<<<<<<< HEAD
-=======
 import io.snabble.sdk.Checkout;
 import io.snabble.sdk.ui.SnabbleUI;
 import io.snabble.sdk.ui.telemetry.Telemetry;
 
->>>>>>> b757b956
 public class CheckoutFragment extends Fragment {
     @Override
     public View onCreateView(LayoutInflater inflater, ViewGroup container, Bundle savedInstanceState) {
         return inflater.inflate(R.layout.fragment_checkout, container, false);
     }
-<<<<<<< HEAD
-=======
 
     @Override
     public void onDestroyView() {
         super.onDestroyView();
 
         Checkout checkout = SnabbleUI.getProject().getCheckout();
-        checkout.cancel();
-
         if(checkout.getState() != Checkout.State.PAYMENT_APPROVED
                 && checkout.getState() != Checkout.State.NONE) {
             Telemetry.event(Telemetry.Event.CheckoutAbortByUser);
         }
     }
->>>>>>> b757b956
 }